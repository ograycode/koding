--- conflicted
+++ resolved
@@ -2,13 +2,8 @@
   our_modules : [
     "bongo","bongo-client","jraphical","jsonh","jspath","kite","koding-dnode","koding-dnode-protocol"
     "microemitter","mongoop","pistachio","pistachio-compiler","scrubber","sinkrow","processes","inflector","traverse"
-<<<<<<< HEAD
-    "kite-amqp","amqp","broker","koding-eventemitter2",'koding-cake','koding-deep-freeze','koding-log-tailer',
-    'koding-logger','koding-watcher'
-=======
     "kite-amqp","amqp","broker","koding-eventemitter2",'koding-cake','koding-deep-freeze','koding-log-tailer'
     'koding-logger','koding-watcher','koding-closure-compiler'
->>>>>>> 76604c27
   ]
 
   npm_modules :
@@ -25,8 +20,8 @@
     hashish         : '0.0.4'
     hat             : '0.0.3'
     inspect         : '0.0.2'
-    colors          : '0.6.0-1'
-    commander       : '1.0.4'
+
+    # ldapjs          : '0.4.8' # sharedhosting kite req. moved to ./kites/sharedhosting
     log             : '1.2.0'
     log4js          : '0.4.1'
 
