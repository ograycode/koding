commands:
  01-command:
    command: ln -sf /usr/share/zoneinfo/UTC /etc/localtime
  02-command:
    command: "yum install http://dl.fedoraproject.org/pub/epel/6/x86_64/epel-release-6-8.noarch.rpm || echo package added"
  03-command:
    command: "yum -y update || echo yum is uptodate"
  04-command:
    command: "yum -y groupinstall \"Development Tools\" || echo dev tools already installed"
  05-command:
    command: "yum -y install cairo cairo-devel cairomm-devel libjpeg-turbo-devel pango pango-devel pangomm pangomm-devel tcsh scons gcc-c++ glibc-devel openssl-devel git python  || echo dev tools already installed"
  06-command:
    command: "yum install nodejs npm --enablerepo=epel -y || echo node already installed"

  07-install-python26-pip:
    command: "yum -y install python26-pip || echo python26-pip installed"
  07-install-python-pip:
    command: "yum -y install python-pip || echo python-pip installed"
  07-install-python-devel:
    command: "yum -y install python-devel || echo python-devel installed"

  08-command:
    command: "npm install -g coffee-script || echo coffeescript already installed"
  09-command:
    command: "curl -s https://storage.googleapis.com/golang/go1.3.linux-amd64.tar.gz | tar -v -C /usr/local -xz"
  10-command:
    command: "echo PATH=\\$PATH:/usr/local/go/bin >> /etc/profile"
  11-command:
    command: "echo export PATH >> /etc/profile"
  12-command:
<<<<<<< HEAD
    command: "source /etc/profile"
  13-command:
    command: "pip install superlance"
=======
    command: "pip install superlance psutil pycurl"
>>>>>>> 631eacec
<|MERGE_RESOLUTION|>--- conflicted
+++ resolved
@@ -28,10 +28,6 @@
   11-command:
     command: "echo export PATH >> /etc/profile"
   12-command:
-<<<<<<< HEAD
     command: "source /etc/profile"
   13-command:
-    command: "pip install superlance"
-=======
-    command: "pip install superlance psutil pycurl"
->>>>>>> 631eacec
+    command: "pip install superlance psutil pycurl"