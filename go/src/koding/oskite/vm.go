// +build linux

package oskite

import (
	"fmt"
	"koding/tools/dnode"
	"koding/tools/kite"
	"koding/virt"
	"time"

	"labix.org/v2/mgo/bson"
)

<<<<<<< HEAD
func vmStart(args *dnode.Partial, channel *kite.Channel, vos *virt.VOS) (interface{}, error) {
=======
var ErrVmAlreadyPrepared = errors.New("vm is already prepared")

func vmStartOld(args *dnode.Partial, c *kite.Channel, vos *virt.VOS) (interface{}, error) {
	return vmStart(vos)
}

func vmShutdownOld(args *dnode.Partial, c *kite.Channel, vos *virt.VOS) (interface{}, error) {
	return vmShutdown(vos)
}

func vmUnprepareOld(args *dnode.Partial, c *kite.Channel, vos *virt.VOS) (interface{}, error) {
	return vmUnprepare(vos)
}

func vmStopOld(args *dnode.Partial, c *kite.Channel, vos *virt.VOS) (interface{}, error) {
	return vmStop(vos)
}

func vmReinitializeOld(args *dnode.Partial, c *kite.Channel, vos *virt.VOS) (interface{}, error) {
	return vmReinitialize(vos)
}

func vmPrepareOld(args *dnode.Partial, c *kite.Channel, vos *virt.VOS) (interface{}, error) {
	return vmPrepare(vos)
}

func vmInfoOld(args *dnode.Partial, c *kite.Channel, vos *virt.VOS) (interface{}, error) {
	return vmInfo(vos, c)
}

func vmResizeDiskOld(args *dnode.Partial, c *kite.Channel, vos *virt.VOS) (interface{}, error) {
	return vmResizeDisk(vos)
}

func vmCreateSnapshotOld(args *dnode.Partial, c *kite.Channel, vos *virt.VOS) (interface{}, error) {
	return vmCreateSnapshot(vos)
}

func spawnFuncOld(args *dnode.Partial, c *kite.Channel, vos *virt.VOS) (interface{}, error) {
	var command []string
	if args.Unmarshal(&command) != nil {
		return nil, &kite.ArgumentError{Expected: "[array of strings]"}
	}

	return spawnFunc(command, vos)
}

func execFuncOld(args *dnode.Partial, c *kite.Channel, vos *virt.VOS) (interface{}, error) {
	var line string
	if args.Unmarshal(&line) != nil {
		return nil, &kite.ArgumentError{Expected: "[string]"}
	}

	return execFunc(line, vos)
}

////////////////////

func vmStart(vos *virt.VOS) (interface{}, error) {
>>>>>>> ac3cf3bb
	if !vos.Permissions.Sudo {
		return nil, &kite.PermissionError{}
	}

	done := make(chan struct{}, 1)
	prepareQueue <- &QueueJob{
<<<<<<< HEAD
		msg: "vm.Start" + channel.CorrelationName,
=======
		msg: "vm.Start" + vos.VM.HostnameAlias,
>>>>>>> ac3cf3bb
		f: func() string {
			if err := vos.VM.Start(); err != nil {
				panic(err)
			}

			// wait until network is up
			if err := vos.VM.WaitForNetwork(time.Second * 5); err != nil {
				panic(err)
			}

			done <- struct{}{}
<<<<<<< HEAD
			return fmt.Sprintf("vm.Start %s", channel.CorrelationName)
=======
			return fmt.Sprintf("vm.Start %s", vos.VM.HostnameAlias)
>>>>>>> ac3cf3bb
		},
	}

	<-done

	return true, nil
}

<<<<<<< HEAD
func vmShutdown(args *dnode.Partial, channel *kite.Channel, vos *virt.VOS) (interface{}, error) {
=======
func vmShutdown(vos *virt.VOS) (interface{}, error) {
>>>>>>> ac3cf3bb
	if !vos.Permissions.Sudo {
		return nil, &kite.PermissionError{}
	}

	done := make(chan struct{}, 1)
	prepareQueue <- &QueueJob{
<<<<<<< HEAD
		msg: "vm.Shutdown" + channel.CorrelationName,
=======
		msg: "vm.Shutdown" + vos.VM.HostnameAlias,
>>>>>>> ac3cf3bb
		f: func() string {

			if err := vos.VM.Shutdown(); err != nil {
				panic(err)
			}

			done <- struct{}{}
<<<<<<< HEAD
			return fmt.Sprintf("vm.Shutdown %s", channel.CorrelationName)
=======
			return fmt.Sprintf("vm.Shutdown %s", vos.VM.HostnameAlias)
>>>>>>> ac3cf3bb
		},
	}

	<-done
	return true, nil
}

func vmUnprepare(args *dnode.Partial, channel *kite.Channel, vos *virt.VOS) (interface{}, error) {
	if !vos.Permissions.Sudo {
		return nil, &kite.PermissionError{}
	}

	if err := vos.VM.Unprepare(); err != nil {
		return nil, err
	}

	return true, nil
}

func vmStop(args *dnode.Partial, channel *kite.Channel, vos *virt.VOS) (interface{}, error) {
	if !vos.Permissions.Sudo {
		return nil, &kite.PermissionError{}
	}
	if err := vos.VM.Stop(); err != nil {
		panic(err)
	}
	return true, nil
}

func vmReinitialize(args *dnode.Partial, channel *kite.Channel, vos *virt.VOS) (interface{}, error) {
	if !vos.Permissions.Sudo {
		return nil, &kite.PermissionError{}
	}
	vos.VM.Prepare(true, log.Warning)
	if err := vos.VM.Start(); err != nil {
		panic(err)
	}
	return true, nil
}

func vmInfo(args *dnode.Partial, channel *kite.Channel, vos *virt.VOS) (interface{}, error) {
	info := channel.KiteData.(*VMInfo)
	info.State = vos.VM.GetState()
	return info, nil
}

func vmResizeDisk(args *dnode.Partial, channel *kite.Channel, vos *virt.VOS) (interface{}, error) {
	if !vos.Permissions.Sudo {
		return nil, &kite.PermissionError{}
	}
<<<<<<< HEAD
	return true, vos.VM.ResizeRBD()
=======

	prepared, err := isVmPrepared(vos.VM)
	if err != nil {
		return nil, err
	}

	if prepared {
		return nil, ErrVmAlreadyPrepared
	}

	vos.VM.Prepare(false)
	return true, nil
}

func isVmPrepared(vm *virt.VM) (bool, error) {
	isPrepared := true
	if _, err := os.Stat(vm.File("rootfs/dev")); err != nil {
		if !os.IsNotExist(err) {
			return false, err
		}

		isPrepared = false
	}

	return isPrepared, nil
>>>>>>> ac3cf3bb
}

func vmCreateSnaphost(args *dnode.Partial, channel *kite.Channel, vos *virt.VOS) (interface{}, error) {
	if !vos.Permissions.Sudo {
		return nil, &kite.PermissionError{}
	}

	snippetId := bson.NewObjectId().Hex()
	if err := vos.VM.CreateConsistentSnapshot(snippetId); err != nil {
		return nil, err
	}

	return snippetId, nil
}

func spawnFunc(args *dnode.Partial, channel *kite.Channel, vos *virt.VOS) (interface{}, error) {
	var command []string
	if args.Unmarshal(&command) != nil {
		return nil, &kite.ArgumentError{Expected: "[array of strings]"}
	}
	return vos.VM.AttachCommand(vos.User.Uid, "", command...).CombinedOutput()
}

<<<<<<< HEAD
func execFunc(args *dnode.Partial, channel *kite.Channel, vos *virt.VOS) (interface{}, error) {
	var line string
	if args.Unmarshal(&line) != nil {
		return nil, &kite.ArgumentError{Expected: "[string]"}
	}
	return vos.VM.AttachCommand(vos.User.Uid, "", "/bin/bash", "-c", line).CombinedOutput()
=======
func spawnFunc(command []string, vos *virt.VOS) (interface{}, error) {
	return vos.VM.AttachCommand(vos.User.Uid, "", command...).CombinedOutput()
}

func vmStartExplicit(vos *virt.VOS) (interface{}, error) {
	if !vos.Permissions.Sudo {
		return nil, &kite.PermissionError{}
	}

	if err := startAndPrepareVM(vos.VM); err != nil {
		return nil, err
	}

	rootVos, err := vos.VM.OS(&virt.RootUser)
	if err != nil {
		return nil, err
	}

	vmWebDir := "/home/" + vos.VM.WebHome + "/Web"
	userWebDir := "/home/" + vos.User.Name + "/Web"

	vmWebVos := rootVos
	if vmWebDir == userWebDir {
		vmWebVos = vos
	}

	rootVos.Chmod("/", 0755)     // make sure that executable flag is set
	rootVos.Chmod("/home", 0755) // make sure that executable flag is set
	createUserHome(vos.User, rootVos, vos)
	createVmWebDir(vos.VM, vmWebDir, rootVos, vmWebVos)
	if vmWebDir != userWebDir {
		createUserWebDir(vos.User, vmWebDir, userWebDir, rootVos, vos)
	}

	return true, nil
}

func startAndPrepareVM(vm *virt.VM) error {
	prepared, err := isVmPrepared(vm)
	if err != nil {
		return err
	}

	if prepared {
		return nil
	}

	done := make(chan struct{}, 1)

	prepareQueue <- &QueueJob{
		msg: "vm prepare and start " + vm.HostnameAlias,
		f: func() string {
			startTime := time.Now()

			// prepare first
			vm.Prepare(false)

			// start it
			if err := vm.Start(); err != nil {
				log.LogError(err, 0)
			}

			// wait until network is up
			if err := vm.WaitForNetwork(time.Second * 5); err != nil {
				log.Error("%v", err)
			}

			res := fmt.Sprintf("VM PREPARE and START: %s [%s] - ElapsedTime: %.10f seconds.",
				vm, vm.HostnameAlias, time.Since(startTime).Seconds())

			done <- struct{}{}
			return res
		},
	}

	log.Info("putting %s into queue. total vms in queue: %d of %d",
		vm.HostnameAlias, currentQueueCount.Get(), len(prepareQueue))

	// wait until the prepareWorker has picked us and we finished
	// to return something to the client
	<-done

	return nil
>>>>>>> ac3cf3bb
}<|MERGE_RESOLUTION|>--- conflicted
+++ resolved
@@ -3,18 +3,17 @@
 package oskite
 
 import (
+	"errors"
 	"fmt"
 	"koding/tools/dnode"
 	"koding/tools/kite"
 	"koding/virt"
+	"os"
 	"time"
 
 	"labix.org/v2/mgo/bson"
 )
 
-<<<<<<< HEAD
-func vmStart(args *dnode.Partial, channel *kite.Channel, vos *virt.VOS) (interface{}, error) {
-=======
 var ErrVmAlreadyPrepared = errors.New("vm is already prepared")
 
 func vmStartOld(args *dnode.Partial, c *kite.Channel, vos *virt.VOS) (interface{}, error) {
@@ -74,18 +73,13 @@
 ////////////////////
 
 func vmStart(vos *virt.VOS) (interface{}, error) {
->>>>>>> ac3cf3bb
 	if !vos.Permissions.Sudo {
 		return nil, &kite.PermissionError{}
 	}
 
 	done := make(chan struct{}, 1)
 	prepareQueue <- &QueueJob{
-<<<<<<< HEAD
-		msg: "vm.Start" + channel.CorrelationName,
-=======
 		msg: "vm.Start" + vos.VM.HostnameAlias,
->>>>>>> ac3cf3bb
 		f: func() string {
 			if err := vos.VM.Start(); err != nil {
 				panic(err)
@@ -97,11 +91,7 @@
 			}
 
 			done <- struct{}{}
-<<<<<<< HEAD
-			return fmt.Sprintf("vm.Start %s", channel.CorrelationName)
-=======
 			return fmt.Sprintf("vm.Start %s", vos.VM.HostnameAlias)
->>>>>>> ac3cf3bb
 		},
 	}
 
@@ -110,22 +100,14 @@
 	return true, nil
 }
 
-<<<<<<< HEAD
-func vmShutdown(args *dnode.Partial, channel *kite.Channel, vos *virt.VOS) (interface{}, error) {
-=======
 func vmShutdown(vos *virt.VOS) (interface{}, error) {
->>>>>>> ac3cf3bb
 	if !vos.Permissions.Sudo {
 		return nil, &kite.PermissionError{}
 	}
 
 	done := make(chan struct{}, 1)
 	prepareQueue <- &QueueJob{
-<<<<<<< HEAD
-		msg: "vm.Shutdown" + channel.CorrelationName,
-=======
 		msg: "vm.Shutdown" + vos.VM.HostnameAlias,
->>>>>>> ac3cf3bb
 		f: func() string {
 
 			if err := vos.VM.Shutdown(); err != nil {
@@ -133,11 +115,7 @@
 			}
 
 			done <- struct{}{}
-<<<<<<< HEAD
-			return fmt.Sprintf("vm.Shutdown %s", channel.CorrelationName)
-=======
 			return fmt.Sprintf("vm.Shutdown %s", vos.VM.HostnameAlias)
->>>>>>> ac3cf3bb
 		},
 	}
 
@@ -145,7 +123,7 @@
 	return true, nil
 }
 
-func vmUnprepare(args *dnode.Partial, channel *kite.Channel, vos *virt.VOS) (interface{}, error) {
+func vmUnprepare(vos *virt.VOS) (interface{}, error) {
 	if !vos.Permissions.Sudo {
 		return nil, &kite.PermissionError{}
 	}
@@ -155,42 +133,51 @@
 	}
 
 	return true, nil
-}
-
-func vmStop(args *dnode.Partial, channel *kite.Channel, vos *virt.VOS) (interface{}, error) {
-	if !vos.Permissions.Sudo {
-		return nil, &kite.PermissionError{}
-	}
+
+}
+
+func vmStop(vos *virt.VOS) (interface{}, error) {
+	if !vos.Permissions.Sudo {
+		return nil, &kite.PermissionError{}
+	}
+
 	if err := vos.VM.Stop(); err != nil {
-		panic(err)
-	}
-	return true, nil
-}
-
-func vmReinitialize(args *dnode.Partial, channel *kite.Channel, vos *virt.VOS) (interface{}, error) {
-	if !vos.Permissions.Sudo {
-		return nil, &kite.PermissionError{}
-	}
-	vos.VM.Prepare(true, log.Warning)
-	if err := vos.VM.Start(); err != nil {
-		panic(err)
-	}
-	return true, nil
-}
-
-func vmInfo(args *dnode.Partial, channel *kite.Channel, vos *virt.VOS) (interface{}, error) {
+		return nil, err
+	}
+
+	return true, nil
+}
+
+func vmCreateSnapshot(vos *virt.VOS) (interface{}, error) {
+	if !vos.Permissions.Sudo {
+		return nil, &kite.PermissionError{}
+	}
+
+	snippetId := bson.NewObjectId().Hex()
+	if err := vos.VM.CreateConsistentSnapshot(snippetId); err != nil {
+		return nil, err
+	}
+
+	return snippetId, nil
+}
+
+func vmResizeDisk(vos *virt.VOS) (interface{}, error) {
+	if !vos.Permissions.Sudo {
+		return nil, &kite.PermissionError{}
+	}
+	return true, vos.VM.ResizeRBD()
+}
+
+func vmInfo(vos *virt.VOS, channel *kite.Channel) (interface{}, error) {
 	info := channel.KiteData.(*VMInfo)
 	info.State = vos.VM.GetState()
 	return info, nil
 }
 
-func vmResizeDisk(args *dnode.Partial, channel *kite.Channel, vos *virt.VOS) (interface{}, error) {
-	if !vos.Permissions.Sudo {
-		return nil, &kite.PermissionError{}
-	}
-<<<<<<< HEAD
-	return true, vos.VM.ResizeRBD()
-=======
+func vmPrepare(vos *virt.VOS) (interface{}, error) {
+	if !vos.Permissions.Sudo {
+		return nil, &kite.PermissionError{}
+	}
 
 	prepared, err := isVmPrepared(vos.VM)
 	if err != nil {
@@ -216,38 +203,25 @@
 	}
 
 	return isPrepared, nil
->>>>>>> ac3cf3bb
-}
-
-func vmCreateSnaphost(args *dnode.Partial, channel *kite.Channel, vos *virt.VOS) (interface{}, error) {
-	if !vos.Permissions.Sudo {
-		return nil, &kite.PermissionError{}
-	}
-
-	snippetId := bson.NewObjectId().Hex()
-	if err := vos.VM.CreateConsistentSnapshot(snippetId); err != nil {
-		return nil, err
-	}
-
-	return snippetId, nil
-}
-
-func spawnFunc(args *dnode.Partial, channel *kite.Channel, vos *virt.VOS) (interface{}, error) {
-	var command []string
-	if args.Unmarshal(&command) != nil {
-		return nil, &kite.ArgumentError{Expected: "[array of strings]"}
-	}
-	return vos.VM.AttachCommand(vos.User.Uid, "", command...).CombinedOutput()
-}
-
-<<<<<<< HEAD
-func execFunc(args *dnode.Partial, channel *kite.Channel, vos *virt.VOS) (interface{}, error) {
-	var line string
-	if args.Unmarshal(&line) != nil {
-		return nil, &kite.ArgumentError{Expected: "[string]"}
-	}
+}
+
+func vmReinitialize(vos *virt.VOS) (interface{}, error) {
+	if !vos.Permissions.Sudo {
+		return nil, &kite.PermissionError{}
+	}
+
+	vos.VM.Prepare(true)
+	if err := vos.VM.Start(); err != nil {
+		return nil, err
+	}
+
+	return true, nil
+}
+
+func execFunc(line string, vos *virt.VOS) (interface{}, error) {
 	return vos.VM.AttachCommand(vos.User.Uid, "", "/bin/bash", "-c", line).CombinedOutput()
-=======
+}
+
 func spawnFunc(command []string, vos *virt.VOS) (interface{}, error) {
 	return vos.VM.AttachCommand(vos.User.Uid, "", command...).CombinedOutput()
 }
@@ -331,5 +305,4 @@
 	<-done
 
 	return nil
->>>>>>> ac3cf3bb
 }