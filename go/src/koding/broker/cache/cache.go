package cache

import (
	"sync"
	"time"

	"github.com/fatih/set"
)

var (
	socketSubscriptionsMap      = make(map[string]*subscriptionSet)
	socketSubscriptionsMapMutex sync.Mutex
)

type subscriptionSet struct {
	set      *set.Set
	socketID string
}

func newSubscriptionSet(socketID string) (*subscriptionSet, error) {
	s := &subscriptionSet{
		set:      set.New(),
		socketID: socketID,
	}
	socketSubscriptionsMapMutex.Lock()
	defer socketSubscriptionsMapMutex.Unlock()

	socketSubscriptionsMap[socketID] = s
	return s, nil
}

func (s *subscriptionSet) Each(f func(item interface{}) bool) error {
	s.set.Each(f)
	// each doesnt return anything
	return nil
}

<<<<<<< HEAD
func (s *SubscriptionSet) Subscribe(routingKeyPrefixes ...string) error {
	for _, routingKeyPrefix := range routingKeyPrefixes {
		s.set.Add(routingKeyPrefix)
	}
=======
func (s *subscriptionSet) Subscribe(routingKeyPrefix string) error {
	s.set.Add(routingKeyPrefix)
>>>>>>> 5ed32698
	// add doesnt return any error
	return nil
}

<<<<<<< HEAD
func (s *SubscriptionSet) Unsubscribe(routingKeyPrefixes ...string) error {
	for _, routingKeyPrefix := range routingKeyPrefixes {
		s.set.Remove(routingKeyPrefix)
	}
	// remove doesnt return any error
	return nil
}

func (s *SubscriptionSet) Resubscribe(socketID string) (bool, error) {
=======
func (s *subscriptionSet) Resubscribe(socketID string) (bool, error) {
>>>>>>> 5ed32698
	socketSubscription, ok := socketSubscriptionsMap[socketID]
	if !ok {
		return false, nil
	}

	socketSubscription.Each(func(routingKeyPrefix interface{}) bool {
		if err := s.Subscribe(routingKeyPrefix.(string)); err != nil {
			return false
		}
		return true
	})
	return true, nil
}

<<<<<<< HEAD
func (s *SubscriptionSet) Has(routingKeyPrefix string) (bool, error) {
=======
func (s *subscriptionSet) Unsubscribe(routingKeyPrefix string) error {
	s.set.Remove(routingKeyPrefix)
	// remove doesnt return any error
	return nil
}

func (s *subscriptionSet) Has(routingKeyPrefix string) (bool, error) {
>>>>>>> 5ed32698
	// has only returns bool
	return s.set.Has(routingKeyPrefix), nil
}

func (s *subscriptionSet) Len() (int, error) {
	// size only returns count
	return s.set.Size(), nil
}

func (s *subscriptionSet) ClearWithTimeout() error {
	time.AfterFunc(5*time.Minute, func() {
		socketSubscriptionsMapMutex.Lock()
		delete(socketSubscriptionsMap, s.socketID)
		socketSubscriptionsMapMutex.Unlock()
	})
	return nil
}<|MERGE_RESOLUTION|>--- conflicted
+++ resolved
@@ -35,21 +35,15 @@
 	return nil
 }
 
-<<<<<<< HEAD
-func (s *SubscriptionSet) Subscribe(routingKeyPrefixes ...string) error {
+func (s *subscriptionSet) Subscribe(routingKeyPrefixes ...string) error {
 	for _, routingKeyPrefix := range routingKeyPrefixes {
 		s.set.Add(routingKeyPrefix)
 	}
-=======
-func (s *subscriptionSet) Subscribe(routingKeyPrefix string) error {
-	s.set.Add(routingKeyPrefix)
->>>>>>> 5ed32698
 	// add doesnt return any error
 	return nil
 }
 
-<<<<<<< HEAD
-func (s *SubscriptionSet) Unsubscribe(routingKeyPrefixes ...string) error {
+func (s *subscriptionSet) Unsubscribe(routingKeyPrefixes ...string) error {
 	for _, routingKeyPrefix := range routingKeyPrefixes {
 		s.set.Remove(routingKeyPrefix)
 	}
@@ -57,10 +51,7 @@
 	return nil
 }
 
-func (s *SubscriptionSet) Resubscribe(socketID string) (bool, error) {
-=======
 func (s *subscriptionSet) Resubscribe(socketID string) (bool, error) {
->>>>>>> 5ed32698
 	socketSubscription, ok := socketSubscriptionsMap[socketID]
 	if !ok {
 		return false, nil
@@ -75,17 +66,7 @@
 	return true, nil
 }
 
-<<<<<<< HEAD
-func (s *SubscriptionSet) Has(routingKeyPrefix string) (bool, error) {
-=======
-func (s *subscriptionSet) Unsubscribe(routingKeyPrefix string) error {
-	s.set.Remove(routingKeyPrefix)
-	// remove doesnt return any error
-	return nil
-}
-
 func (s *subscriptionSet) Has(routingKeyPrefix string) (bool, error) {
->>>>>>> 5ed32698
 	// has only returns bool
 	return s.set.Has(routingKeyPrefix), nil
 }
