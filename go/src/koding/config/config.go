package config

import (
	"fmt"
	"os"
)

var configs = map[string]Config{
	"default": {
		AmqpHost:     "localhost",
		AmqpUser:     "guest",
		AmqpPassword: "guest",
		HomePrefix:   "/Users/",
	},

	"dev": {
		AmqpHost:     "zb.koding.com/kite",
		AmqpUser:     "guest",
		AmqpPassword: "s486auEkPzvUjYfeFTMQ",
		HomePrefix:   "/Users/",
	},

	"dev-new": {
		AmqpHost:     "web0.dev.system.aws.koding.com:5672",
		AmqpUser:     "broker",
		AmqpPassword: "s486auEkPzvUjYfeFTMQ",
		HomePrefix:   "/Users/",
	},

	"dev-new-web0": {
		AmqpHost:     "localhost:5672",
		AmqpUser:     "broker",
		AmqpPassword: "s486auEkPzvUjYfeFTMQ",
		HomePrefix:   "/Users/",
	},

	"cl3-new": {
		AmqpHost:     "web0.dev.system.aws.koding.com:5672",
		AmqpUser:     "guest",
		AmqpPassword: "s486auEkPzvUjYfeFTMQ",
		HomePrefix:   "/Users/",
	},

	"stage": {
		AmqpHost:     "web0.beta.system.aws.koding.com",
		AmqpUser:     "STAGE-sg46lU8J17UkVUq",
		AmqpPassword: "TV678S1WT221t1q",
		HomePrefix:   "/Users/",
<<<<<<< HEAD
		LogToLoggr:   true,
=======
		UseLVE:       true,
		LogToCloud:   true,
>>>>>>> cf3eb652
	},

	"prod": {
		AmqpHost:     "web0.beta.system.aws.koding.com",
		AmqpUser:     "prod-<component>",
		AmqpPassword: "Dtxym6fRJXx4GJz",
		HomePrefix:   "/Users/",
<<<<<<< HEAD
		LogToLoggr:   true,
=======
		UseLVE:       true,
		LogToCloud:   true,
>>>>>>> cf3eb652
	},

	"prod-new": {
		AmqpHost:     "web0.beta.system.aws.koding.com",
		AmqpUser:     "prod-<component>",
		AmqpPassword: "Dtxym6fRJXx4GJz",
		HomePrefix:   "/Users/",
<<<<<<< HEAD
		LogToLoggr:   true,
=======
		UseLVE:       true,
		LogToCloud:   true,
>>>>>>> cf3eb652
	},

	"vagrant": {
		AmqpHost:     "rabbitmq.local",
		AmqpUser:     "prod-<component>",
		AmqpPassword: "djfjfhgh4455__5",
		HomePrefix:   "/home/",
	},

	"local-go": {
		AmqpHost:     "localhost",
		AmqpUser:     "guest",
		AmqpPassword: "guest",
		HomePrefix:   "/home/",
	},

	"local": {
		AmqpHost:     "localhost",
		AmqpUser:     "guest",
		AmqpPassword: "guest",
		HomePrefix:   "/home/",
	},
}

type Config struct {
	AmqpHost     string
	AmqpUser     string
	AmqpPassword string
	HomePrefix   string
<<<<<<< HEAD
	LogToLoggr   bool
=======
	UseLVE       bool
	LogToCloud   bool

	// for webterm's websockets mode
	UseWebsockets bool
	User          string
>>>>>>> cf3eb652
}

var Current Config

func LoadConfig(profile string) {
	var ok bool
	Current, ok = configs[profile]
	if !ok {
		fmt.Printf("Configuration not found: %v\n", profile)
		os.Exit(1)
	}
}<|MERGE_RESOLUTION|>--- conflicted
+++ resolved
@@ -46,12 +46,7 @@
 		AmqpUser:     "STAGE-sg46lU8J17UkVUq",
 		AmqpPassword: "TV678S1WT221t1q",
 		HomePrefix:   "/Users/",
-<<<<<<< HEAD
-		LogToLoggr:   true,
-=======
-		UseLVE:       true,
 		LogToCloud:   true,
->>>>>>> cf3eb652
 	},
 
 	"prod": {
@@ -59,12 +54,7 @@
 		AmqpUser:     "prod-<component>",
 		AmqpPassword: "Dtxym6fRJXx4GJz",
 		HomePrefix:   "/Users/",
-<<<<<<< HEAD
-		LogToLoggr:   true,
-=======
-		UseLVE:       true,
 		LogToCloud:   true,
->>>>>>> cf3eb652
 	},
 
 	"prod-new": {
@@ -72,12 +62,7 @@
 		AmqpUser:     "prod-<component>",
 		AmqpPassword: "Dtxym6fRJXx4GJz",
 		HomePrefix:   "/Users/",
-<<<<<<< HEAD
-		LogToLoggr:   true,
-=======
-		UseLVE:       true,
 		LogToCloud:   true,
->>>>>>> cf3eb652
 	},
 
 	"vagrant": {
@@ -107,16 +92,7 @@
 	AmqpUser     string
 	AmqpPassword string
 	HomePrefix   string
-<<<<<<< HEAD
-	LogToLoggr   bool
-=======
-	UseLVE       bool
 	LogToCloud   bool
-
-	// for webterm's websockets mode
-	UseWebsockets bool
-	User          string
->>>>>>> cf3eb652
 }
 
 var Current Config
