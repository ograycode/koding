package kloud

import (
	"encoding/json"
	"errors"
	"fmt"
	"koding/db/models"
	"koding/db/mongodb"
	"koding/db/mongodb/modelhelper"
	"koding/kites/kloud/contexthelper/session"
	"koding/kites/kloud/klient"
	"koding/kites/kloud/userdata"
	"strconv"
	"strings"
	"sync"
	"time"

	"labix.org/v2/mgo/bson"

	"golang.org/x/net/context"

	"github.com/fatih/structs"
	"github.com/hashicorp/go-multierror"
	"github.com/hashicorp/terraform/terraform"
	"github.com/koding/kite/protocol"
	"github.com/mitchellh/mapstructure"
	"github.com/nu7hatch/gouuid"
)

type TerraformMachine struct {
	Provider    string            `json:"provider"`
	Label       string            `json:"label"`
	Region      string            `json:"region"`
	QueryString string            `json:"queryString,omitempty"`
	Attributes  map[string]string `json:"attributes"`
}

type Machines struct {
	Machines []TerraformMachine `json:"machines"`
}

type buildData struct {
	Template string
	Region   string
	KiteIds  map[string]string
}

type terraformData struct {
	Creds   []*terraformCredential
	Account *models.Account `structs:"account"`
	Group   *models.Group   `structs:"group"`
	User    *models.User    `structs:"user"`
}

type terraformCredential struct {
	Provider   string
	Identifier string
	Data       map[string]string `mapstructure:"data"`
}

func (m *Machines) AppendRegion(region string) {
	for i, machine := range m.Machines {
		machine.Region = region
		m.Machines[i] = machine
	}
}

func (m *Machines) AppendQueryString(queryStrings map[string]string) {
	for i, machine := range m.Machines {
		queryString := queryStrings[machine.Label]
		machine.QueryString = protocol.Kite{ID: queryString}.String()
		m.Machines[i] = machine
	}
}

// WithLabel returns the machine with the associated label
func (m *Machines) WithLabel(label string) (TerraformMachine, error) {
	for _, machine := range m.Machines {
		if machine.Label == label {
			return machine, nil
		}
	}

	return TerraformMachine{}, fmt.Errorf("couldn't find machine with label '%s", label)
}

// region returns the region from the credential data
func (t *terraformCredential) region() (string, error) {
	// for now we support only aws
	if t.Provider != "aws" {
		return "", fmt.Errorf("provider '%s' is not supported", t.Provider)
	}

	region := t.Data["region"]
	if region == "" {
		return "", fmt.Errorf("region for identifer '%s' is not set", t.Identifier)
	}

	return region, nil
}

func (t *terraformCredential) awsCredentials() (string, string, error) {
	if t.Provider != "aws" {
		return "", "", fmt.Errorf("provider '%s' is not supported", t.Provider)
	}

	// we do not check for key existency here because the key might exists but
	// with an empty value, so just checking for the emptiness of the value is
	// better
	accessKey := t.Data["access_key"]
	if accessKey == "" {
		return "", "", fmt.Errorf("accessKey for identifier '%s' is not set", t.Identifier)
	}

	secretKey := t.Data["secret_key"]
	if secretKey == "" {
		return "", "", fmt.Errorf("secretKey for identifier '%s' is not set", t.Identifier)
	}

	return accessKey, secretKey, nil
}

// appendAWSVariable appends the credentials aws data to the given template and
// returns it back.
func (t *terraformCredential) appendAWSVariable(template string) (string, error) {
	var data struct {
		Output   map[string]map[string]interface{} `json:"output,omitempty"`
		Resource map[string]map[string]interface{} `json:"resource,omitempty"`
		Provider struct {
			Aws struct {
				Region    string `json:"region"`
				AccessKey string `json:"access_key"`
				SecretKey string `json:"secret_key"`
			} `json:"aws"`
		} `json:"provider"`
		Variable map[string]map[string]interface{} `json:"variable,omitempty"`
	}

	if err := json.Unmarshal([]byte(template), &data); err != nil {
		return "", err
	}

	credRegion := t.Data["region"]
	if credRegion == "" {
		return "", fmt.Errorf("region for identifier '%s' is not set", t.Identifier)
	}

	// if region is not added, add it via credRegion
	region := data.Provider.Aws.Region
	if region == "" {
		data.Provider.Aws.Region = credRegion
	} else if !isVariable(region) && region != credRegion {
		// compare with the provider block's region. Don't allow if they are
		// different.
		return "", fmt.Errorf("region in the provider block doesn't match the region in credential data. Provider block: '%s'. Credential data: '%s'", region, credRegion)
	}

	if data.Variable == nil {
		data.Variable = make(map[string]map[string]interface{})
	}

	accessKey, secretKey, err := t.awsCredentials()
	if err != nil {
		return "", err
	}

	data.Variable["aws_access_key"] = map[string]interface{}{
		"default": accessKey,
	}

	data.Variable["aws_secret_key"] = map[string]interface{}{
		"default": secretKey,
	}

	data.Variable["region"] = map[string]interface{}{
		"default": credRegion,
	}

	out, err := json.MarshalIndent(data, "", "  ")
	if err != nil {
		return "", err
	}

	return string(out), nil
}

func machinesFromState(state *terraform.State) (*Machines, error) {
	if state.Modules == nil {
		return nil, errors.New("state modules is empty")
	}

	out := &Machines{
		Machines: make([]TerraformMachine, 0),
	}

	for _, m := range state.Modules {
		for resource, r := range m.Resources {
			if r.Primary == nil {
				continue
			}

			provider, label, err := parseProviderAndLabel(resource)
			if err != nil {
				return nil, err
			}

			attrs := make(map[string]string, len(r.Primary.Attributes))
			for key, val := range r.Primary.Attributes {
				attrs[key] = val
			}

			out.Machines = append(out.Machines, TerraformMachine{
				Provider:   provider,
				Label:      label,
				Attributes: attrs,
			})
		}
	}

	return out, nil
}

func machinesFromPlan(plan *terraform.Plan) (*Machines, error) {
	if plan.Diff == nil {
		return nil, errors.New("plan diff is empty")
	}

	if plan.Diff.Modules == nil {
		return nil, errors.New("plan diff module is empty")
	}

	out := &Machines{
		Machines: make([]TerraformMachine, 0),
	}

	for _, d := range plan.Diff.Modules {
		if d.Resources == nil {
			continue
		}

		for providerResource, r := range d.Resources {
			if r.Attributes == nil {
				continue
			}

			attrs := make(map[string]string, len(r.Attributes))
			for name, a := range r.Attributes {
				attrs[name] = a.New
			}

			provider, label, err := parseProviderAndLabel(providerResource)
			if err != nil {
				return nil, err
			}

			out.Machines = append(out.Machines, TerraformMachine{
				Provider:   provider,
				Label:      label,
				Attributes: attrs,
			})
		}
	}

	return out, nil
}

func parseProviderAndLabel(resource string) (string, string, error) {
	// resource is in the form of "aws_instance.foo.bar"
	splitted := strings.Split(resource, "_")
	if len(splitted) < 2 {
		return "", "", fmt.Errorf("provider resource is unknown: %v", splitted)
	}

	// splitted[1]: instance.foo.bar
	resourceSplitted := strings.SplitN(splitted[1], ".", 2)

	provider := splitted[0]      // aws
	label := resourceSplitted[1] // foo.bar

	return provider, label, nil
}

<<<<<<< HEAD
=======
func (t *terraformTemplate) injectKodingData(data *terraformData) {
	var properties = []struct {
		collection string
		fieldToAdd map[string]bool
	}{
		{"User",
			map[string]bool{
				"username": true,
				"email":    true,
			},
		},
		{"Account",
			map[string]bool{
				"profile": true,
			},
		},
		{"Group",
			map[string]bool{
				"title": true,
				"slug":  true,
			},
		},
	}

	for _, p := range properties {
		model, ok := structs.New(data).FieldOk(p.collection)
		if !ok {
			continue
		}

		for _, field := range model.Fields() {
			fieldName := strings.ToLower(field.Name())
			// check if the user set a field tag
			if field.Tag("bson") != "" {
				fieldName = field.Tag("bson")
			}

			exists := p.fieldToAdd[fieldName]

			// we need to declare to call it recursively
			var addVariable func(*structs.Field, string, bool)

			addVariable = func(field *structs.Field, varName string, allow bool) {
				if !allow {
					return
				}

				// nested structs, call again
				if field.Kind() == reflect.Struct {
					for _, f := range field.Fields() {
						fieldName := strings.ToLower(f.Name())
						// check if the user set a field tag
						if f.Tag("bson") != "" {
							fieldName = f.Tag("bson")
						}
						newName := varName + "_" + fieldName
						addVariable(f, newName, true)
					}
					return
				}

				t.Variable[varName] = map[string]interface{}{
					"default": field.Value(),
				}
			}

			varName := "koding_" + strings.ToLower(p.collection) + "_" + fieldName
			addVariable(field, varName, exists)
		}
	}
}

>>>>>>> 3bc4bf89
func injectKodingData(ctx context.Context, content, username string, data *terraformData) (*buildData, error) {
	sess, ok := session.FromContext(ctx)
	if !ok {
		return nil, errors.New("session context is not passed")
	}

	awsOutput := &AwsBootstrapOutput{}
	for _, cred := range data.Creds {
		if cred.Provider != "aws" {
			continue
		}

		if err := mapstructure.Decode(cred.Data, &awsOutput); err != nil {
			return nil, err
		}
	}

	if structs.HasZero(awsOutput) {
		return nil, fmt.Errorf("Bootstrap data is incomplete: %v", awsOutput)
	}

	template, err := newTerraformTemplate(content)
	if err != nil {
		return nil, err
	}

	// inject koding variables, in the form of koding_user_foo, koding_group_name, etc..
	template.injectKodingVariables(data)

	// // inject all other variables from credentials
	// template.injectCustomVariables(data)

	if len(template.Resource.Aws_Instance) == 0 {
		return nil, fmt.Errorf("instance is empty: %v", template.Resource.Aws_Instance)
	}

	kiteIds := make(map[string]string)

	for resourceName, instance := range template.Resource.Aws_Instance {
		instance["key_name"] = awsOutput.KeyPair

		// if nothing is provided or the ami is empty use default Ubuntu AMI's
		if a, ok := instance["ami"]; !ok {
			instance["ami"] = awsOutput.AMI
		} else {
			if ami, ok := a.(string); ok && ami == "" {
				instance["ami"] = awsOutput.AMI
			}
		}

		// only ovveride if the user doesn't provider it's own subnet_id
		if instance["subnet_id"] == nil {
			instance["subnet_id"] = awsOutput.Subnet
			instance["security_groups"] = []string{awsOutput.SG}
		}

		// means there will be several instances, we need to create a userdata
		// with count interpolation, because each machine must have an unique
		// kite id.
		var count int = 1
		if c, ok := instance["count"]; ok {
			// we receive it as float64
			if cFloat, ok := c.(float64); !ok {
				return nil, fmt.Errorf("count statement should be an integer, got: %+v", c)
			} else {
				count = int(cFloat)
			}
		}

		// this part will be the same for all machines
		userCfg := &userdata.CloudInitConfig{
			Username: username,
			Groups:   []string{"sudo"},
			Hostname: username, // no typo here. hostname = username
		}

		// prepend custom script if available
		if c, ok := instance["user_data"]; ok {
			if customCMD, ok := c.(string); ok {
				userCfg.CustomCMD = customCMD
			}
		}

		// will be replaced with the kitekeys we create below
		userCfg.KiteKey = "${lookup(var.kitekeys, count.index)}"

		userdata, err := sess.Userdata.Create(userCfg)
		if err != nil {
			return nil, err
		}

		instance["user_data"] = string(userdata)

		// create independent kiteKey for each machine and create a Terraform
		// lookup map, which is used in conjuctuon with the `count.index`
		countKeys := map[string]string{}
		for i := 0; i < count; i++ {
			// create a new kite id for every new aws resource
			kiteUUID, err := uuid.NewV4()
			if err != nil {
				return nil, err
			}

			kiteId := kiteUUID.String()

			kiteKey, err := sess.Userdata.Keycreator.Create(username, kiteId)
			if err != nil {
				return nil, err
			}

			// if the count is greater than 1, terraform will change the labels
			// and append a number(starting with index 0) to each label
			if count != 1 {
				kiteIds[resourceName+"."+strconv.Itoa(i)] = kiteId
			} else {
				kiteIds[resourceName] = kiteId
			}

			countKeys[strconv.Itoa(i)] = kiteKey
		}

		template.Variable["kitekeys"] = map[string]interface{}{
			"default": countKeys,
		}

		template.Resource.Aws_Instance[resourceName] = instance
	}

	out, err := template.jsonOutput()
	if err != nil {
		return nil, err
	}

	b := &buildData{
		Template: out,
		KiteIds:  kiteIds,
		Region:   template.Provider.Aws.Region,
	}

	return b, nil
}

func varsFromCredentials(creds *terraformData) map[string]string {
	vars := make(map[string]string, 0)
	for _, cred := range creds.Creds {
		for k, v := range cred.Data {
			vars[k] = v
		}
	}
	return vars
}

func checkKlients(ctx context.Context, kiteIds map[string]string) error {
	sess, ok := session.FromContext(ctx)
	if !ok {
		return errors.New("session context is not passed")
	}

	var wg sync.WaitGroup
	var mu sync.Mutex // protects multierror and outputs
	var multiErrors error

	check := func(label, kiteId string) error {
		queryString := protocol.Kite{ID: kiteId}.String()
		klientRef, err := klient.NewWithTimeout(sess.Kite, queryString, time.Minute*5)
		if err != nil {
			return err
		}
		defer klientRef.Close()

		return klientRef.Ping()
	}

	for l, k := range kiteIds {
		wg.Add(1)
		go func(label, kiteId string) {
			if err := check(label, kiteId); err != nil {
				mu.Lock()
				multiErrors = multierror.Append(multiErrors,
					fmt.Errorf("Couldn't check '%s:%s'", label, kiteId))
				mu.Unlock()
			}
			wg.Done()
		}(l, k)
	}

	wg.Wait()

	return multiErrors
}

func fetchTerraformData(username, groupname string, db *mongodb.MongoDB, identifiers []string) (*terraformData, error) {
	// fetch jaccount from username
	account, err := modelhelper.GetAccount(username)
	if err != nil {
		return nil, err
	}

	// fetch jGroup from group slug name
	group, err := modelhelper.GetGroup(groupname)
	if err != nil {
		return nil, err
	}

	// fetch jUser from username
	user, err := modelhelper.GetUser(username)
	if err != nil {
		return nil, err
	}

	// validate if username belongs to groupnam
	selector := modelhelper.Selector{
		"targetId": account.Id,
		"sourceId": group.Id,
		"as": bson.M{
			"$in": []string{"member"},
		},
	}

	count, err := modelhelper.RelationshipCount(selector)
	if err != nil || count == 0 {
		return nil, fmt.Errorf("username '%s' does not belong to group '%s'", username, groupname)
	}

	// 2- fetch credential from identifiers via args
	credentials, err := modelhelper.GetCredentialsFromIdentifiers(identifiers...)
	if err != nil {
		return nil, err
	}

	// 3- count relationship with credential id and jaccount id as user or
	// owner. Any non valid credentials will be discarded
	validKeys := make(map[string]string, 0)

	for _, cred := range credentials {
		selector := modelhelper.Selector{
			"targetId": cred.Id,
			"sourceId": bson.M{
				"$in": []bson.ObjectId{account.Id, group.Id},
			},
			"as": bson.M{
				"$in": []string{"owner", "user"},
			},
		}

		count, err := modelhelper.RelationshipCount(selector)
		if err != nil || count == 0 {
			// we return for any not validated identifier key.
			return nil, fmt.Errorf("credential with identifier '%s' is not validated", cred.Identifier)
		}

		validKeys[cred.Identifier] = cred.Provider
	}

	// 4- fetch credentialdata with identifier
	validIdentifiers := make([]string, 0)
	for pKey := range validKeys {
		validIdentifiers = append(identifiers, pKey)
	}

	credentialData, err := modelhelper.GetCredentialDatasFromIdentifiers(validIdentifiers...)
	if err != nil {
		return nil, err
	}

	// 5- return list of keys. We only support aws for now
	data := &terraformData{
		Account: account,
		Group:   group,
		User:    user,
		Creds:   make([]*terraformCredential, 0),
	}

	for _, c := range credentialData {
		provider, ok := validKeys[c.Identifier]
		if !ok {
			return nil, fmt.Errorf("provider is not found for identifer: %s", c.Identifier)
		}

		cred := &terraformCredential{
			Provider:   provider,
			Identifier: c.Identifier,
		}

		if err := mapstructure.Decode(c.Meta, &cred.Data); err != nil {
			return nil, err
		}

		data.Creds = append(data.Creds, cred)
	}

	return data, nil
}

// isVariable checkes whether the given string is a template variable, such as:
// "${var.region}"
func isVariable(v string) bool {
	return v[0] == '$'
}

// parseAccountID parses an AWS arn string to get the Account ID
func parseAccountID(arn string) (string, error) {
	// example arn string: "arn:aws:iam::213456789:user/username"
	// returns: 213456789.
	splitted := strings.Split(strings.TrimPrefix(arn, "arn:aws:iam::"), ":")
	if len(splitted) != 2 {
		return "", fmt.Errorf("Couldn't parse arn string: %s", arn)
	}

	return splitted[0], nil
}

// flattenValues converts the values of a map[string][]string to a []string slice.
func flattenValues(kv map[string][]string) []string {
	values := []string{}

	for _, val := range kv {
		values = append(values, val...)
	}

	return values
}<|MERGE_RESOLUTION|>--- conflicted
+++ resolved
@@ -279,82 +279,6 @@
 
 	return provider, label, nil
 }
-
-<<<<<<< HEAD
-=======
-func (t *terraformTemplate) injectKodingData(data *terraformData) {
-	var properties = []struct {
-		collection string
-		fieldToAdd map[string]bool
-	}{
-		{"User",
-			map[string]bool{
-				"username": true,
-				"email":    true,
-			},
-		},
-		{"Account",
-			map[string]bool{
-				"profile": true,
-			},
-		},
-		{"Group",
-			map[string]bool{
-				"title": true,
-				"slug":  true,
-			},
-		},
-	}
-
-	for _, p := range properties {
-		model, ok := structs.New(data).FieldOk(p.collection)
-		if !ok {
-			continue
-		}
-
-		for _, field := range model.Fields() {
-			fieldName := strings.ToLower(field.Name())
-			// check if the user set a field tag
-			if field.Tag("bson") != "" {
-				fieldName = field.Tag("bson")
-			}
-
-			exists := p.fieldToAdd[fieldName]
-
-			// we need to declare to call it recursively
-			var addVariable func(*structs.Field, string, bool)
-
-			addVariable = func(field *structs.Field, varName string, allow bool) {
-				if !allow {
-					return
-				}
-
-				// nested structs, call again
-				if field.Kind() == reflect.Struct {
-					for _, f := range field.Fields() {
-						fieldName := strings.ToLower(f.Name())
-						// check if the user set a field tag
-						if f.Tag("bson") != "" {
-							fieldName = f.Tag("bson")
-						}
-						newName := varName + "_" + fieldName
-						addVariable(f, newName, true)
-					}
-					return
-				}
-
-				t.Variable[varName] = map[string]interface{}{
-					"default": field.Value(),
-				}
-			}
-
-			varName := "koding_" + strings.ToLower(p.collection) + "_" + fieldName
-			addVariable(field, varName, exists)
-		}
-	}
-}
-
->>>>>>> 3bc4bf89
 func injectKodingData(ctx context.Context, content, username string, data *terraformData) (*buildData, error) {
 	sess, ok := session.FromContext(ctx)
 	if !ok {
