--- conflicted
+++ resolved
@@ -1288,13 +1288,8 @@
 	}
 }
 
-<<<<<<< HEAD
 func providers() (*koding.Provider, *awsprovider.Provider, *softlayer.Provider) {
-	auth := aws.Auth{
-=======
-func providers() (*koding.Provider, *awsprovider.Provider) {
 	auth := oldaws.Auth{
->>>>>>> e73ee44b
 		AccessKey: os.Getenv("KLOUD_ACCESSKEY"),
 		SecretKey: os.Getenv("KLOUD_SECRETKEY"),
 	}
