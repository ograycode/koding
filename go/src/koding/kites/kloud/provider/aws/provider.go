package awsprovider

import (
	"errors"
	"fmt"

	"koding/db/mongodb"
	"koding/db/mongodb/modelhelper"
	"koding/kites/kloud/api/amazon"
	"koding/kites/kloud/contexthelper/request"
	"koding/kites/kloud/contexthelper/session"
	"koding/kites/kloud/dnsstorage"
	"koding/kites/kloud/eventer"
	"koding/kites/kloud/kloud"
	"koding/kites/kloud/pkg/dnsclient"
	"koding/kites/kloud/provider/helpers"
	"koding/kites/kloud/userdata"

	"github.com/aws/aws-sdk-go/aws/credentials"
	"github.com/fatih/structs"
	"github.com/koding/kite"
	"github.com/koding/logging"
	"github.com/mitchellh/mapstructure"
	"golang.org/x/net/context"

	"labix.org/v2/mgo"
	"labix.org/v2/mgo/bson"
)

type Provider struct {
	DB         *mongodb.MongoDB
	Log        logging.Logger
	Kite       *kite.Kite
	DNSClient  *dnsclient.Route53
	DNSStorage *dnsstorage.MongodbStorage
	Userdata   *userdata.Userdata
}

func (p *Provider) Machine(ctx context.Context, id string) (interface{}, error) {
	if !bson.IsObjectIdHex(id) {
		return nil, fmt.Errorf("Invalid machine id: %q", id)
	}

	// let's first check if the id exists, because we are going to use
	// findAndModify() and it would be difficult to distinguish if the id
	// really doesn't exist or if there is an assignee which is a different
	// thing. (Because findAndModify() also returns "not found" for the case
	// where the id exist but someone else is the assignee).
	machine := &Machine{}
	if err := p.DB.Run("jMachines", func(c *mgo.Collection) error {
		return c.FindId(bson.ObjectIdHex(id)).One(&machine.Machine)
	}); err == mgo.ErrNotFound {
		return nil, kloud.NewError(kloud.ErrMachineNotFound)
	}

	req, ok := request.FromContext(ctx)
	if !ok {
		return nil, errors.New("request context is not available")
	}

	meta, err := machine.GetMeta()
	if err != nil {
		return nil, err
	}

	if meta.Region == "" {
		return nil, errors.New("region is not set")
	}

	p.Log.Debug("Using region: %s", meta.Region)

	if err := p.AttachSession(ctx, machine); err != nil {
		return nil, err
	}

	// check for validation and permission
	if err := helpers.ValidateUser(machine.User, machine.Users, req); err != nil {
		return nil, err
	}

	return machine, nil
}

func (p *Provider) AttachSession(ctx context.Context, machine *Machine) error {
	// get user model which contains user ssh keys or the list of users that
	// are allowed to use this machine
	if len(machine.Users) == 0 {
		return errors.New("permitted users list is empty")
	}

	user, err := modelhelper.GetPermittedUser(machine.Users)
	if err != nil {
		return err
	}

	meta, err := machine.GetMeta()
	if err != nil {
		return err
	}

	creds, err := modelhelper.GetCredentialDatasFromIdentifiers(machine.Credential)
	if err != nil {
		return fmt.Errorf("Could not fetch credential %q: %s", machine.Credential, err)
	}

	if len(creds) == 0 {
		return fmt.Errorf("aws no credential data available for credential: %s", machine.Credential)
	}

	cred := creds[0] // there is only one, pick up the first one

	var awsCred struct {
		AccessKey string `mapstructure:"access_key"`
		SecretKey string `mapstructure:"secret_key"`
	}

	if err := mapstructure.Decode(cred.Meta, &awsCred); err != nil {
		return err
	}

	if structs.HasZero(awsCred) {
		return fmt.Errorf("aws data is incomplete: %v", cred.Meta)
	}

	opts := &amazon.ClientOptions{
<<<<<<< HEAD
		Credentials: credentials.NewStaticCredentials(awsCred.AccessKey, awsCred.SecretKey, ""),
		Region:      meta.Region,
		Log:         p.Log,
=======
		Credentials: credentials.NewStaticCredentials(creds.Meta.AccessKey, creds.Meta.SecretKey, ""),
		Region:      machine.Meta.Region,
		Log:         p.Log.New(fmt.Sprintf("user=%d, machine=%s", user.Uid, machine.Id.Hex())),
>>>>>>> 3d673a27
	}

	amazonClient, err := amazon.NewWithOptions(machine.Meta, opts)
	if err != nil {
		return fmt.Errorf("koding-amazon err: %s", err)
	}

<<<<<<< HEAD
	// attach user specific log
	machine.Log = p.Log.New(machine.ObjectId.Hex())
=======
	machine.Log = opts.Log // attach user specific log
>>>>>>> 3d673a27

	sess := &session.Session{
		DB:         p.DB,
		Kite:       p.Kite,
		DNSClient:  p.DNSClient,
		DNSStorage: p.DNSStorage,
		Userdata:   p.Userdata,
		AWSClient:  amazonClient,
		Log:        machine.Log,
	}

	// we use session a lot of in Machine owned methods, so that's why we
	// assign it to a field for easy access
	machine.Session = sess

	// we pass it also to the context, so other packages, such as plans checker
	// can make use of it.
	ctx = session.NewContext(ctx, sess)

	machine.Username = user.Name
	machine.User = user
	machine.cleanFuncs = make([]func(), 0)

	ev, ok := eventer.FromContext(ctx)
	if ok {
		machine.Session.Eventer = ev
	}

	return nil
}<|MERGE_RESOLUTION|>--- conflicted
+++ resolved
@@ -123,15 +123,9 @@
 	}
 
 	opts := &amazon.ClientOptions{
-<<<<<<< HEAD
 		Credentials: credentials.NewStaticCredentials(awsCred.AccessKey, awsCred.SecretKey, ""),
 		Region:      meta.Region,
-		Log:         p.Log,
-=======
-		Credentials: credentials.NewStaticCredentials(creds.Meta.AccessKey, creds.Meta.SecretKey, ""),
-		Region:      machine.Meta.Region,
 		Log:         p.Log.New(fmt.Sprintf("user=%d, machine=%s", user.Uid, machine.Id.Hex())),
->>>>>>> 3d673a27
 	}
 
 	amazonClient, err := amazon.NewWithOptions(machine.Meta, opts)
@@ -139,12 +133,7 @@
 		return fmt.Errorf("koding-amazon err: %s", err)
 	}
 
-<<<<<<< HEAD
-	// attach user specific log
-	machine.Log = p.Log.New(machine.ObjectId.Hex())
-=======
 	machine.Log = opts.Log // attach user specific log
->>>>>>> 3d673a27
 
 	sess := &session.Session{
 		DB:         p.DB,
