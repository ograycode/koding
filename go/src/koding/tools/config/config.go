package config

import (
	"encoding/json"
	"errors"
	"flag"
	"fmt"
	"os"
	"os/exec"
	"os/signal"
	"syscall"
)

type Config struct {
	BuildNumber     int
	ProjectRoot     string
	UserSitesDomain string
	ContainerSubnet string
	VmPool          string
	Version         string
	Client          struct {
		StaticFilesBaseUrl string
	}
	Mongo        string
	MongoKontrol string
	Mq           struct {
		Host          string
		Port          int
		ComponentUser string
		Password      string
		Vhost         string
		LogLevel      string
	}
	Neo4j struct {
		Read    string
		Write   string
		Port    int
		Enabled bool
	}
	Broker struct {
		IP              string
		Port            int
		CertFile        string
		KeyFile         string
		AuthExchange    string
		AuthAllExchange string
		WebProtocol     string
	}
	Loggr struct {
		Push   bool
		Url    string
		ApiKey string
	}
	Librato struct {
		Push     bool
		Email    string
		Token    string
		Interval int
	}
	Opsview struct {
		Push bool
		Host string
	}
	ElasticSearch struct {
		Host  string
		Port  int
		Queue string
	}
	NewKontrol struct {
		Host     string
		Port     int
		CertFile string
		KeyFile  string
	}
	ProxyKite struct {
		Domain   string
		CertFile string
		KeyFile  string
	}
	Etcd []struct {
		Host string
		Port int
	}
	Kontrold struct {
		Vhost    string
		Overview struct {
			ApiPort    int
			ApiHost    string
			Port       int
			SwitchHost string
		}
		Api struct {
			Port int
			URL  string
		}
		Proxy struct {
			Port    int
			PortSSL int
			FTPIP   string
		}
	}
	FollowFeed struct {
		Host          string
		Port          int
		ComponentUser string
		Password      string
		Vhost         string
	}
	Statsd struct {
		Use  bool
		Ip   string
		Port int
	}
	TopicModifier struct {
<<<<<<< HEAD
=======
		LogLevel     string
>>>>>>> ec2cd4c1
		CronSchedule string
	}
}

var FileProfile string
var PillarProfile string
var Profile string
var Current Config
var LogDebug bool
var Uuid string
var Host string
var BrokerDomain string
var Region string
var VMProxies bool // used to enable ports for users
var Skip int
var Count int

func init() {
	flag.StringVar(&FileProfile, "c", "", "Configuration profile from file")
	flag.StringVar(&FileProfile, "config", "", "Alias for -c")
	flag.StringVar(&PillarProfile, "p", "", "Configuration profile from saltstack pillar")
	flag.BoolVar(&LogDebug, "d", false, "Log debug messages")
	flag.StringVar(&Uuid, "u", "", "Enable kontrol mode")
	flag.StringVar(&Host, "h", "", "Hostname to be resolved")
	flag.StringVar(&BrokerDomain, "a", "", "Send kontrol a custom domain istead of os.Hostname")
	flag.StringVar(&BrokerDomain, "domain", "", "Alias for -a")
	flag.StringVar(&Region, "r", "", "Region")
	flag.IntVar(&Skip, "s", 0, "Define how far to skip ahead")
	flag.IntVar(&Count, "l", 1000, "Count for items to process")
	flag.BoolVar(&VMProxies, "v", false, "Enable ports for VM users (1024-10000)")

	flag.Parse()

	err := readConfig()
	if err != nil {
		fmt.Println(err)
		os.Exit(1)
	}

	sigChannel := make(chan os.Signal)
	signal.Notify(sigChannel, syscall.SIGUSR2)
	go func() {
		for _ = range sigChannel {
			LogDebug = !LogDebug
			fmt.Printf("config.LogDebug: %v\n", LogDebug)
		}
	}()

}

// readConfig reads and unmarshalls the appropriate config into the Config
// struct (which is used in many applications). It either reads the config
// from the koding-config-manager or from salt-pillar with command line flag
// -c and -p. They are exclusive, which means you only can use one. If there
// is no flag specified it tries to get the config from the environment
// variable "CONFIG".
func readConfig() error {
	if flag.NArg() != 0 {
		return errors.New("You passed extra unused arguments.")
	}

	if FileProfile == "" && PillarProfile == "" {
		// this is needed also if you can't pass a flag into other packages, like testing.
		// otherwise it's impossible to inject the config paramater. For example:
		// this doesn't work  : go test -c "vagrant"
		// but this will work : CONFIG="vagrant" go test
		envProfile := os.Getenv("CONFIG")
		if envProfile == "" {
			return errors.New("Please specify a configuration profile via -c or -p or set a CONFIG environment.")
		}

		FileProfile = envProfile
	}

	if FileProfile != "" && PillarProfile != "" {
		return errors.New("The flags -c and -p are exclusive.")
	}

	if FileProfile != "" {
		Profile = FileProfile
		err := readConfigManager(FileProfile)
		if err != nil {
			return err
		}
	}

	if PillarProfile != "" {
		Profile = PillarProfile
		err := readPillar(PillarProfile)
		if err != nil {
			return err
		}
	}

	return nil

}

func readConfigManager(profile string) error {
	cmd := exec.Command("node", "-e", "require('koding-config-manager').printJson('main."+profile+"')")
	return initializeConfig(cmd)
}

func readPillar(profile string) error {
	cmd := exec.Command("salt-call", "pillar.get", profile, "--output=json", "--log-level=warning")
	return initializeConfig(cmd)
}

func initializeConfig(cmd *exec.Cmd) error {
	config, err := cmd.CombinedOutput()
	if err != nil {
		return fmt.Errorf("Could not execute configuration source: %s\nConfiguration source output:\n%s\n",
			err.Error(), config)
	}

	err = json.Unmarshal(config, &Current)
	if err != nil {
		return fmt.Errorf("Could not unmarshal configuration: %s\nConfiguration source output:\n%s\n",
			err.Error(), config)
	}

	// successfully unmarshalled into Current
	return nil
}<|MERGE_RESOLUTION|>--- conflicted
+++ resolved
@@ -112,10 +112,7 @@
 		Port int
 	}
 	TopicModifier struct {
-<<<<<<< HEAD
-=======
 		LogLevel     string
->>>>>>> ec2cd4c1
 		CronSchedule string
 	}
 }
