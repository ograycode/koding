package kite

import (
	"encoding/json"
	"fmt"
	"github.com/streadway/amqp"
	"koding/config"
	"koding/tools/db"
	"koding/tools/dnode"
	"koding/tools/log"
	"koding/tools/utils"
	"os"
	"os/signal"
	"syscall"
)

type Kite struct {
	Name     string
	Handlers map[string]Handler
}

type Handler struct {
	Concurrent bool
	Callback   func(args *dnode.Partial, session *Session) (interface{}, error)
}

func New(name string) *Kite {
	return &Kite{
		Name:     name,
		Handlers: make(map[string]Handler),
	}
}

func (k *Kite) Handle(method string, concurrent bool, callback func(args *dnode.Partial, session *Session) (interface{}, error)) {
	k.Handlers[method] = Handler{concurrent, callback}
}

func (k *Kite) Run() {
	utils.RunStatusLogger()

	sigtermChannel := make(chan os.Signal)
	signal.Notify(sigtermChannel, syscall.SIGTERM)

	utils.AmqpAutoReconnect(k.Name+"-kite", func(consumeConn, publishConn *amqp.Connection) {
		routeMap := make(map[string](chan<- []byte))
		defer func() {
			for _, channel := range routeMap {
				close(channel)
			}
		}()

		publishChannel := utils.CreateAmqpChannel(publishConn)
		defer publishChannel.Close()

		consumeChannel := utils.CreateAmqpChannel(consumeConn)
		utils.DeclareAmqpPresenceExchange(consumeChannel, "services-presence", "kite", "kite-"+k.Name, "kite-"+k.Name)
		stream := utils.DeclareBindConsumeAmqpQueue(consumeChannel, "fanout", "kite-"+k.Name, "")

		for {
			select {
			case message, ok := <-stream:
				if !ok {
					return
				}

				switch message.RoutingKey {
				case "auth.join":
					var client struct {
						Username   string
						RoutingKey string
					}
					err := json.Unmarshal(message.Body, &client)
					if err != nil || client.Username == "" || client.RoutingKey == "" {
						log.Err("Invalid auth.join message.", message.Body)
						continue
					}

					if _, found := routeMap[client.RoutingKey]; found {
						continue // duplicate key
					}
					channel := make(chan []byte, 1024)
					routeMap[client.RoutingKey] = channel

					go func() {
						defer log.RecoverAndLog()

						utils.ChangeNumClients <- 1
						log.Debug("Client connected: " + client.Username)
						defer func() {
							utils.ChangeNumClients <- -1
							log.Debug("Client disconnected: " + client.Username)
						}()

						session := NewSession(client.Username)
						defer session.Close()

						d := dnode.New()
						defer d.Close()
						d.OnRootMethod = func(method string, args *dnode.Partial) {
							defer log.RecoverAndLog()

							if method == "ping" {
								d.Send("pong")
								return
							}

							var partials []*dnode.Partial
							err := args.Unmarshal(&partials)
							if err != nil {
								panic(err)
							}

							var options struct {
								WithArgs *dnode.Partial
							}
							err = partials[0].Unmarshal(&options)
							if err != nil {
								panic(err)
							}
							var resultCallback dnode.Callback
							err = partials[1].Unmarshal(&resultCallback)
							if err != nil {
								panic(err)
							}

							handler, found := k.Handlers[method]
							if !found {
								resultCallback(fmt.Sprintf("Method '%v' not known.", method), nil)
								return
							}

							execHandler := func() {
<<<<<<< HEAD
								result, err := handler.Callback(options["withArgs"], session)
								if b, ok := result.([]byte); ok {
									result = string(b)
								}
=======
								result, err := handler.Callback(options.WithArgs, session)
>>>>>>> cf3eb652
								if err != nil {
									resultCallback(err.Error(), result)
								} else if result != nil {
									resultCallback(nil, result)
								}
							}
							if handler.Concurrent {
								go func() {
									defer log.RecoverAndLog()
									execHandler()
								}()
							} else {
								execHandler()
							}
						}

						go func() {
							defer log.RecoverAndLog()
							for data := range d.SendChan {
								log.Debug("Write", client.RoutingKey, data)
								err := publishChannel.Publish("broker", client.RoutingKey, false, false, amqp.Publishing{Body: data})
								if err != nil {
									log.LogError(err, 0)
								}
							}
						}()

						d.Send("ready", "kite-"+k.Name)

						for message := range channel {
							log.Debug("Read", client.RoutingKey, message)
							d.ProcessMessage(message)
						}
					}()

				case "auth.leave":
					var client struct {
						RoutingKey string
					}
					err := json.Unmarshal(message.Body, &client)
					if err != nil || client.RoutingKey == "" {
						log.Err("Invalid auth.leave message.", message.Body)
						continue
					}

					channel, found := routeMap[client.RoutingKey]
					if found {
						close(channel)
						delete(routeMap, client.RoutingKey)
					}

				default:
					channel, found := routeMap[message.RoutingKey]
					if found {
						select {
						case channel <- message.Body:
							// successful
						default:
							close(channel)
							delete(routeMap, message.RoutingKey)
							log.Warn("Dropped client because of message buffer overflow.")
						}
					}
				}

			case <-sigtermChannel:
				log.Info("Received TERM signal. Beginning shutdown...")
				utils.BeginShutdown()
				consumeChannel.Close()
			}
		}
	})
}

type Session struct {
	User         *db.User
	Home         string
	Alive        bool
	onDisconnect []func()
}

func NewSession(username string) *Session {
	user, err := db.FindUserByName(username)
	if err != nil {
		panic(err)
	}
	if user.Id == 0 {
		panic("SECURITY BREACH: User lookup returned root.")
	}

	return &Session{
		User:  user,
		Home:  config.Current.HomePrefix + username,
		Alive: true,
	}
}

func (session *Session) OnDisconnect(f func()) {
	session.onDisconnect = append(session.onDisconnect, f)
}

func (session *Session) Close() {
	session.Alive = false
	for _, f := range session.onDisconnect {
		f()
	}
	session.onDisconnect = nil
}<|MERGE_RESOLUTION|>--- conflicted
+++ resolved
@@ -130,14 +130,11 @@
 							}
 
 							execHandler := func() {
-<<<<<<< HEAD
-								result, err := handler.Callback(options["withArgs"], session)
+								result, err := handler.Callback(options.WithArgs, session)
 								if b, ok := result.([]byte); ok {
 									result = string(b)
 								}
-=======
-								result, err := handler.Callback(options.WithArgs, session)
->>>>>>> cf3eb652
+
 								if err != nil {
 									resultCallback(err.Error(), result)
 								} else if result != nil {
