--- conflicted
+++ resolved
@@ -6,10 +6,7 @@
 	// "fmt"
 	"socialapi/models"
 	"time"
-<<<<<<< HEAD
-=======
-
->>>>>>> dd0be7ed
+
 	"github.com/jinzhu/gorm"
 	"github.com/koding/bongo"
 )
