package api

import (
	"encoding/json"
	"fmt"
	"net/http"
	"net/url"
<<<<<<< HEAD
	"socialapi/config"
=======
	socialapimodels "socialapi/models"
>>>>>>> 2f9337c6
	"socialapi/workers/common/handler"
	"socialapi/workers/common/response"
	"socialapi/workers/realtime/models"
	"time"

	"github.com/koding/logging"
)

const (
	CheckParticipationPath = "/api/social/channel/checkparticipation"
	AccountPath            = "/api/social/account"
)

type Handler struct {
	pubnub *models.PubNub
	logger logging.Logger

	checkParticipationEndpoint string
	accountEndpoint            string
}

func NewHandler(p *models.PubNub, conf *config.Config, l logging.Logger) *Handler {
	rootPath := conf.CustomDomain.Local
	return &Handler{
		pubnub: p,
		logger: l,
		checkParticipationEndpoint: fmt.Sprintf("%s%s", rootPath, CheckParticipationPath),
		accountEndpoint:            fmt.Sprintf("%s%s", rootPath, AccountPath),
	}
}

// SubscribeChannel checks users channel accessability and regarding to that
// grants channel access for them
<<<<<<< HEAD
func (h *Handler) SubscribeChannel(u *url.URL, header http.Header, req *models.Channel) (int, http.Header, interface{}, error) {
	res, err := h.checkParticipation(u, header, req)
=======
func (h *Handler) SubscribeChannel(u *url.URL, header http.Header, req *models.Channel, context *socialapimodels.Context) (int, http.Header, interface{}, error) {
	if !context.IsLoggedIn() {
		return response.NewBadRequest(socialapimodels.ErrNotLoggedIn)
	}

	req.Group = context.GroupName // override group name
	res, err := checkParticipation(u, header, req)
>>>>>>> 2f9337c6
	if err != nil {
		return response.NewAccessDenied(err)
	}

	// user has access permission, now authenticate user to channel via pubnub
	a := new(models.Authenticate)
	a.Channel = models.NewPrivateMessageChannel(*res.Channel)
	a.Account = res.Account
	a.Account.Token = res.AccountToken

	err = h.pubnub.Authenticate(a)
	if err != nil {
		return response.NewBadRequest(err)
	}

	return responseWithCookie(req, a.Account.Token)
}

// SubscribeNotification grants notification channel access for user. User information is
// fetched from session
<<<<<<< HEAD
func (h *Handler) SubscribeNotification(u *url.URL, header http.Header, temp *models.Account) (int, http.Header, interface{}, error) {

	// fetch account information from session
	account, err := h.getAccountInfo(u, header)
	if err != nil {
		return response.NewBadRequest(err)
=======
func (h *Handler) SubscribeNotification(u *url.URL, header http.Header, temp *socialapimodels.Account, context *socialapimodels.Context) (int, http.Header, interface{}, error) {
	if !context.IsLoggedIn() {
		return response.NewBadRequest(socialapimodels.ErrNotLoggedIn)
>>>>>>> 2f9337c6
	}

	account := context.Client.Account

	// authenticate user to their notification channel
	a := new(models.Authenticate)
	a.Channel = models.NewNotificationChannel(account)
	a.Account = account

	// TODO need async requests. Re-try in case of an error
	err := h.pubnub.Authenticate(a)
	if err != nil {
		return response.NewBadRequest(err)
	}

	return responseWithCookie(temp, account.Token)
}

<<<<<<< HEAD
func (h *Handler) GetToken(u *url.URL, header http.Header, req *models.Account) (int, http.Header, interface{}, error) {

	// fetch account information from session
	account, err := h.getAccountInfo(u, header)
	if err != nil {
		return response.NewBadRequest(err)
=======
func (h *Handler) GetToken(u *url.URL, header http.Header, req *socialapimodels.Account, context *socialapimodels.Context) (int, http.Header, interface{}, error) {
	if !context.IsLoggedIn() {
		return response.NewBadRequest(socialapimodels.ErrNotLoggedIn)
>>>>>>> 2f9337c6
	}

	return responseWithCookie(req, context.Client.Account.Token)
}

func responseWithCookie(req interface{}, token string) (int, http.Header, interface{}, error) {
	expires := time.Now().AddDate(5, 0, 0)
	cookie := &http.Cookie{
		Name:    "realtimeToken",
		Value:   token,
		Path:    "/",
		Expires: expires,
	}

	return response.NewOKWithCookie(req, []*http.Cookie{cookie})
}

// TODO needs a better request handler
func (h *Handler) checkParticipation(u *url.URL, header http.Header, cr *models.Channel) (*models.CheckParticipationResponse, error) {
	// relay the cookie to other endpoint
	cookie := header.Get("Cookie")
	request := &handler.Request{
		Type:     "GET",
		Endpoint: h.checkParticipationEndpoint,
		Params: map[string]string{
			"name":      cr.Name,
			"groupName": cr.Group,
			"type":      cr.Type,
		},
		Cookie: cookie,
	}

	// TODO update this requester
	resp, err := handler.DoRequest(request)
	if err != nil {
		return nil, err
	}

	// Need a better response
	if resp.StatusCode != 200 {
		return nil, fmt.Errorf(resp.Status)
	}

	var cpr models.CheckParticipationResponse
	err = json.NewDecoder(resp.Body).Decode(&cpr)
	resp.Body.Close()
	if err != nil {
		return nil, err
	}

	return &cpr, nil
<<<<<<< HEAD
}

func (h *Handler) getAccountInfo(u *url.URL, header http.Header) (*models.Account, error) {
	cookie := header.Get("Cookie")
	request := &handler.Request{
		Type:     "GET",
		Endpoint: h.accountEndpoint,
		Cookie:   cookie,
	}

	// TODO update this requester
	resp, err := handler.DoRequest(request)
	if err != nil {
		return nil, err
	}

	// Need a better response
	if resp.StatusCode != 200 {
		return nil, fmt.Errorf(resp.Status)
	}

	var a models.Account
	err = json.NewDecoder(resp.Body).Decode(&a)
	resp.Body.Close()
	if err != nil {
		return nil, err
	}

	return &a, nil
=======
>>>>>>> 2f9337c6
}<|MERGE_RESOLUTION|>--- conflicted
+++ resolved
@@ -5,11 +5,8 @@
 	"fmt"
 	"net/http"
 	"net/url"
-<<<<<<< HEAD
 	"socialapi/config"
-=======
 	socialapimodels "socialapi/models"
->>>>>>> 2f9337c6
 	"socialapi/workers/common/handler"
 	"socialapi/workers/common/response"
 	"socialapi/workers/realtime/models"
@@ -43,18 +40,13 @@
 
 // SubscribeChannel checks users channel accessability and regarding to that
 // grants channel access for them
-<<<<<<< HEAD
-func (h *Handler) SubscribeChannel(u *url.URL, header http.Header, req *models.Channel) (int, http.Header, interface{}, error) {
-	res, err := h.checkParticipation(u, header, req)
-=======
 func (h *Handler) SubscribeChannel(u *url.URL, header http.Header, req *models.Channel, context *socialapimodels.Context) (int, http.Header, interface{}, error) {
 	if !context.IsLoggedIn() {
 		return response.NewBadRequest(socialapimodels.ErrNotLoggedIn)
 	}
 
 	req.Group = context.GroupName // override group name
-	res, err := checkParticipation(u, header, req)
->>>>>>> 2f9337c6
+	res, err := h.checkParticipation(u, header, req)
 	if err != nil {
 		return response.NewAccessDenied(err)
 	}
@@ -75,18 +67,10 @@
 
 // SubscribeNotification grants notification channel access for user. User information is
 // fetched from session
-<<<<<<< HEAD
-func (h *Handler) SubscribeNotification(u *url.URL, header http.Header, temp *models.Account) (int, http.Header, interface{}, error) {
 
-	// fetch account information from session
-	account, err := h.getAccountInfo(u, header)
-	if err != nil {
-		return response.NewBadRequest(err)
-=======
 func (h *Handler) SubscribeNotification(u *url.URL, header http.Header, temp *socialapimodels.Account, context *socialapimodels.Context) (int, http.Header, interface{}, error) {
 	if !context.IsLoggedIn() {
 		return response.NewBadRequest(socialapimodels.ErrNotLoggedIn)
->>>>>>> 2f9337c6
 	}
 
 	account := context.Client.Account
@@ -105,18 +89,9 @@
 	return responseWithCookie(temp, account.Token)
 }
 
-<<<<<<< HEAD
-func (h *Handler) GetToken(u *url.URL, header http.Header, req *models.Account) (int, http.Header, interface{}, error) {
-
-	// fetch account information from session
-	account, err := h.getAccountInfo(u, header)
-	if err != nil {
-		return response.NewBadRequest(err)
-=======
 func (h *Handler) GetToken(u *url.URL, header http.Header, req *socialapimodels.Account, context *socialapimodels.Context) (int, http.Header, interface{}, error) {
 	if !context.IsLoggedIn() {
 		return response.NewBadRequest(socialapimodels.ErrNotLoggedIn)
->>>>>>> 2f9337c6
 	}
 
 	return responseWithCookie(req, context.Client.Account.Token)
@@ -168,36 +143,4 @@
 	}
 
 	return &cpr, nil
-<<<<<<< HEAD
-}
-
-func (h *Handler) getAccountInfo(u *url.URL, header http.Header) (*models.Account, error) {
-	cookie := header.Get("Cookie")
-	request := &handler.Request{
-		Type:     "GET",
-		Endpoint: h.accountEndpoint,
-		Cookie:   cookie,
-	}
-
-	// TODO update this requester
-	resp, err := handler.DoRequest(request)
-	if err != nil {
-		return nil, err
-	}
-
-	// Need a better response
-	if resp.StatusCode != 200 {
-		return nil, fmt.Errorf(resp.Status)
-	}
-
-	var a models.Account
-	err = json.NewDecoder(resp.Body).Decode(&a)
-	resp.Body.Close()
-	if err != nil {
-		return nil, err
-	}
-
-	return &a, nil
-=======
->>>>>>> 2f9337c6
 }