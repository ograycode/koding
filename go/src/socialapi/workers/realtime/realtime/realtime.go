package realtime

import (
	"encoding/json"
	"errors"
	"fmt"
	mongomodels "koding/db/models"
	"koding/db/mongodb/modelhelper"
	"socialapi/models"
<<<<<<< HEAD
	notificationmodels "socialapi/workers/notification/models"
	"strconv"
=======
	"socialapi/request"
	notificationmodels "socialapi/workers/notification/models"
	"time"
>>>>>>> ba61623b

	"github.com/koding/logging"
	"github.com/koding/rabbitmq"
	"github.com/streadway/amqp"
	"labix.org/v2/mgo"
)

const (
	ChannelUpdateEventName      = "ChannelUpdateHappened"
	RemovedFromChannelEventName = "RemovedFromChannel"
	AddedToChannelEventName     = "AddedToChannel"
)

var mongoAccounts map[int64]*mongomodels.Account

func init() {
	mongoAccounts = make(map[int64]*mongomodels.Account)
}
<<<<<<< HEAD

type Controller struct {
	log     logging.Logger
	rmqConn *amqp.Connection
}

type NotificationEvent struct {
	RoutingKey string              `json:"routingKey"`
	Content    NotificationContent `json:"contents"`
}

type NotificationContent struct {
	TypeConstant string `json:"type"`
	TargetId     int64  `json:"targetId,string"`
	ActorId      string `json:"actorId"`
}

=======

// Controller holds required instances for processing events
type Controller struct {
	// logging instance
	log logging.Logger

	// connection to RMQ
	rmqConn *amqp.Connection
}

// NotificationEvent holds required data for notifcation processing
type NotificationEvent struct {
	// Holds routing key for notification dispatching
	RoutingKey string `json:"routingKey"`

	// Content of the notification
	Content NotificationContent `json:"contents"`
}

// NotificationContent holds required data for notification events
type NotificationContent struct {
	// TypeConstant holds the type of a notification
	// But in some cases, this property can hold the status of the
	// notification, like "delivered" and "read"
	TypeConstant string `json:"type"`

	TargetId int64  `json:"targetId,string"`
	ActorId  string `json:"actorId"`
}

// DefaultErrHandler controls the errors, return false if an error occured
>>>>>>> ba61623b
func (r *Controller) DefaultErrHandler(delivery amqp.Delivery, err error) bool {
	r.log.Error("an error occured deleting realtime event", err)
	delivery.Ack(false)
	return false
}

<<<<<<< HEAD
func New(rmq *rabbitmq.RabbitMQ, log logging.Logger) (*Controller, error) {
=======
// New Creates a new controller for realtime package
func New(rmq *rabbitmq.RabbitMQ, log logging.Logger) (*Controller, error) {
	// connnects to RabbitMQ
>>>>>>> ba61623b
	rmqConn, err := rmq.Connect("NewRealtimeWorkerController")
	if err != nil {
		return nil, err
	}

	ffc := &Controller{
		log:     log,
		rmqConn: rmqConn.Conn(),
	}

	return ffc, nil
}

<<<<<<< HEAD
func (f *Controller) MessageUpdated(cm *models.ChannelMessage) error {
	if err := f.sendInstanceEvent(cm.GetId(), cm, "updateInstance"); err != nil {
		f.log.Error(err.Error())
		return err
	}

=======
// MessageUpdated controls message updated status
// if an error occured , returns error otherwise returns nil
func (f *Controller) MessageUpdated(cm *models.ChannelMessage) error {
	if len(cm.Token) == 0 {
		if err := cm.ById(cm.Id); err != nil {
			return err
		}
	}

	if err := f.sendInstanceEvent(cm.Token, cm, "updateInstance"); err != nil {
		f.log.Error(err.Error())
		return err
	}

>>>>>>> ba61623b
	return nil
}

// ChannelParticipantUpdatedEvent is fired when we update any info of the
// channel participant
// We are updating status_constant while removing user from the channel
// but regarding operation has another event, so we are gonna ignore it
func (f *Controller) ChannelParticipantUpdatedEvent(cp *models.ChannelParticipant) error {
<<<<<<< HEAD
=======
	// if status of the participant is left, then ignore the message
>>>>>>> ba61623b
	if cp.StatusConstant == models.ChannelParticipant_STATUS_LEFT {
		f.log.Info("Ignoring participant (%d) left channel event", cp.AccountId)
		return nil
	}

<<<<<<< HEAD
=======
	// fetch the channel that user is updated
>>>>>>> ba61623b
	c, err := models.ChannelById(cp.ChannelId)
	if err != nil {
		return err
	}

	cue := &channelUpdatedEvent{
<<<<<<< HEAD
=======
		Controller:         f,
>>>>>>> ba61623b
		Channel:            c,
		EventType:          channelUpdatedEventChannelParticipantUpdated,
		ChannelParticipant: cp,
	}

<<<<<<< HEAD
	return f.sendChannelUpdatedEventToParticipant(cue)
}

func (f *Controller) ChannelParticipantRemovedFromChannelEvent(cp *models.ChannelParticipant) error {
	return f.sendChannelParticipantEvent(cp, RemovedFromChannelEventName)
}

func (f *Controller) ChannelParticipantAddedToChannelEvent(cp *models.ChannelParticipant) error {
	return f.sendChannelParticipantEvent(cp, AddedToChannelEventName)
}

=======
	return cue.sendForParticipant()
}

// ChannelParticipantRemoved is fired when we remove any info of channel participant
func (f *Controller) ChannelParticipantRemoved(cp *models.ChannelParticipant) error {
	return f.sendChannelParticipantEvent(cp, RemovedFromChannelEventName)
}

// ChannelParticipantAdded is fired when we add any info of channel participant
func (f *Controller) ChannelParticipantAdded(cp *models.ChannelParticipant) error {
	return f.sendChannelParticipantEvent(cp, AddedToChannelEventName)
}

// sendChannelParticipantEvent sends the required info(data) about channel participant
>>>>>>> ba61623b
func (f *Controller) sendChannelParticipantEvent(cp *models.ChannelParticipant, eventName string) error {
	c, err := models.ChannelById(cp.ChannelId)
	if err != nil {
		return err
	}

	cmc, err := models.PopulateChannelContainer(*c, cp.AccountId)
	if err != nil {
		return err
	}

<<<<<<< HEAD
	if err := f.sendNotification(cp.AccountId, eventName, cmc); err != nil {
		f.log.Error("Ignoring err %s ", err.Error())
	}

	return nil
}

=======
	// send notification to the user(added user)
	if err := f.sendNotification(
		cp.AccountId,
		c.GroupName,
		eventName,
		cmc,
	); err != nil {
		f.log.Error("Ignoring err %s ", err.Error())
	}

	// send this event to the channel itself
	return f.publishToChannel(c.Id, eventName, cp)
}
// InteractionSaved runs when interaction is added
>>>>>>> ba61623b
func (f *Controller) InteractionSaved(i *models.Interaction) error {
	return f.handleInteractionEvent("InteractionAdded", i)
}

<<<<<<< HEAD
=======
// InteractionSaved runs when interaction is removed
>>>>>>> ba61623b
func (f *Controller) InteractionDeleted(i *models.Interaction) error {
	return f.handleInteractionEvent("InteractionRemoved", i)
}

// here inorder to solve overflow
// bug of javascript with int64 values of Go
type InteractionEvent struct {
	MessageId    int64  `json:"messageId,string"`
	AccountId    int64  `json:"accountId,string"`
	AccountOldId string `json:"accountOldId"`
	TypeConstant string `json:"typeConstant"`
	Count        int    `json:"count"`
}

<<<<<<< HEAD
func (f *Controller) handleInteractionEvent(eventName string, i *models.Interaction) error {
	count, err := i.Count(i.TypeConstant)
=======
// handleInteractionEvent handle the required info of interaction 
func (f *Controller) handleInteractionEvent(eventName string, i *models.Interaction) error {
	q := &request.Query{
		Type:       models.Interaction_TYPE_LIKE,
		ShowExempt: false, // this is default value
	}

	count, err := i.Count(q)
>>>>>>> ba61623b
	if err != nil {
		return err
	}

<<<<<<< HEAD
	oldId, err := models.AccountOldIdById(i.AccountId)
=======
	// fetchs oldId from cache
	oldId, err := models.FetchAccountOldIdByIdFromCache(i.AccountId)
>>>>>>> ba61623b
	if err != nil {
		return err
	}

	res := &InteractionEvent{
		MessageId:    i.MessageId,
		AccountId:    i.AccountId,
		AccountOldId: oldId,
		TypeConstant: i.TypeConstant,
		Count:        count,
	}

<<<<<<< HEAD
	err = f.sendInstanceEvent(i.MessageId, res, eventName)
=======
	m := models.NewChannelMessage()
	if err := m.ById(i.MessageId); err != nil {
		return err
	}

	err = f.sendInstanceEvent(m.Token, res, eventName)
>>>>>>> ba61623b
	if err != nil {
		return err
	}

	return nil
}

<<<<<<< HEAD
func (f *Controller) MessageReplySaved(mr *models.MessageReply) error {
	f.sendReplyEventAsChannelUpdatedEvent(mr, channelUpdatedEventReplyAdded)
	f.sendReplyAddedEvent(mr)
	return nil
}

func (f *Controller) sendReplyAddedEvent(mr *models.MessageReply) error {
	reply := models.NewChannelMessage()
	if err := reply.ById(mr.ReplyId); err != nil {
		return err
	}

	cmc, err := reply.BuildEmptyMessageContainer()
	if err != nil {
		return err
	}

	err = f.sendInstanceEvent(mr.MessageId, cmc, "ReplyAdded")
	if err != nil {
		fmt.Println(err)
		return err
	}

	return nil
}

func (f *Controller) sendReplyEventAsChannelUpdatedEvent(mr *models.MessageReply, eventType ChannelUpdatedEventType) error {
	parent, err := mr.FetchParent()
	if err != nil {
		return err
	}

	reply, err := mr.FetchReply()
=======
// MessageReplySaved updates the channels , send messages in updated channel
// and sends messages which is added
func (f *Controller) MessageReplySaved(mr *models.MessageReply) error {
	// fetch a channel 
	reply := models.NewChannelMessage()
	if err := reply.ById(mr.ReplyId); err != nil {
		return err
	}

	f.updateAllContainingChannels(mr.MessageId, reply.AccountId)
	f.sendReplyEventAsChannelUpdatedEvent(mr, channelUpdatedEventReplyAdded)
	f.sendReplyAddedEvent(mr)

	return nil
}

func (f *Controller) sendReplyAddedEvent(mr *models.MessageReply) error {
	parent := models.NewChannelMessage()
	if err := parent.ById(mr.MessageId); err != nil {
		return err
	}

	reply := models.NewChannelMessage()
	if err := reply.ById(mr.ReplyId); err != nil {
		return err
	}

	cmc, err := reply.BuildEmptyMessageContainer()
	if err != nil {
		return err
	}

	err = f.sendInstanceEvent(parent.Token, cmc, "ReplyAdded")
	if err != nil {
		return err
	}

	return nil
}

func (f *Controller) sendReplyEventAsChannelUpdatedEvent(mr *models.MessageReply, eventType channelUpdatedEventType) error {
	parent, err := mr.FetchParent()
>>>>>>> ba61623b
	if err != nil {
		return err
	}

<<<<<<< HEAD
	cml := models.NewChannelMessageList()
	channels, err := cml.FetchMessageChannels(parent.Id)
=======
	reply, err := mr.FetchReply()
>>>>>>> ba61623b
	if err != nil {
		return err
	}

<<<<<<< HEAD
	if len(channels) == 0 {
		f.log.Info("Message:(%d) is not in any channel", parent.Id)
		return nil
	}

	cue := &channelUpdatedEvent{
		// channel will be set in range loop
=======
	cml := models.NewChannelMessageList()
	channels, err := cml.FetchMessageChannels(parent.Id)
	if err != nil {
		return err
	}

	if len(channels) == 0 {
		f.log.Info("Message:(%d) is not in any channel", parent.Id)
		return nil
	}

	cue := &channelUpdatedEvent{
		// channel will be set in range loop
		Controller:           f,
>>>>>>> ba61623b
		Channel:              nil,
		ParentChannelMessage: parent,
		ReplyChannelMessage:  reply,
		EventType:            eventType,
	}

	for _, channel := range channels {
		if channel.TypeConstant == models.Channel_TYPE_TOPIC {
			f.log.Critical("skip topic channels")
			continue
		}
		cue.Channel = &channel
		// send this event to all channels
		// that have this message
<<<<<<< HEAD
		err := f.sendChannelUpdatedEvent(cue)
=======
		err := cue.send()
>>>>>>> ba61623b
		if err != nil {
			f.log.Error("err %s", err.Error())
		}
	}

	return nil
}

func (f *Controller) MessageReplyDeleted(mr *models.MessageReply) error {

	f.sendReplyEventAsChannelUpdatedEvent(mr, channelUpdatedEventReplyRemoved)

<<<<<<< HEAD
	if err := f.sendInstanceEvent(mr.MessageId, mr, "ReplyRemoved"); err != nil {
=======
	m := models.NewChannelMessage()
	if err := m.ById(mr.MessageId); err != nil {
		return err
	}

	if err := f.sendInstanceEvent(m.Token, mr, "ReplyRemoved"); err != nil {
>>>>>>> ba61623b
		return err
	}

	return nil
}

// send message to the channel
func (f *Controller) MessageListSaved(cml *models.ChannelMessageList) error {
	c, err := models.ChannelById(cml.ChannelId)
	if err != nil {
		return err
	}

	cm := models.NewChannelMessage()
	if err := cm.ById(cml.MessageId); err != nil {
		return err
	}

	cue := &channelUpdatedEvent{
<<<<<<< HEAD
=======
		Controller:           f,
>>>>>>> ba61623b
		Channel:              c,
		ParentChannelMessage: cm,
		EventType:            channelUpdatedEventMessageAddedToChannel,
	}

<<<<<<< HEAD
	if err := f.sendChannelUpdatedEvent(cue); err != nil {
=======
	if err := cue.send(); err != nil {
>>>>>>> ba61623b
		return err
	}

	if err := f.sendChannelEvent(cml, "MessageAdded"); err != nil {
		return err
	}

	return nil
}

func (f *Controller) MessageListUpdated(cml *models.ChannelMessageList) error {
	c, err := models.ChannelById(cml.ChannelId)
	if err != nil {
		return err
	}

	cm := models.NewChannelMessage()
	if err := cm.ById(cml.MessageId); err != nil {
<<<<<<< HEAD
=======
		return err
	}

	cp := models.NewChannelParticipant()
	cp.AccountId = c.CreatorId

	cue := &channelUpdatedEvent{
		Controller:           f,
		Channel:              c,
		ParentChannelMessage: cm,
		ChannelParticipant:   cp,
		EventType:            channelUpdatedEventMessageUpdatedAtChannel,
	}

	if err := cue.sendForParticipant(); err != nil {
>>>>>>> ba61623b
		return err
	}

	cp := models.NewChannelParticipant()
	cp.AccountId = c.CreatorId

	cue := &channelUpdatedEvent{
		Channel:              c,
		ParentChannelMessage: cm,
		ChannelParticipant:   cp,
		EventType:            channelUpdatedEventMessageUpdatedAtChannel,
	}

	return f.sendChannelUpdatedEventToParticipant(cue)
}

// todo - refactor this part
func (f *Controller) MessageListDeleted(cml *models.ChannelMessageList) error {
	c, err := models.ChannelById(cml.ChannelId)
	if err != nil {
		return err
	}

	cm := models.NewChannelMessage()
	if err := cm.ById(cml.MessageId); err != nil {
		return err
	}

	cp := models.NewChannelParticipant()
	cp.AccountId = c.CreatorId

	cue := &channelUpdatedEvent{
<<<<<<< HEAD
=======
		Controller:           f,
>>>>>>> ba61623b
		Channel:              c,
		ParentChannelMessage: cm,
		ChannelParticipant:   cp,
		EventType:            channelUpdatedEventMessageRemovedFromChannel,
	}

<<<<<<< HEAD
	f.sendChannelUpdatedEvent(cue)
=======
	if err := cue.send(); err != nil {
		return err
	}

>>>>>>> ba61623b
	// f.sendNotification(cp.AccountId, ChannelUpdateEventName, cue)

	if err := f.sendChannelEvent(cml, "MessageRemoved"); err != nil {
		return err
	}

	return nil
}

func (f *Controller) NotifyUser(notification *notificationmodels.Notification) error {
	channel, err := f.rmqConn.Channel()
	if err != nil {
		return errors.New("channel connection error")
	}
	defer channel.Close()

	activity, nc, err := notification.FetchLastActivity()
	if err != nil {
		return err
	}

	// do not notify actor for her own action
	if activity.ActorId == notification.AccountId {
		return nil
	}

	// do not notify user when notification is not yet activated,
	// or it is already glanced (subscription case)
	if notification.ActivatedAt.IsZero() || notification.Glanced {
		return nil
	}

	oldAccount, err := fetchOldAccount(notification.AccountId)
	if err != nil {
		f.log.Warning("an error occurred while fetching old account: %s", err)
		return nil
	}

	// fetch user profile name from bongo as routing key
	ne := &NotificationEvent{}

	ne.Content = NotificationContent{
		TargetId:     nc.TargetId,
		TypeConstant: nc.TypeConstant,
	}
<<<<<<< HEAD
	ne.Content.ActorId, _ = models.AccountOldIdById(activity.ActorId)
=======
	ne.Content.ActorId, _ = models.FetchAccountOldIdByIdFromCache(activity.ActorId)
>>>>>>> ba61623b

	notificationMessage, err := json.Marshal(ne)
	if err != nil {
		return err
	}

	routingKey := oldAccount.Profile.Nickname

	err = channel.Publish(
		"notification",
		routingKey,
		false,
		false,
		amqp.Publishing{Body: notificationMessage},
	)
	if err != nil {
		return fmt.Errorf("an error occurred while notifying user: %s", err)
	}

	return nil
}

// to-do add eviction here
func fetchOldAccountFromCache(accountId int64) (*mongomodels.Account, error) {
	if account, ok := mongoAccounts[accountId]; ok {
		return account, nil
	}

	account, err := fetchOldAccount(accountId)
	if err != nil {
		return nil, err
	}

	mongoAccounts[accountId] = account
	return account, nil
}

// fetchOldAccount fetches mongo account of a given new account id.
// this function must be used under another file for further use
func fetchOldAccount(accountId int64) (*mongomodels.Account, error) {
	newAccount := models.NewAccount()
	if err := newAccount.ById(accountId); err != nil {
		return nil, err
	}

	account, err := modelhelper.GetAccountById(newAccount.OldId)
	if err != nil {
		if err == mgo.ErrNotFound {
			return nil, errors.New("old account not found")
		}

		return nil, err
	}

	return account, nil
}

<<<<<<< HEAD
func (f *Controller) sendInstanceEvent(instanceId int64, message interface{}, eventName string) error {
=======
func (f *Controller) sendInstanceEvent(instanceToken string, message interface{}, eventName string) error {
>>>>>>> ba61623b
	channel, err := f.rmqConn.Channel()
	if err != nil {
		return err
	}
	defer channel.Close()

<<<<<<< HEAD
	id := strconv.FormatInt(instanceId, 10)
	routingKey := "oid." + id + ".event." + eventName

=======
	routingKey := "oid." + instanceToken + ".event." + eventName
>>>>>>> ba61623b
	updateMessage, err := json.Marshal(message)
	if err != nil {
		return err
	}

	updateArr := make([]string, 1)
	if eventName == "updateInstance" {
		updateArr[0] = fmt.Sprintf("{\"$set\":%s}", string(updateMessage))
	} else {
		updateArr[0] = string(updateMessage)
	}

	msg, err := json.Marshal(updateArr)
	if err != nil {
		return err
	}

<<<<<<< HEAD
	f.log.Debug("Sending Instance Event Id:%s Message:%s ", id, updateMessage)
=======
	f.log.Debug(
		"Sending Instance Event Id:%s Message:%s EventName:%s",
		instanceToken,
		updateMessage,
		eventName,
	)
>>>>>>> ba61623b

	return channel.Publish(
		"updateInstances", // exchange name
		routingKey,        // routing key
		false,             // mandatory
		false,             // immediate
		amqp.Publishing{Body: msg}, // message
	)
}

func (f *Controller) sendChannelEvent(cml *models.ChannelMessageList, eventName string) error {
<<<<<<< HEAD
	channel, err := f.rmqConn.Channel()
=======
	cm := models.NewChannelMessage()
	if err := cm.ById(cml.MessageId); err != nil {
		return err
	}

	cmc, err := cm.BuildEmptyMessageContainer()
>>>>>>> ba61623b
	if err != nil {
		return err
	}

	return f.publishToChannel(cml.ChannelId, eventName, cmc)
}

// publishToChannel recieves channelId eventName and data to be published
// it fechessecret names from mongo db a publihes to each of them
// message is sent as a json message
// this function is not idempotent
func (f *Controller) publishToChannel(channelId int64, eventName string, data interface{}) error {
	// fetch secret names of the channel
	secretNames, err := fetchSecretNames(channelId)
	if err != nil {
		return err
	}

	// if we dont have any secret names, just return
	if len(secretNames) < 1 {
		f.log.Info("Channel %d doest have any secret name", channelId)
		return nil
	}

	//convert data into json message
	byteMessage, err := json.Marshal(data)
	if err != nil {
		return err
	}

<<<<<<< HEAD
	cmc, err := cm.BuildEmptyMessageContainer()
	if err != nil {
		return err
	}

	byteMessage, err := json.Marshal(cmc)
=======
	// get a new channel for publishing a message
	channel, err := f.rmqConn.Channel()
>>>>>>> ba61623b
	if err != nil {
		return err
	}
	// do not forget to close the channel
	defer channel.Close()

	f.log.Debug("Sending Channel Event ChannelId:%d Message:%s ", cml.ChannelId, byteMessage)

	for _, secretName := range secretNames {
		routingKey := "socialapi.channelsecret." + secretName + "." + eventName

		if err := channel.Publish(
			"broker",   // exchange name
			routingKey, // routing key
			false,      // mandatory
			false,      // immediate
			amqp.Publishing{Body: byteMessage}, // message
		); err != nil {
			return err
		}
	}
	return nil

}

func fetchSecretNames(channelId int64) ([]string, error) {
	names := make([]string, 0)
	c, err := models.ChannelById(channelId)
	if err != nil {
		return names, err
	}

	name := fmt.Sprintf(
		"socialapi-group-%s-type-%s-name-%s",
		c.GroupName,
		c.TypeConstant,
		c.Name,
	)

	names, err = modelhelper.FetchFlattenedSecretName(name)
	return names, nil
}

<<<<<<< HEAD
func (f *Controller) sendNotification(accountId int64, eventName string, data interface{}) error {
=======
func (f *Controller) sendNotification(
	accountId int64, groupName string, eventName string, data interface{},
) error {
>>>>>>> ba61623b
	channel, err := f.rmqConn.Channel()
	if err != nil {
		return err
	}
	defer channel.Close()

	oldAccount, err := fetchOldAccountFromCache(accountId)
	if err != nil {
		return err
	}

	notification := map[string]interface{}{
		"event":    eventName,
		"context":  groupName,
		"contents": data,
	}

	byteNotification, err := json.Marshal(notification)
	if err != nil {
		return err
	}

	return channel.Publish(
		"notification",
		oldAccount.Profile.Nickname, // this is routing key
		false,
		false,
		amqp.Publishing{Body: byteNotification},
	)
}

// updateAllContainingChannels fetch all channels that parent is in and
// updates those channels except the user who did the action.
//
// TODO: move this to own worker, realtime worker shouldn't touch db
func (f *Controller) updateAllContainingChannels(parentId int64, excludedId int64) error {
	cml := models.NewChannelMessageList()
	channels, err := cml.FetchMessageChannels(parentId)
	if err != nil {
		return err
	}

	if len(channels) == 0 {
		return nil
	}

	for _, channel := range channels {
		// if channel type is group, we dont need to update group's updatedAt
		if channel.TypeConstant == models.Channel_TYPE_GROUP {
			continue
		}

		// excludedId refers to users who did the action
		if channel.CreatorId == excludedId {
			cml, err := channel.FetchMessageList(parentId)
			if err != nil {
				f.log.Error("error fetching message list for", parentId, err)
				continue
			}

			// `Glance` for author, so on next new message, unread count is right
			err = cml.Glance()
			if err != nil {
				f.log.Error("error glancing for messagelist", parentId, err)
				continue
			}

			// no need to tell user they did an action
			continue
		}

		// pinned activity channel holds messages one by one
		if channel.TypeConstant != models.Channel_TYPE_PINNED_ACTIVITY {
			channel.UpdatedAt = time.Now().UTC()
			if err := channel.Update(); err != nil {
				f.log.Error("channel update failed", err)
			}
			continue
		}

		// if channel.TypeConstant == models.Channel_TYPE_PINNED_ACTIVITY {
		err := models.NewChannelMessageList().UpdateAddedAt(channel.Id, parentId)
		if err != nil {
			f.log.Error("message list update failed", err)
		}
		//}
	}

	return nil
}<|MERGE_RESOLUTION|>--- conflicted
+++ resolved
@@ -7,14 +7,9 @@
 	mongomodels "koding/db/models"
 	"koding/db/mongodb/modelhelper"
 	"socialapi/models"
-<<<<<<< HEAD
-	notificationmodels "socialapi/workers/notification/models"
-	"strconv"
-=======
 	"socialapi/request"
 	notificationmodels "socialapi/workers/notification/models"
 	"time"
->>>>>>> ba61623b
 
 	"github.com/koding/logging"
 	"github.com/koding/rabbitmq"
@@ -33,25 +28,6 @@
 func init() {
 	mongoAccounts = make(map[int64]*mongomodels.Account)
 }
-<<<<<<< HEAD
-
-type Controller struct {
-	log     logging.Logger
-	rmqConn *amqp.Connection
-}
-
-type NotificationEvent struct {
-	RoutingKey string              `json:"routingKey"`
-	Content    NotificationContent `json:"contents"`
-}
-
-type NotificationContent struct {
-	TypeConstant string `json:"type"`
-	TargetId     int64  `json:"targetId,string"`
-	ActorId      string `json:"actorId"`
-}
-
-=======
 
 // Controller holds required instances for processing events
 type Controller struct {
@@ -83,20 +59,15 @@
 }
 
 // DefaultErrHandler controls the errors, return false if an error occured
->>>>>>> ba61623b
 func (r *Controller) DefaultErrHandler(delivery amqp.Delivery, err error) bool {
 	r.log.Error("an error occured deleting realtime event", err)
 	delivery.Ack(false)
 	return false
 }
 
-<<<<<<< HEAD
-func New(rmq *rabbitmq.RabbitMQ, log logging.Logger) (*Controller, error) {
-=======
 // New Creates a new controller for realtime package
 func New(rmq *rabbitmq.RabbitMQ, log logging.Logger) (*Controller, error) {
 	// connnects to RabbitMQ
->>>>>>> ba61623b
 	rmqConn, err := rmq.Connect("NewRealtimeWorkerController")
 	if err != nil {
 		return nil, err
@@ -110,14 +81,6 @@
 	return ffc, nil
 }
 
-<<<<<<< HEAD
-func (f *Controller) MessageUpdated(cm *models.ChannelMessage) error {
-	if err := f.sendInstanceEvent(cm.GetId(), cm, "updateInstance"); err != nil {
-		f.log.Error(err.Error())
-		return err
-	}
-
-=======
 // MessageUpdated controls message updated status
 // if an error occured , returns error otherwise returns nil
 func (f *Controller) MessageUpdated(cm *models.ChannelMessage) error {
@@ -132,7 +95,6 @@
 		return err
 	}
 
->>>>>>> ba61623b
 	return nil
 }
 
@@ -141,47 +103,25 @@
 // We are updating status_constant while removing user from the channel
 // but regarding operation has another event, so we are gonna ignore it
 func (f *Controller) ChannelParticipantUpdatedEvent(cp *models.ChannelParticipant) error {
-<<<<<<< HEAD
-=======
 	// if status of the participant is left, then ignore the message
->>>>>>> ba61623b
 	if cp.StatusConstant == models.ChannelParticipant_STATUS_LEFT {
 		f.log.Info("Ignoring participant (%d) left channel event", cp.AccountId)
 		return nil
 	}
 
-<<<<<<< HEAD
-=======
 	// fetch the channel that user is updated
->>>>>>> ba61623b
 	c, err := models.ChannelById(cp.ChannelId)
 	if err != nil {
 		return err
 	}
 
 	cue := &channelUpdatedEvent{
-<<<<<<< HEAD
-=======
 		Controller:         f,
->>>>>>> ba61623b
 		Channel:            c,
 		EventType:          channelUpdatedEventChannelParticipantUpdated,
 		ChannelParticipant: cp,
 	}
 
-<<<<<<< HEAD
-	return f.sendChannelUpdatedEventToParticipant(cue)
-}
-
-func (f *Controller) ChannelParticipantRemovedFromChannelEvent(cp *models.ChannelParticipant) error {
-	return f.sendChannelParticipantEvent(cp, RemovedFromChannelEventName)
-}
-
-func (f *Controller) ChannelParticipantAddedToChannelEvent(cp *models.ChannelParticipant) error {
-	return f.sendChannelParticipantEvent(cp, AddedToChannelEventName)
-}
-
-=======
 	return cue.sendForParticipant()
 }
 
@@ -196,7 +136,6 @@
 }
 
 // sendChannelParticipantEvent sends the required info(data) about channel participant
->>>>>>> ba61623b
 func (f *Controller) sendChannelParticipantEvent(cp *models.ChannelParticipant, eventName string) error {
 	c, err := models.ChannelById(cp.ChannelId)
 	if err != nil {
@@ -208,15 +147,6 @@
 		return err
 	}
 
-<<<<<<< HEAD
-	if err := f.sendNotification(cp.AccountId, eventName, cmc); err != nil {
-		f.log.Error("Ignoring err %s ", err.Error())
-	}
-
-	return nil
-}
-
-=======
 	// send notification to the user(added user)
 	if err := f.sendNotification(
 		cp.AccountId,
@@ -231,15 +161,11 @@
 	return f.publishToChannel(c.Id, eventName, cp)
 }
 // InteractionSaved runs when interaction is added
->>>>>>> ba61623b
 func (f *Controller) InteractionSaved(i *models.Interaction) error {
 	return f.handleInteractionEvent("InteractionAdded", i)
 }
 
-<<<<<<< HEAD
-=======
 // InteractionSaved runs when interaction is removed
->>>>>>> ba61623b
 func (f *Controller) InteractionDeleted(i *models.Interaction) error {
 	return f.handleInteractionEvent("InteractionRemoved", i)
 }
@@ -254,10 +180,6 @@
 	Count        int    `json:"count"`
 }
 
-<<<<<<< HEAD
-func (f *Controller) handleInteractionEvent(eventName string, i *models.Interaction) error {
-	count, err := i.Count(i.TypeConstant)
-=======
 // handleInteractionEvent handle the required info of interaction 
 func (f *Controller) handleInteractionEvent(eventName string, i *models.Interaction) error {
 	q := &request.Query{
@@ -266,17 +188,12 @@
 	}
 
 	count, err := i.Count(q)
->>>>>>> ba61623b
-	if err != nil {
-		return err
-	}
-
-<<<<<<< HEAD
-	oldId, err := models.AccountOldIdById(i.AccountId)
-=======
+	if err != nil {
+		return err
+	}
+
 	// fetchs oldId from cache
 	oldId, err := models.FetchAccountOldIdByIdFromCache(i.AccountId)
->>>>>>> ba61623b
 	if err != nil {
 		return err
 	}
@@ -289,58 +206,19 @@
 		Count:        count,
 	}
 
-<<<<<<< HEAD
-	err = f.sendInstanceEvent(i.MessageId, res, eventName)
-=======
 	m := models.NewChannelMessage()
 	if err := m.ById(i.MessageId); err != nil {
 		return err
 	}
 
 	err = f.sendInstanceEvent(m.Token, res, eventName)
->>>>>>> ba61623b
-	if err != nil {
-		return err
-	}
-
-	return nil
-}
-
-<<<<<<< HEAD
-func (f *Controller) MessageReplySaved(mr *models.MessageReply) error {
-	f.sendReplyEventAsChannelUpdatedEvent(mr, channelUpdatedEventReplyAdded)
-	f.sendReplyAddedEvent(mr)
-	return nil
-}
-
-func (f *Controller) sendReplyAddedEvent(mr *models.MessageReply) error {
-	reply := models.NewChannelMessage()
-	if err := reply.ById(mr.ReplyId); err != nil {
-		return err
-	}
-
-	cmc, err := reply.BuildEmptyMessageContainer()
-	if err != nil {
-		return err
-	}
-
-	err = f.sendInstanceEvent(mr.MessageId, cmc, "ReplyAdded")
-	if err != nil {
-		fmt.Println(err)
-		return err
-	}
-
-	return nil
-}
-
-func (f *Controller) sendReplyEventAsChannelUpdatedEvent(mr *models.MessageReply, eventType ChannelUpdatedEventType) error {
-	parent, err := mr.FetchParent()
-	if err != nil {
-		return err
-	}
-
-	reply, err := mr.FetchReply()
-=======
+	if err != nil {
+		return err
+	}
+
+	return nil
+}
+
 // MessageReplySaved updates the channels , send messages in updated channel
 // and sends messages which is added
 func (f *Controller) MessageReplySaved(mr *models.MessageReply) error {
@@ -383,22 +261,21 @@
 
 func (f *Controller) sendReplyEventAsChannelUpdatedEvent(mr *models.MessageReply, eventType channelUpdatedEventType) error {
 	parent, err := mr.FetchParent()
->>>>>>> ba61623b
-	if err != nil {
-		return err
-	}
-
-<<<<<<< HEAD
+	if err != nil {
+		return err
+	}
+
+	reply, err := mr.FetchReply()
+	if err != nil {
+		return err
+	}
+
 	cml := models.NewChannelMessageList()
 	channels, err := cml.FetchMessageChannels(parent.Id)
-=======
-	reply, err := mr.FetchReply()
->>>>>>> ba61623b
-	if err != nil {
-		return err
-	}
-
-<<<<<<< HEAD
+	if err != nil {
+		return err
+	}
+
 	if len(channels) == 0 {
 		f.log.Info("Message:(%d) is not in any channel", parent.Id)
 		return nil
@@ -406,22 +283,7 @@
 
 	cue := &channelUpdatedEvent{
 		// channel will be set in range loop
-=======
-	cml := models.NewChannelMessageList()
-	channels, err := cml.FetchMessageChannels(parent.Id)
-	if err != nil {
-		return err
-	}
-
-	if len(channels) == 0 {
-		f.log.Info("Message:(%d) is not in any channel", parent.Id)
-		return nil
-	}
-
-	cue := &channelUpdatedEvent{
-		// channel will be set in range loop
 		Controller:           f,
->>>>>>> ba61623b
 		Channel:              nil,
 		ParentChannelMessage: parent,
 		ReplyChannelMessage:  reply,
@@ -436,11 +298,7 @@
 		cue.Channel = &channel
 		// send this event to all channels
 		// that have this message
-<<<<<<< HEAD
-		err := f.sendChannelUpdatedEvent(cue)
-=======
 		err := cue.send()
->>>>>>> ba61623b
 		if err != nil {
 			f.log.Error("err %s", err.Error())
 		}
@@ -453,16 +311,12 @@
 
 	f.sendReplyEventAsChannelUpdatedEvent(mr, channelUpdatedEventReplyRemoved)
 
-<<<<<<< HEAD
-	if err := f.sendInstanceEvent(mr.MessageId, mr, "ReplyRemoved"); err != nil {
-=======
 	m := models.NewChannelMessage()
 	if err := m.ById(mr.MessageId); err != nil {
 		return err
 	}
 
 	if err := f.sendInstanceEvent(m.Token, mr, "ReplyRemoved"); err != nil {
->>>>>>> ba61623b
 		return err
 	}
 
@@ -482,20 +336,13 @@
 	}
 
 	cue := &channelUpdatedEvent{
-<<<<<<< HEAD
-=======
 		Controller:           f,
->>>>>>> ba61623b
 		Channel:              c,
 		ParentChannelMessage: cm,
 		EventType:            channelUpdatedEventMessageAddedToChannel,
 	}
 
-<<<<<<< HEAD
-	if err := f.sendChannelUpdatedEvent(cue); err != nil {
-=======
 	if err := cue.send(); err != nil {
->>>>>>> ba61623b
 		return err
 	}
 
@@ -514,8 +361,6 @@
 
 	cm := models.NewChannelMessage()
 	if err := cm.ById(cml.MessageId); err != nil {
-<<<<<<< HEAD
-=======
 		return err
 	}
 
@@ -531,21 +376,10 @@
 	}
 
 	if err := cue.sendForParticipant(); err != nil {
->>>>>>> ba61623b
-		return err
-	}
-
-	cp := models.NewChannelParticipant()
-	cp.AccountId = c.CreatorId
-
-	cue := &channelUpdatedEvent{
-		Channel:              c,
-		ParentChannelMessage: cm,
-		ChannelParticipant:   cp,
-		EventType:            channelUpdatedEventMessageUpdatedAtChannel,
-	}
-
-	return f.sendChannelUpdatedEventToParticipant(cue)
+		return err
+	}
+
+	return nil
 }
 
 // todo - refactor this part
@@ -564,24 +398,17 @@
 	cp.AccountId = c.CreatorId
 
 	cue := &channelUpdatedEvent{
-<<<<<<< HEAD
-=======
 		Controller:           f,
->>>>>>> ba61623b
 		Channel:              c,
 		ParentChannelMessage: cm,
 		ChannelParticipant:   cp,
 		EventType:            channelUpdatedEventMessageRemovedFromChannel,
 	}
 
-<<<<<<< HEAD
-	f.sendChannelUpdatedEvent(cue)
-=======
 	if err := cue.send(); err != nil {
 		return err
 	}
 
->>>>>>> ba61623b
 	// f.sendNotification(cp.AccountId, ChannelUpdateEventName, cue)
 
 	if err := f.sendChannelEvent(cml, "MessageRemoved"); err != nil {
@@ -627,11 +454,7 @@
 		TargetId:     nc.TargetId,
 		TypeConstant: nc.TypeConstant,
 	}
-<<<<<<< HEAD
-	ne.Content.ActorId, _ = models.AccountOldIdById(activity.ActorId)
-=======
 	ne.Content.ActorId, _ = models.FetchAccountOldIdByIdFromCache(activity.ActorId)
->>>>>>> ba61623b
 
 	notificationMessage, err := json.Marshal(ne)
 	if err != nil {
@@ -689,24 +512,14 @@
 	return account, nil
 }
 
-<<<<<<< HEAD
-func (f *Controller) sendInstanceEvent(instanceId int64, message interface{}, eventName string) error {
-=======
 func (f *Controller) sendInstanceEvent(instanceToken string, message interface{}, eventName string) error {
->>>>>>> ba61623b
 	channel, err := f.rmqConn.Channel()
 	if err != nil {
 		return err
 	}
 	defer channel.Close()
 
-<<<<<<< HEAD
-	id := strconv.FormatInt(instanceId, 10)
-	routingKey := "oid." + id + ".event." + eventName
-
-=======
 	routingKey := "oid." + instanceToken + ".event." + eventName
->>>>>>> ba61623b
 	updateMessage, err := json.Marshal(message)
 	if err != nil {
 		return err
@@ -724,16 +537,12 @@
 		return err
 	}
 
-<<<<<<< HEAD
-	f.log.Debug("Sending Instance Event Id:%s Message:%s ", id, updateMessage)
-=======
 	f.log.Debug(
 		"Sending Instance Event Id:%s Message:%s EventName:%s",
 		instanceToken,
 		updateMessage,
 		eventName,
 	)
->>>>>>> ba61623b
 
 	return channel.Publish(
 		"updateInstances", // exchange name
@@ -745,16 +554,12 @@
 }
 
 func (f *Controller) sendChannelEvent(cml *models.ChannelMessageList, eventName string) error {
-<<<<<<< HEAD
-	channel, err := f.rmqConn.Channel()
-=======
 	cm := models.NewChannelMessage()
 	if err := cm.ById(cml.MessageId); err != nil {
 		return err
 	}
 
 	cmc, err := cm.BuildEmptyMessageContainer()
->>>>>>> ba61623b
 	if err != nil {
 		return err
 	}
@@ -785,24 +590,13 @@
 		return err
 	}
 
-<<<<<<< HEAD
-	cmc, err := cm.BuildEmptyMessageContainer()
-	if err != nil {
-		return err
-	}
-
-	byteMessage, err := json.Marshal(cmc)
-=======
 	// get a new channel for publishing a message
 	channel, err := f.rmqConn.Channel()
->>>>>>> ba61623b
 	if err != nil {
 		return err
 	}
 	// do not forget to close the channel
 	defer channel.Close()
-
-	f.log.Debug("Sending Channel Event ChannelId:%d Message:%s ", cml.ChannelId, byteMessage)
 
 	for _, secretName := range secretNames {
 		routingKey := "socialapi.channelsecret." + secretName + "." + eventName
@@ -839,13 +633,9 @@
 	return names, nil
 }
 
-<<<<<<< HEAD
-func (f *Controller) sendNotification(accountId int64, eventName string, data interface{}) error {
-=======
 func (f *Controller) sendNotification(
 	accountId int64, groupName string, eventName string, data interface{},
 ) error {
->>>>>>> ba61623b
 	channel, err := f.rmqConn.Channel()
 	if err != nil {
 		return err
