package main

import (
	"koding/artifact"
	"koding/db/models"
	"koding/db/mongodb/modelhelper"
	"net"
	"net/http"
	"socialapi/config"
	"socialapi/workers/payment"
	"socialapi/workers/payment/paymentmodels"
	"time"

<<<<<<< HEAD
	"github.com/koding/runner"

	"github.com/koding/kodingemail"

=======
>>>>>>> ab082d90
	"github.com/koding/kite"
)

var (
	WorkerName = "paymentwebhook"
	Log        = runner.CreateLogger(WorkerName, false)
)

type Controller struct {
	Kite *kite.Client
}

func main() {
	r := initializeRunner()

	go r.Listen()

	defer func() {
		r.Close()
		modelhelper.Close()
	}()

	conf := config.MustRead(r.Conf.Path)

	kloud := conf.Kloud

	Log = runner.CreateLogger(WorkerName, conf.PaymentWebhook.Debug)

	// initialize client to talk to kloud
	kiteClient := initializeKiteClient(r.Kite, kloud.SecretKey, kloud.Address)
	defer kiteClient.Close()

	// initialize controller to inject dependencies
	cont := &Controller{Kite: kiteClient}

	// initialize mux for two implement vendor webhooks
	st := &stripeMux{Controller: cont}
	pp := &paypalMux{Controller: cont}

	// initialize http server
	mux := initializeMux(st, pp)

	port := conf.PaymentWebhook.Port
	Log.Info("Listening on port: %s\n", port)

	listener, err := net.Listen("tcp", ":"+port)
	if err != nil {
		Log.Fatal(err.Error())
	}

	defer func() {
		listener.Close()
	}()

	err = http.Serve(listener, mux)
	if err != nil {
		Log.Fatal(err.Error())
	}
}

//----------------------------------------------------------
// Helpers
//----------------------------------------------------------

func initializeRunner() *runner.Runner {
	r := runner.New(WorkerName)
	if err := r.Init(); err != nil {
		Log.Fatal(err.Error())
	}

	appConfig := config.MustRead(r.Conf.Path)
	modelhelper.Initialize(appConfig.Mongo)
	payment.Initialize(config.MustGet())

	return r
}

func initializeKiteClient(k *kite.Kite, kloudKey, kloudAddr string) *kite.Client {
	if k == nil {
		Log.Info("kite not initialized in runner. Pass '-kite-init'")
		return nil
	}

	// create a new connection to the cloud
	kiteClient := k.NewClient(kloudAddr)
	kiteClient.Auth = &kite.Auth{Type: "kloudctl", Key: kloudKey}
	kiteClient.Reconnect = true

	// dial the kloud address
	if err := kiteClient.DialTimeout(time.Second * 10); err != nil {
		Log.Error("%s. Is kloud/kontrol running?", err.Error())
		return nil
	}

	Log.Debug("Connected to klient: %s", kloudAddr)

	return kiteClient
}

func initializeMux(st *stripeMux, pp *paypalMux) *http.ServeMux {
	mux := http.NewServeMux()

	mux.Handle("/-/payments/stripe/webhook", st)
	mux.Handle("/-/payments/paypal/webhook", pp)
	mux.HandleFunc("/version", artifact.VersionHandler())
	mux.HandleFunc("/healthCheck", artifact.HealthCheckHandler(WorkerName))

	return mux
}

func getUserForCustomer(customerId string) (*models.User, error) {
	return paymentmodels.NewCustomer().GetUser(customerId)
}<|MERGE_RESOLUTION|>--- conflicted
+++ resolved
@@ -11,14 +11,8 @@
 	"socialapi/workers/payment/paymentmodels"
 	"time"
 
-<<<<<<< HEAD
+	"github.com/koding/kite"
 	"github.com/koding/runner"
-
-	"github.com/koding/kodingemail"
-
-=======
->>>>>>> ab082d90
-	"github.com/koding/kite"
 )
 
 var (
