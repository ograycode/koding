--- conflicted
+++ resolved
@@ -365,11 +365,7 @@
 
 testapi: testcollaboration testmailsender testmail testmodels testemailworker \
 	testmoderation testalgolia testtopicfeeed testnotification testtrollmode \
-<<<<<<< HEAD
-	testpayment testteam testwebhook testintegration
-=======
-	testpayment testteam
->>>>>>> ef01704f
+	testpayment testteam testintegration
 
 	@echo "$(OK_COLOR)==> Running Unit tests $(NO_COLOR)"
 
