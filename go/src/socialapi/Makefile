--- conflicted
+++ resolved
@@ -195,8 +195,6 @@
 	@echo "building with ../../build.sh"
 	../../build.sh
 
-<<<<<<< HEAD
-
 testpermission:
 	@echo "$(OK_COLOR)--> permission tests... $(NO_COLOR)"
 	@`which go` test -c workers/permission/tests/*.go
@@ -230,10 +228,6 @@
 	@./topicfeed.test $(DBG) $(METRICS) -c $(CONFIG)
 	@rm ./topicfeed.test
 
-testapi:
-
-	@echo "$(OK_COLOR)==> Running Unit tests $(NO_COLOR)"
-=======
 # testcollaboration runs the unit and integration tests of collaboration worker
 testcollaboration:
 	@echo "$(OK_COLOR)--> collaboration tests... $(NO_COLOR)"
@@ -246,7 +240,6 @@
 	@rm  ./collaboration.test
 
 testmodels:
->>>>>>> f908b128
 	@echo "$(OK_COLOR)--> model tests... $(NO_COLOR)"
 	@`which go` test -c models/*.go
 	@./models.test $(DBG) $(METRICS) -c $(CONFIG)
@@ -258,7 +251,18 @@
 	@./sender.test $(DBG) $(METRICS) -c $(CONFIG)
 	@rm  ./sender.test
 
-testapi: testcollaboration testmailsender testmail testmodels
+testmail:
+	@echo "$(OK_COLOR)--> mail tests... $(NO_COLOR)"
+	@`which go` test -c workers/email/mailparse/models/*.go
+	@./models.test $(DBG) $(METRICS) -c $(CONFIG)
+	@rm ./models.test
+
+	@echo "$(OK_COLOR)--> mail integration tests... $(NO_COLOR)"
+	@`which go` test -c workers/email/mailparse/tests/*.go
+	@./tests.test $(DBG) $(METRICS) -c $(CONFIG)
+	@rm ./tests.test
+
+testapi: testpermission testmoderation testalgolia testtopicfeeed testcollaboration testmodels  testmailsender testmail
 	@echo "$(OK_COLOR)==> Running Unit tests $(NO_COLOR)"
 
 	@`which go` test config/*.go $(DBG)
@@ -405,15 +409,4 @@
 	cd $$TMP && tar cof $$ZIPNAME ./$$pkg; \
 	done;
 
-	@echo "$(OK_COLOR)==> Files are located at files $(NO_COLOR)";
-
-testmail:
-	@echo "$(OK_COLOR)--> mail tests... $(NO_COLOR)"
-	@`which go` test -c workers/email/mailparse/models/*.go
-	@./models.test $(DBG) $(METRICS) -c $(CONFIG)
-	@rm ./models.test
-
-	@echo "$(OK_COLOR)--> mail integration tests... $(NO_COLOR)"
-	@`which go` test -c workers/email/mailparse/tests/*.go
-	@./tests.test $(DBG) $(METRICS) -c $(CONFIG)
-	@rm ./tests.test+	@echo "$(OK_COLOR)==> Files are located at files $(NO_COLOR)";