<<<<<<< HEAD
-- Drop database
DROP DATABASE IF EXISTS social;

-- Drop role
DROP OWNED BY social CASCADE;
DROP ROLE IF EXISTS social;

-- Drop user
DROP OWNED BY socialapplication CASCADE;
DROP USER IF EXISTS socialapplication;

-- Drop tablespaces
DROP TABLESPACE IF EXISTS social;
DROP TABLESPACE IF EXISTS socialbig;


=======
-- Run this part in postgres database
>>>>>>> ba61623b
CREATE ROLE social;

CREATE USER socialapplication PASSWORD 'socialapplication';

GRANT social TO socialapplication WITH ADMIN OPTION;
--GRANT social_superuser TO social WITH ADMIN OPTION;

-- After Amazon RDS, we dont need tablespaces
-- But here for future referance
-- CREATE TABLESPACE social LOCATION '/data/postgresql/tablespace/social';
-- CREATE TABLESPACE socialbig LOCATION '/data/postgresql/tablespace/socialbig';
-- GRANT CREATE ON TABLESPACE socialbig TO social;

-- While creating the instance from the RDS UI we are creating the social database
-- ALTER DATABASE social OWNER TO social;

-- remove this line for RDS creation
CREATE DATABASE social OWNER social ENCODING 'UTF8'  TEMPLATE template0;
-- In any need for a custom schema
-- CREATE DATABASE social OWNER social ENCODING 'UTF8' TABLESPACE social;<|MERGE_RESOLUTION|>--- conflicted
+++ resolved
@@ -1,23 +1,4 @@
-<<<<<<< HEAD
--- Drop database
-DROP DATABASE IF EXISTS social;
-
--- Drop role
-DROP OWNED BY social CASCADE;
-DROP ROLE IF EXISTS social;
-
--- Drop user
-DROP OWNED BY socialapplication CASCADE;
-DROP USER IF EXISTS socialapplication;
-
--- Drop tablespaces
-DROP TABLESPACE IF EXISTS social;
-DROP TABLESPACE IF EXISTS socialbig;
-
-
-=======
 -- Run this part in postgres database
->>>>>>> ba61623b
 CREATE ROLE social;
 
 CREATE USER socialapplication PASSWORD 'socialapplication';
