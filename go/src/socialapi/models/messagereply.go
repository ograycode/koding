--- conflicted
+++ resolved
@@ -5,7 +5,6 @@
 	"socialapi/request"
 	"time"
 
-	"github.com/jinzhu/gorm"
 	"github.com/koding/bongo"
 )
 
@@ -18,31 +17,18 @@
 
 	// Id of the reply
 	ReplyId int64 `json:"replyId,string"         sql:"NOT NULL"`
-<<<<<<< HEAD
-=======
 
 	// holds troll, unsafe, etc
 	MetaBits MetaBits `json:"metaBits"`
->>>>>>> ba61623b
 
 	// Creation of the MessageReply
 	CreatedAt time.Time `json:"createdAt"         sql:"NOT NULL"`
 }
 
-<<<<<<< HEAD
-func (m MessageReply) GetId() int64 {
-	return m.Id
-}
-
-func (m MessageReply) TableName() string {
-	return "api.message_reply"
-}
-=======
 func (m *MessageReply) MarkIfExempt() error {
 	if m.MetaBits.Is(Troll) {
 		return nil
 	}
->>>>>>> ba61623b
 
 	if m.ReplyId == 0 {
 		return nil
@@ -59,12 +45,7 @@
 		m.MetaBits.Mark(Troll)
 	}
 
-<<<<<<< HEAD
-func (m MessageReply) AfterDelete() {
-	bongo.B.AfterDelete(m)
-=======
 	return nil
->>>>>>> ba61623b
 }
 
 func (m *MessageReply) CreateRaw() error {
@@ -83,41 +64,10 @@
 		"reply_id":   m.ReplyId,
 	}
 
-<<<<<<< HEAD
-func (m *MessageReply) CreateRaw() error {
-	insertSql := "INSERT INTO " +
-		m.TableName() +
-		` ("message_id","reply_id","created_at") VALUES ($1,$2,$3) ` +
-		"RETURNING ID"
-	return bongo.B.DB.CommonDB().
-		QueryRow(insertSql, m.MessageId, m.ReplyId, m.CreatedAt).
-		Scan(&m.Id)
-}
-
-func (m *MessageReply) Some(data interface{}, q *bongo.Query) error {
-	return bongo.B.Some(m, data, q)
-}
-
-func (m *MessageReply) One(q *bongo.Query) error {
-	return bongo.B.One(m, m, q)
-}
-
-func (m *MessageReply) Delete() error {
-	selector := map[string]interface{}{
-		"message_id": m.MessageId,
-		"reply_id":   m.ReplyId,
-	}
-
 	if err := m.One(bongo.NewQS(selector)); err != nil {
 		return err
 	}
 
-=======
-	if err := m.One(bongo.NewQS(selector)); err != nil {
-		return err
-	}
-
->>>>>>> ba61623b
 	err := bongo.B.Delete(m)
 	if err != nil {
 		return err
@@ -131,11 +81,7 @@
 	query := bongo.B.DB.Table(m.TableName())
 	query = query.Where("message_id = ? or reply_id = ?", messageId, messageId)
 
-<<<<<<< HEAD
-	if err := query.Find(&messageReplies).Error; err != gorm.RecordNotFound && err != nil {
-=======
 	if err := query.Find(&messageReplies).Error; err != bongo.RecordNotFound && err != nil {
->>>>>>> ba61623b
 		return err
 	}
 
@@ -184,11 +130,8 @@
 		Sort:       map[string]string{"created_at": "DESC"},
 	}
 
-<<<<<<< HEAD
-=======
 	q.AddScope(RemoveTrollContent(m, query.ShowExempt))
 
->>>>>>> ba61623b
 	bongoQuery := bongo.B.BuildQuery(m, q)
 	if !query.From.IsZero() {
 		bongoQuery = bongoQuery.Where("created_at < ?", query.From)
@@ -226,21 +169,11 @@
 	)
 }
 
-<<<<<<< HEAD
-func (m *MessageReply) Count() (int, error) {
-=======
 func (m *MessageReply) Count(q *request.Query) (int, error) {
->>>>>>> ba61623b
 	if m.MessageId == 0 {
 		return 0, errors.New("messageId is not set")
 	}
 
-<<<<<<< HEAD
-	return bongo.B.Count(m,
-		"message_id = ?",
-		m.MessageId,
-	)
-=======
 	query := &bongo.Query{
 		Selector: map[string]interface{}{
 			"message_id": m.MessageId,
@@ -256,17 +189,12 @@
 
 func (m *MessageReply) CountWithQuery(q *bongo.Query) (int, error) {
 	return bongo.B.CountWithQuery(m, q)
->>>>>>> ba61623b
 }
 
 func (m *MessageReply) FetchParent() (*ChannelMessage, error) {
 	parent := NewChannelMessage()
 
-<<<<<<< HEAD
-	if m.ReplyId != 0 {
-=======
 	if m.MessageId != 0 {
->>>>>>> ba61623b
 		if err := parent.ById(m.MessageId); err != nil {
 			return nil, err
 		}
