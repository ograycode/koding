--- conflicted
+++ resolved
@@ -88,48 +88,6 @@
 	return c
 }
 
-<<<<<<< HEAD
-func (c *Channel) CreateRaw() error {
-	insertSql := "INSERT INTO " +
-		c.TableName() +
-		` ("name","creator_id","group_name","purpose","secret_key","type_constant",` +
-		`"privacy_constant", "created_at", "updated_at", "deleted_at")` +
-		"VALUES ($1,$2,$3,$4,$5,$6,$7,$8,$9,$10) " +
-		"RETURNING ID"
-=======
-func (c *Channel) BeforeCreate() error {
-	c.CreatedAt = time.Now().UTC()
-	c.UpdatedAt = time.Now().UTC()
-	c.DeletedAt = ZeroDate()
-	c.Token = NewToken(c.CreatedAt).String()
-
-	return c.MarkIfExempt()
-}
-
-func (c *Channel) BeforeUpdate() error {
-	c.UpdatedAt = time.Now()
-
-	return c.MarkIfExempt()
-}
-
-func (c Channel) GetId() int64 {
-	return c.Id
-}
-
-func (c Channel) TableName() string {
-	return "api.channel"
-}
-
-func (c *Channel) AfterCreate() {
-	bongo.B.AfterCreate(c)
-}
->>>>>>> 85503ad3
-
-	return bongo.B.DB.CommonDB().QueryRow(insertSql, c.Name, c.CreatorId,
-		c.GroupName, c.Purpose, c.SecretKey, c.TypeConstant, c.PrivacyConstant,
-		c.CreatedAt, c.UpdatedAt, c.DeletedAt).Scan(&c.Id)
-}
-
 func (c *Channel) FetchByIds(ids []int64) ([]Channel, error) {
 	var channels []Channel
 
@@ -187,8 +145,6 @@
 	return bongo.B.Create(c)
 }
 
-<<<<<<< HEAD
-=======
 func (c *Channel) CreateRaw() error {
 	insertSql := "INSERT INTO " +
 		c.TableName() +
@@ -202,22 +158,6 @@
 		c.CreatedAt, c.UpdatedAt, c.DeletedAt).Scan(&c.Id)
 }
 
-func (c *Channel) Delete() error {
-	return bongo.B.Delete(c)
-}
-
-func (c *Channel) ById(id int64) error {
-	return bongo.B.ById(c, id)
-}
-
-func (c *Channel) One(q *bongo.Query) error {
-	return bongo.B.One(c, c, q)
-}
-
-func (c *Channel) Some(data interface{}, q *bongo.Query) error {
-	return bongo.B.Some(c, data, q)
-}
-
 func (c *Channel) FetchByIds(ids []int64) ([]Channel, error) {
 	var channels []Channel
 
@@ -231,7 +171,6 @@
 	return channels, nil
 }
 
->>>>>>> 85503ad3
 func (c *Channel) AddParticipant(participantId int64) (*ChannelParticipant, error) {
 	if c.Id == 0 {
 		return nil, errors.New("Channel Id is not set")
