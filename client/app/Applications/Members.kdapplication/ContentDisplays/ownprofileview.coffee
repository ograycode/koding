class OwnProfileView extends JView

  constructor:->

    super

    memberData = @getData()

    memberData.skillTags or= []

    @avatar = new AvatarStaticView
      size        :
        width     : 90
        height    : 90
      tooltip     :
        title     : "<p class='centertext'>please use gravatar.com<br/>to set your avatar</p>"
        placement : "below"
    , memberData

    @profileName = new PersonalFormNameView {memberData}
    @location    = new PersonalFormLocationView {memberData}

    @followers = new KDView
      tagName     : 'a'
      attributes  :
        href      : '#'
      pistachio   : "<cite/>{{#(counts.followers)}} <span>Followers</span>"
      click       : (event)->
        return if memberData.counts.followers is 0
        KD.getSingleton("appManager").tell "Members", "createFolloweeContentDisplay", memberData, 'followers'
    , memberData

    @following = new KDView
      tagName     : 'a'
      attributes  :
        href      : '#'
      pistachio   : "<cite/>{{#(counts.following)}} <span>Following</span>"
      click       : (event)->
        return if memberData.counts.following is 0
        KD.getSingleton("appManager").tell "Members", "createFolloweeContentDisplay", memberData, 'following'
    , memberData

    @likes = new KDView
      tagName     : 'a'
      attributes  :
        href      : '#'
      pistachio   : "<cite/>{{#(counts.likes) or 0}} <span>Likes</span>"
      click       : (event)->
        return if memberData.counts.following is 0
        KD.getSingleton("appManager").tell "Members", "createLikedContentDisplay", memberData
    , memberData

    @aboutYou     = new PersonalFormAboutView {memberData}
    @skillTagView = new PersonalFormSkillTagView {memberData}

    @skillTagView.on "AutoCompleteNeedsTagData", (event)=>
      {callback,inputValue,blacklist} = event
      @fetchAutoCompleteDataForTags inputValue,blacklist,callback
<<<<<<< HEAD
=======

    @staticPageView = new KDView
      tooltip :
        placement : 'bottom'
        direction : 'right'
        delayIn : 50
        delayOut : 1000
        view :
          constructorName : StaticProfileTooltip
          options : {}
          data : @getData()
      partial : 'Your Public Page'
      cssClass : 'static-page-view'
      callback :=>
        modal = new StaticProfileSettingsModalView
>>>>>>> 4e4cfb89

  putNick:(nick)-> "@#{nick}"

  pistachio:->
    account      = @getData()
<<<<<<< HEAD
=======
    {nickname}   = account.profile
>>>>>>> 4e4cfb89
    userDomain   = "#{account.profile.nickname}.koding.com"
    amountOfDays = Math.floor (new Date - new Date(account.meta.createdAt)) / (24*60*60*1000)
    """
    <div class="profileleft">
      <span>
        {{> @avatar}}
      </span>
      {cite{ @putNick #(profile.nickname)}}
    </div>

    <section>
      <div class="profileinfo">
        {{> @profileName}}
        {{> @location}}
        <h5>
<<<<<<< HEAD
          <a class="user-home-link right-overflow" href="http://#{userDomain}" target="_blank">#{userDomain}</a>
=======
          <a class="user-home-link no-right-overflow" href="http://#{userDomain}" target="_blank">#{userDomain}</a>
          {{> @staticPageView}}
>>>>>>> 4e4cfb89
          <cite>member for #{if amountOfDays < 2 then 'a' else amountOfDays} day#{if amountOfDays > 1 then 's' else ''}.</cite>
        </h5>
        <div class="profilestats">
          <div class="fers">
            {{> @followers}}
          </div>
          <div class="fing">
            {{> @following}}
          </div>
          <div class="liks">
            {{> @likes}}
          </div>
        </div>

        <div class="profilebio">
          {{> @aboutYou}}
        </div>

        <div class="personal-skilltags">
          {{> @skillTagView}}
        </div>

      </div>
    </section>
    """

  fetchAutoCompleteDataForTags:(inputValue,blacklist,callback)->
    KD.remote.api.JTag.byRelevance inputValue, {blacklist}, (err,tags)->
      unless err
        callback? tags
      else
        log "there was an error fetching topics"<|MERGE_RESOLUTION|>--- conflicted
+++ resolved
@@ -56,8 +56,6 @@
     @skillTagView.on "AutoCompleteNeedsTagData", (event)=>
       {callback,inputValue,blacklist} = event
       @fetchAutoCompleteDataForTags inputValue,blacklist,callback
-<<<<<<< HEAD
-=======
 
     @staticPageView = new KDView
       tooltip :
@@ -73,16 +71,12 @@
       cssClass : 'static-page-view'
       callback :=>
         modal = new StaticProfileSettingsModalView
->>>>>>> 4e4cfb89
 
   putNick:(nick)-> "@#{nick}"
 
   pistachio:->
     account      = @getData()
-<<<<<<< HEAD
-=======
     {nickname}   = account.profile
->>>>>>> 4e4cfb89
     userDomain   = "#{account.profile.nickname}.koding.com"
     amountOfDays = Math.floor (new Date - new Date(account.meta.createdAt)) / (24*60*60*1000)
     """
@@ -98,12 +92,8 @@
         {{> @profileName}}
         {{> @location}}
         <h5>
-<<<<<<< HEAD
-          <a class="user-home-link right-overflow" href="http://#{userDomain}" target="_blank">#{userDomain}</a>
-=======
           <a class="user-home-link no-right-overflow" href="http://#{userDomain}" target="_blank">#{userDomain}</a>
           {{> @staticPageView}}
->>>>>>> 4e4cfb89
           <cite>member for #{if amountOfDays < 2 then 'a' else amountOfDays} day#{if amountOfDays > 1 then 's' else ''}.</cite>
         </h5>
         <div class="profilestats">
