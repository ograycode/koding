class GroupsAppController extends AppController

  KD.registerAppClass @,
    name         : "Groups"
    route        : "Groups"
    hiddenHandle : yes

  @privateGroupOpenHandler =(event)->
    event.preventDefault()
    @emit 'PrivateGroupIsOpened', @getData()

  [
    ERROR_UNKNOWN
    ERROR_NO_POLICY
    ERROR_APPROVAL_REQUIRED
    ERROR_PERSONAL_INVITATION_REQUIRED
    ERROR_MULTIUSE_INVITATION_REQUIRED
    ERROR_WEBHOOK_CUSTOM_FORM
    ERROR_POLICY
  ] = [403010, 403001, 403002, 403003, 403004, 403005, 403009]

  constructor:(options = {}, data)->

    options.view    = new GroupsMainView
      cssClass      : "content-page groups"
    options.appInfo =
      name          : "Groups"

    super options, data

    @listItemClass = GroupsListItemView
    @controllers = {}

    @getSingleton('windowController').on "FeederListViewItemCountChanged", (count, itemClass, filterName)=>
      if @_searchValue and itemClass is @listItemClass then @setCurrentViewHeader count

    @utils.defer @bound 'init'

  init:->
    mainController = @getSingleton 'mainController'
    mainController.on 'AccountChanged', @bound 'resetUserArea'
    mainController.on 'NavigationLinkTitleClick', (pageInfo)=>
      KD.getSingleton('router').handleRoute if pageInfo.path
        if pageInfo.topLevel then pageInfo.path
        else
          {group} = @userArea
          "#{unless group is 'koding' then '/'+group else ''}#{pageInfo.path}"
    @groups = {}
    @currentGroupData = new GroupData

  getCurrentGroupData:-> @currentGroupData

  getCurrentGroup:->
    if Array.isArray @currentGroupData.data
      return @currentGroupData.data.first
    return @currentGroupData.data

  changeGroup:(groupName='koding', callback=->)->
    return callback()  if @currentGroup is groupName
    throw new Error 'Cannot change the group!'  if @currentGroup?
    @once 'GroupChanged', (groupName, group)-> callback null, groupName, group
    unless @currentGroup is groupName
      @setGroup groupName
      KD.remote.cacheable groupName, (err, models)=>
        if err then callback err
        else if models?
          [group] = models
          @currentGroupData.setGroup group
          @emit 'GroupChanged', groupName, group

  getUserArea:-> @userArea

  setUserArea:(userArea)->
    @emit 'UserAreaChanged', userArea  if not _.isEqual userArea, @userArea
    @userArea = userArea

  getGroupSlug:-> @currentGroup

  setGroup:(groupName)->
    @currentGroup = groupName
    @setUserArea {
      group: groupName, user: KD.whoami().profile.nickname
    }

  resetUserArea:(account)->
    @setUserArea {
      group: @currentGroup ? 'koding', user: account.profile.nickname
    }

  createFeed:(view)->
    KD.getSingleton("appManager").tell 'Feeder', 'createContentFeedController', {
      itemClass             : @listItemClass
      limitPerPage          : 20
      useHeaderNav          : yes
      listCssClass          : "groups"
      help                  :
        subtitle            : "Learn About Groups"
        tooltip             :
          title             : "<p class=\"bigtwipsy\">Groups are the basic unit of Koding society.</p>"
          placement         : "above"
      onboarding            :
        everything          :
          """
            <h3 class='title'>yooo onboard me for da groop!!!</h3>
            <p>
              Cosby sweater ethnic neutra meggings, actually single-origin coffee next level before they sold out scenester food truck banh mi gluten-free pitchfork. Before they sold out whatever chillwave, flexitarian stumptown mlkshk pour-over iphone brooklyn semiotics. Seitan brooklyn cliche before they sold out blue bottle polaroid godard marfa fingerstache blog authentic salvia.
            </p>
            <p>
              Portland freegan raw denim readymade, mumblecore neutra brunch keffiyeh. Fashion axe beard gluten-free, pork belly plaid bushwick lo-fi pitchfork etsy. Cosby sweater portland umami deep v VHS, shoreditch biodiesel raw denim butcher messenger bag ethnic scenester banh mi. Polaroid gluten-free you probably haven't heard of them +1, tumblr four loko fap shoreditch put a bird on it plaid disrupt freegan. Blog occupy typewriter put a bird on it authentic. Semiotics bespoke hashtag fap cliche. Viral semiotics tonx 8-bit selfies cliche, Austin bushwick photo booth keytar art party occupy.
            </p>
          """
<<<<<<< HEAD
        mine                : new KDView
          cssClass          : "onboarding"
          partial           : "<h1>this is onboarding for my groups</h1>"
=======
        mine                : "<h3 class='title'>yooo onboard me for my groops!!!</h3>"
>>>>>>> 0c9fc226
      filter                :
        everything          :
          title             : "All groups"
          optional_title    : if @_searchValue then "<span class='optional_title'></span>" else null
          dataSource        : (selector, options, callback)=>
            {JGroup} = KD.remote.api
            if @_searchValue
              @setCurrentViewHeader "Searching for <strong>#{@_searchValue}</strong>..."
              JGroup.byRelevance @_searchValue, options, callback
            else
              JGroup.streamModels selector, options, callback
          dataEnd           :({resultsController}, ids)->
            {JGroup} = KD.remote.api
            JGroup.fetchMyMemberships ids, (err, groups)->
              if err then error err
              else
                {everything} = resultsController.listControllers
                everything.forEachItemByIndex groups, (view)->
                  view.markOwnGroup()
<<<<<<< HEAD
=======
          dataError         :(controller, err)->
            log "Seems something broken:", controller, err

>>>>>>> 0c9fc226
        mine                :
          title             : "My groups"
          dataSource        : (selector, options, callback)=>
            KD.whoami().fetchGroups (err, items)=>
              for item in items
                item.followee = true
              callback err, (item.group for item in items)
        # recommended         :
        #   title             : "Recommended"
        #   dataSource        : (selector, options, callback)=>
        #     callback 'Coming soon!'
      sort                  :
        'counts.members'    :
          title             : "Most popular"
          direction         : -1
        'meta.modifiedAt'   :
          title             : "Latest activity"
          direction         : -1
        'counts.posts'      :
          title             : "Most activity"
          direction         : -1
    }, (controller)=>
      view.addSubView @_lastSubview = controller.getView()
      @feedController = controller
      @feedController.resultsController.on 'ItemWasAdded', @bound 'monitorGroupItemOpenLink'

      @putAddAGroupButton()
      @emit 'ready'

  monitorGroupItemOpenLink:(item)->
    item.on 'PrivateGroupIsOpened', @bound 'openPrivateGroup'

  getErrorModalOptions =(err)->
    defaultOptions =
      buttons       :
        Cancel      :
          cssClass  : "modal-clean-red"
          callback  : (event)-> @getDelegate().destroy()
    customOptions = switch err.accessCode
      when ERROR_NO_POLICY
        {
          title     : 'Sorry, this group does not have a membership policy!'
          content   : """
                      <div class='modalformline'>
                        The administrators have not yet defined a membership
                        policy for this private group.  No one may join this
                        group until a membership policy has been defined.
                      </div>
                      """
        }
      when ERROR_UNKNOWN
        {
          title     : 'Sorry, an unknown error has occurred!'
          content   : """
                      <div class='modalformline'>
                        Please try again later.
                      </div>
                      """
        }
      when ERROR_POLICY
        {
          title     : 'This is a private group'
          content   :
            """
            <div class="modalformline">#{err.message}</div>
            """
        }

    if err.accessCode is ERROR_POLICY
      defaultOptions.buttons['Request access'] =
        cssClass    : 'modal-clean-green'
        loader      :
          color     : "#ffffff"
          diameter  : 12
        callback    : -> @getDelegate().emit 'AccessIsRequested'

    _.extend defaultOptions, customOptions

  removePaneByName:(tabView, paneName)->
    tabs = tabView.tabView
    invitePane = tabs.getPaneByName paneName
    tabs.removePane invitePane if invitePane

  showErrorModal:(group, err)->
    modal = new KDModalView getErrorModalOptions err
    modal.on 'AccessIsRequested', =>
      @requestAccess group, (err)-> modal.destroy()

  requestAccess:(group, callback)->
    group.requestAccess (err)->
      callback err
      new KDNotificationView title:
        if err then err.message
        else "Invitation has been requested!"

  openPrivateGroup:(group)->
    group.canOpenGroup (err, hasPermission)=>
      if err
        @showErrorModal group, err
      else if hasPermission
        @openGroup group

  putAddAGroupButton:->
    {facetsController} = @feedController
    innerNav = facetsController.getView()
    innerNav.addSubView addButton = new KDButtonView
      tooltip   :
        title   : "Create a Group"
      style     : "small-gray"
      iconOnly  : yes
      callback  : => @showGroupSubmissionView()

  _createGroupHandler =(formData)->
    KD.remote.api.JGroup.create formData, (err, group)=>
      if err
        new KDNotificationView
          title: err.message
          duration: 1000
      else
        new KDNotificationView
          title   : 'Group was created!'
          duration: 1000
        @createContentDisplay group

  _updateGroupHandler =(group, formData)->
    group.modify formData, (err)->
      if err
        new KDNotificationView
          title: err.message
          duration: 1000
      else
        new KDNotificationView
          title: 'Group was updated!'
          duration: 1000

  showGroupSubmissionView:(group)->
    unless group?
      group = {}
      isNewGroup = yes
    isPrivateGroup = 'private' is group.privacy

    modalOptions =
      title       : if isNewGroup then 'Create a new group' else "Edit the group '#{group.title}'"
      height      : 'auto'
      cssClass    : "compose-message-modal admin-kdmodal group-admin-modal"
      width       : 500
      overlay     : yes
      tabs        :
        navigable : yes
        goToNextFormOnSubmit: no
        forms     :

          "General Settings":
            title: if isNewGroup then 'Create a group' else 'Edit group'
            callback:(formData)=>
              if isNewGroup
                _createGroupHandler.call @, formData
              else
                _updateGroupHandler group, formData
              modal.destroy()
            buttons:
              Save                :
                style             : "modal-clean-gray"
                type              : "submit"
                loader            :
                  color           : "#444444"
                  diameter        : 12
              Cancel              :
                style             : "modal-clean-gray"
                loader            :
                  color           : "#ffffff"
                  diameter        : 16
                callback          : -> modal.destroy()
            fields:
              "Avatar"              :
                label             : "Avatar"
                itemClass         : KDImageUploadSingleView
                name              : "avatar"
                limit             : 1
                preview           : 'thumbs'
                actions         : {
                  big    :
                    [
                      'scale', {
                        shortest: 400
                      }
                      'crop', {
                        width   : 400
                        height  : 400
                      }
                    ]
                  medium         :
                    [
                      'scale', {
                        shortest: 200
                      }
                      'crop', {
                        width   : 200
                        height  : 200
                      }
                    ]
                  small         :
                    [
                      'scale', {
                        shortest: 60
                      }
                      'crop', {
                        width   : 60
                        height  : 60
                      }
                    ]
                }
              Title               :
                label             : "Title"
                itemClass         : KDInputView
                name              : "title"
                keydown           : (pubInst, event)->
                  @utils.defer =>
                    slug = @utils.slugify @getValue()
                    modal.modalTabs.forms["General Settings"].inputs.Slug.setValue slug
                    # modal.modalTabs.forms["General Settings"].inputs.SlugText.updatePartial '<span class="base">http://www.koding.com/Groups/</span>'+slug
                defaultValue      : Encoder.htmlDecode group.title ? ""
                placeholder       : 'Please enter a title here'
              # SlugText                :
              #   itemClass : KDView
              #   cssClass : 'slug-url'
              #   partial : '<span class="base">http://www.koding.com/</span>'
              #   nextElementFlat :
              Slug :
                label             : "Slug"
                itemClass         : KDInputView
                name              : "slug"
                # cssClass          : 'hidden'
                defaultValue      : group.slug ? ""
                placeholder       : 'This value will be automatically generated'
                # disabled          : yes
              Description         :
                label             : "Description"
                type              : "textarea"
                itemClass         : KDInputView
                name              : "body"
                defaultValue      : Encoder.htmlDecode group.body ? ""
                placeholder       : 'Please enter a description here.'
              "Privacy settings"  :
                itemClass         : KDSelectBox
                label             : "Privacy settings"
                type              : "select"
                name              : "privacy"
                defaultValue      : group.privacy ? "public"
                selectOptions     : [
                  { title : "Public",    value : "public" }
                  { title : "Private",   value : "private" }
                ]
              "Visibility settings"  :
                itemClass         : KDSelectBox
                label             : "Visibility settings"
                type              : "select"
                name              : "visibility"
                defaultValue      : group.visibility ? "visible"
                selectOptions     : [
                  { title : "Visible",    value : "visible" }
                  { title : "Hidden",     value : "hidden" }
                ]

    modal = new KDModalViewWithForms modalOptions, group

    {forms} = modal.modalTabs

    avatarUploadView = forms["General Settings"].inputs["Avatar"]
    avatarUploadView.on 'FileReadComplete', (event)->
      avatarUploadView.$('.kdfileuploadarea').css
        backgroundImage : "url(#{event.file.data})"
      avatarUploadView.$('span').addClass 'hidden'

  handleError =(err, buttons)->
    unless buttons
      new KDNotificationView title: err.message
    else

      modalOptions =
        title   : "Error#{if err.code then " #{code}" else ""}"
        content : "<div class='modalformline'><p>#{err.message}</p></div>"
        buttons : {}
        cancel  : err.cancel

      Object.keys(buttons).forEach (buttonTitle)->
        buttonOptions = buttons[buttonTitle]
        oldCallback = buttonOptions.callback
        buttonOptions.callback = -> oldCallback modal

        modalOptions.buttons[buttonTitle] = buttonOptions

      modal = new KDModalView modalOptions

  resolvePendingRequests:(group, takeDestructiveAction, callback, modal)->
    group.resolvePendingRequests takeDestructiveAction, (err)->
      modal.destroy()
      handleError err  if err?
      callback err

  cancelMembershipPolicyChange:(policy, membershipPolicyView, modal)->
    membershipPolicyView.enableInvitations.setValue policy.invitationsEnabled

  updateMembershipPolicy:(group, policy, formData, membershipPolicyView, callback)->
    group.modifyMembershipPolicy formData, ->
      membershipPolicyView.emit 'MembershipPolicyChangeSaved'

  editPermissions:(group)->
    group.getData().fetchPermissions (err, permissionSet)->
      if err
        new KDNotificationView title: err.message
      else
        permissionsModal = new PermissionsModal {
          privacy: group.getData().privacy
          permissionSet
        }, group

  loadView:(mainView, firstRun = yes)->

    if firstRun
      mainView.on "searchFilterChanged", (value) =>
        return if value is @_searchValue
        @_searchValue = Encoder.XSSEncode value
        @_lastSubview.destroy?()
        @loadView mainView, no

      mainView.createCommons()

    KD.whoami().fetchRole? (err, role) =>
      if role is "super-admin"
        @listItemClass = GroupsListItemViewEditable
        if firstRun
          @getSingleton('mainController').on "EditPermissionsButtonClicked", (groupItem)=>
            @editPermissions groupItem
          @getSingleton('mainController').on "EditGroupButtonClicked", (groupItem)=>
            groupData = groupItem.getData()
            groupData.canEditGroup (err, hasPermission)=>
              unless hasPermission
                new KDNotificationView title: 'Access denied'
              else
                @showGroupSubmissionView groupData
          @getSingleton('mainController').on "MyRolesRequested", (groupItem)=>
            groupItem.getData().fetchRoles console.log.bind console

      @createFeed mainView
    # mainView.on "AddATopicFormSubmitted",(formData)=> @addATopic formData

  openGroup:(group)->
    {slug, title} = group
    modal = new KDModalView
      title           : title
      content         : "<div class='modalformline'>You are about to open a third-party group.</div>"
      height          : "auto"
      overlay         : yes
      buttons         :
        cancel        :
          style       : 'modal-cancel'
          callback    : -> modal.destroy()
    modal.buttonHolder.addSubView new CustomLinkView
      href    : "/#{slug}/Activity"
      target  : slug
      title   : 'Open group'
      # click   : (event)->
      #   event.preventDefault()
      #   @getSingleton('windowManager').open @href, slug


  setCurrentViewHeader:(count)->
    if typeof 1 isnt typeof count
      @getView().$(".feeder-header span.optional_title").html count
      return no
    if count >= 20 then count = '20+'
    # return if count % 20 is 0 and count isnt 20
    # postfix = if count is 20 then '+' else ''
    count   = 'No' if count is 0
    result  = "#{count} result" + if count isnt 1 then 's' else ''
    title   = "#{result} found for <strong>#{@_searchValue}</strong>"
    @getView().$(".feeder-header").html title

  prepareReadmeTab:->
    {groupView} = this
    group = groupView.getData()
    groupView.tabView.addPane pane = new KDTabPaneView
      name: 'Readme'
    pane.addSubView new GroupReadmeView {}, group
    return pane

  prepareSettingsTab:->
    pane = @groupView.createLazyTab 'Settings', GroupGeneralSettingsView
    return pane

  preparePermissionsTab:->
    {groupView} = this
    pane = groupView.createLazyTab 'Permissions', GroupPermissionsView,
      delegate: groupView
    return pane

  prepareMembersTab:->
    {groupView} = this
    group = groupView.getData()
    pane = groupView.createLazyTab 'Members', GroupsMemberPermissionsView,
      (pane, view)=>
        pane.on 'PaneDidShow', ->
          view.refresh()  if pane.tabHandle.isDirty
          pane.tabHandle.markDirty no

    group.on 'NewMember', ->
      {tabHandle} = pane
      tabHandle.markDirty()
    return pane

  prepareMembershipPolicyTab:(group, view, groupView)->
    {groupView} = this
    group = groupView.getData()
    pane = groupView.createLazyTab 'Membership policy', GroupsMembershipPolicyView,
      (pane, view)=>

        group.fetchMembershipPolicy (err, policy)=>
          view.loader.hide()
          view.loaderText.hide()

          membershipPolicyView = new GroupsMembershipPolicyDetailView {}, policy

          membershipPolicyView.on 'MembershipPolicyChanged', (formData)=>
            @updateMembershipPolicy group, policy, formData, membershipPolicyView

          membershipPolicyView.on 'MembershipPolicyChangeSaved', => console.log 'sssaved'

          view.addSubView membershipPolicyView
    return pane

  prepareInvitationsTab:->
    {groupView} = this
    group = groupView.getData()
    pane = groupView.createLazyTab 'Invitations', GroupsInvitationRequestsView,
      (pane, invitationRequestView)->

        invitationRequestView.on 'BatchInvitationsAreSent', (count)->
          count = invitationRequestView.batchInvites.inputs.Count.getValue()
          group.sendSomeInvitations count, (err, message)->
            if message is null
              message = 'Done'
              invitationRequestView.prepareBulkInvitations()
            {statusInfo} = invitationRequestView.batchInvites.inputs
            statusInfo.updatePartial Encoder.htmlDecode message

        invitationRequestView.on 'RequestIsApproved', (request)->
          request.approveInvitation()

        invitationRequestView.on 'RequestIsDeclined', (request)->
          request.declineInvitation()

        pane.on 'PaneDidShow', ->
          invitationRequestView.refresh()  if pane.tabHandle.isDirty
          pane.tabHandle.markDirty no

    group.on 'NewInvitationRequest', ->
      pane.tabHandle.markDirty()

    return pane

  prepareVocabularyTab:->
    {groupView} = this
    group = groupView.getData()
    pane = groupView.createLazyTab 'Vocabulary', GroupsVocabulariesView,
      (pane, vocabView)->

        group.fetchVocabulary (err, vocab)-> vocabView.setVocabulary vocab

        vocabView.on 'VocabularyCreateRequested', ->
          {JVocabulary} = KD.remote.api
          JVocabulary.create {}, (err, vocab)->
            vocabView.setVocabulary vocab

  createContentDisplay:(group)->
    # controller = new ContentDisplayControllerGroups null, content
    # contentDisplay = controller.getView()
    @groupView = groupView = new GroupView
      cssClass : "group-content-display"
      delegate : @getView()
    , group

    @prepareReadmeTab()
    @prepareSettingsTab()
    @preparePermissionsTab()
    @prepareMembersTab()
    @prepareVocabularyTab()

    if 'private' is group.privacy
      @prepareMembershipPolicyTab()
      @prepareInvitationsTab()

    @showContentDisplay @groupView


  showContentDisplay:(groupView, callback=->)->
    contentDisplayController = @getSingleton "contentDisplayController"
    contentDisplayController.emit "ContentDisplayWantsToBeShown", groupView
    groupView.on 'PrivateGroupIsOpened', @bound 'openPrivateGroup'
    return groupView
<|MERGE_RESOLUTION|>--- conflicted
+++ resolved
@@ -109,13 +109,7 @@
               Portland freegan raw denim readymade, mumblecore neutra brunch keffiyeh. Fashion axe beard gluten-free, pork belly plaid bushwick lo-fi pitchfork etsy. Cosby sweater portland umami deep v VHS, shoreditch biodiesel raw denim butcher messenger bag ethnic scenester banh mi. Polaroid gluten-free you probably haven't heard of them +1, tumblr four loko fap shoreditch put a bird on it plaid disrupt freegan. Blog occupy typewriter put a bird on it authentic. Semiotics bespoke hashtag fap cliche. Viral semiotics tonx 8-bit selfies cliche, Austin bushwick photo booth keytar art party occupy.
             </p>
           """
-<<<<<<< HEAD
-        mine                : new KDView
-          cssClass          : "onboarding"
-          partial           : "<h1>this is onboarding for my groups</h1>"
-=======
         mine                : "<h3 class='title'>yooo onboard me for my groops!!!</h3>"
->>>>>>> 0c9fc226
       filter                :
         everything          :
           title             : "All groups"
@@ -135,12 +129,9 @@
                 {everything} = resultsController.listControllers
                 everything.forEachItemByIndex groups, (view)->
                   view.markOwnGroup()
-<<<<<<< HEAD
-=======
           dataError         :(controller, err)->
             log "Seems something broken:", controller, err
 
->>>>>>> 0c9fc226
         mine                :
           title             : "My groups"
           dataSource        : (selector, options, callback)=>
