--- conflicted
+++ resolved
@@ -42,89 +42,6 @@
     options.view = new ActivityAppView
 
     super options
-<<<<<<< HEAD
-    CodeSnippetView.on 'CodeSnippetWantsSave', (data)=>
-      @saveCodeSnippet data.title, Encoder.htmlDecode data.content
-
-    @currentFilter = allowedActivityTypes
-
-  setGroup:(groupSlug)->
-    @currentGroup = (groupSlug)
-    @refreshFeed()
-
-  saveCodeSnippet:(title, content)->
-    # This custom method is used because FS,
-    # command, environment are all a mess and
-    # devrim is currently working on refactoring them - 3/15/12 sah
-
-    # i kind of cleared that mess, still needs work - 26 April 2012 sinan
-    # remove this shit, do it with kitecontroller :) - 8 October 2012 sinan
-    if KD.isLoggedIn()
-      @getSingleton('fs').saveToDefaultCodeSnippetFolder '"' + title + '"', content, (error, safeName)->
-        if error
-          new KDNotificationView
-            title    : "Saving the snippet failed with error: #{error}"
-            duration : 2500
-            type     : 'mini'
-        else
-          nonEscapedName = safeName.replace /"(.*)"$/, '$1'
-          new KDNotificationView
-            title    : "Code snippet saved to: #{nonEscapedName}"
-            duration : 2500
-            type     : 'mini'
-    else
-      new KDNotificationView
-        title    : "Please login!"
-        type     : 'mini'
-        duration : 2500
-
-  bringToFront:()->
-    super name : 'Activity'
-
-  loadView:(mainView)->
-
-    mainController = @getSingleton('mainController')
-    account        = KD.whoami()
-
-    # mainController.popupController = new VideoPopupController
-
-    unless localStorage.welcomeMessageClosed?
-      mainView.addSubView mainView.header = new WelcomeHeader
-        type      : "big"
-        title     : if KD.isLoggedIn() then\
-          "Hi #{account.profile.firstName}! Welcome to the Koding Public Beta." else\
-          "Welcome to the Koding Public Beta!<br>"
-        subtitle  : "Warning! when we say beta - <a href='#'>we mean it</a> :)"
-
-    if KD.isLoggedIn()
-      @putWidget()
-    else
-      @getSingleton("mainController").once "AccountChanged", @putWidget.bind @
-
-    # mainView.addSubView new CommonFeedMessage
-    #   title           : "<p> Since you're new to Koding, so we've prepared these helper boxes to introduce you to the system. This is your Activity Feed. It displays posts from the people and topics you follow on Koding. It's also the central place for sharing updates, code, links, discussions and questions with the community.</p>"
-    #   messageLocation : 'Activity'
-
-    activityInnerNavigation = new ActivityInnerNavigation
-    @activityTabView = new KDTabView
-      cssClass : "maincontent-tabs feeder-tabs"
-    @activityTabView.hideHandleContainer()
-
-    mainView.activitySplit = new ActivitySplitView
-      views     : [activityInnerNavigation,@activityTabView]
-      sizes     : [139,null]
-      minimums  : [10,null]
-      resizable : no
-      delegate  : mainView
-
-
-    # ADD SPLITVIEW
-    mainView.addSubView mainView.activitySplit
-
-    @createFollowedAndPublicTabs()
-
-    account.on "FollowedActivityArrived", (activityId) =>
-=======
 
     @currentFilter = activityTypes
     @appStorage = new AppStorage 'Activity', '1.0'
@@ -162,7 +79,6 @@
         controller.newActivityArrived activity
 
     KD.whoami().on "FollowedActivityArrived", (activityId) =>
->>>>>>> 190bf1ee
       KD.remote.api.CActivity.one {_id: activityId}, (err, activity) =>
         if activity.constructor.name in @getFilter()
           activity.snapshot?.replace /&quot;/g, '"'
@@ -199,49 +115,6 @@
         @fetchCachedActivity options, (err, cache)=>
           if err then warn err
           else
-<<<<<<< HEAD
-            for datum in data
-              datum.snapshot = datum.snapshot.replace /&quot;/g, '"'
-            callback null, data
-
-  fetchTeasers:(selector,options,callback)->
-    type = @activityListController?._state
-    @performFetchingTeasers type, selector, options, (err, data) ->
-      KD.remote.reviveFromSnapshots data, (err, instances)->
-        callback instances
-
-  fetchFeedForHomePage:(callback)->
-    # devrim's api
-    # should make the selector work
-    selector        =
-      type          :
-        $in         : allowedActivityTypes
-    options         =
-      limit         : 7
-      skip          : 0
-      sort          :
-        "createdAt" : -1
-
-    @fetchTeasers selector, options, callback
-
-  loadSomeTeasers:(range, callback)->
-    [callback, range] = [range, callback] unless callback
-    range or= {}
-    {skip, limit} = range
-
-    controller = @activityListController
-
-    selector =
-      type        :
-        $in       : @currentFilter
-      group       : @currentGroup ? 'koding'
-
-    console.log selector
-
-    options  =
-      limit       : limit or= 20
-      skip        : skip  or= controller.getItemCount()
-=======
             @sanitizeCache cache, (err, cache)=>
               @listController.listActivitiesFromCache cache
               isLoading = no
@@ -270,7 +143,6 @@
       to          : options.to     or Date.now()
       facets      : options.facets or @getFilter()
       lowQuality  : options.exempt or no
->>>>>>> 190bf1ee
       sort        :
         createdAt : -1
 
