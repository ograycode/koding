class ActivityUpdateWidgetController extends KDViewController

  loadView:(mainView)->

    mainView.addWidgetPane
      paneName    : "update"
      mainContent : updateWidget = new ActivityStatusUpdateWidget
        cssClass  : "status-widget"
        callback  : (formData)=>
          @updateWidgetSubmit formData
          updateWidget.switchToSmallView()
          mainView.resetWidgets()

    mainView.addWidgetPane
      paneName    : "question"
      mainContent : questionWidget = new ActivityQuestionWidget 
        callback  : @questionWidgetSubmit

    codeSnippetPane = mainView.addWidgetPane
      paneName    : "codesnip"
      mainContent : codeWidget = new ActivityCodeSnippetWidget 
        delegate  : mainView
        callback  : (data)=>
          @codeSnippetWidgetSubmit data
          mainView.resetWidgets()

    mainView.addWidgetPane
      paneName    : "link"
      mainContent : linkWidget = new ActivityLinkWidget 
        callback  : @linkWidgetSubmit

    mainView.addWidgetPane
      paneName    : "tutorial"
      mainContent : tutorialWidget = new ActivityTutorialWidget 
        callback  : @tutorialWidgetSubmit

    mainView.addWidgetPane
      paneName    : "discussion"
      mainContent : discussionWidget = new ActivityDiscussionWidget 
        callback  : @discussionWidgetSubmit

    mainView.showPane "update"

    codeSnippetPane.registerListener
      KDEventTypes : 'PaneDidShow'
      listener     : @
      callback     : -> codeWidget.widgetShown()
    
    @getSingleton('mainController').on "ActivityItemEditLinkClicked", (activity)=>
      mainView.setClass "edit-mode"
      switch activity.bongo_.constructorName
        when "JStatusUpdate"
          mainView.showPane "update"
          updateWidget.switchToEditView activity
        when "JCodeSnip"
          mainView.showPane "codesnip"
          codeWidget.switchToEditView activity


  updateWidgetSubmit:(data, callback)->
    
<<<<<<< HEAD
    
    if data.activity
      {activity} = data
      delete data.activity
      activity.modify $set: data, (err, res)=>
=======
    if data.activity
      {activity} = data
      delete data.activity
      activity.modify data, (err, res)=>
>>>>>>> 33a2c1bc
        callback? err, res
        unless err
          new KDNotificationView type : "mini", title : "Updated successfully"
        else
          new KDNotificationView type : "mini", title : err.message
    else
      bongo.api.JStatusUpdate.create data, (err, activity)=>
        callback? err, activity
        unless err
          @propagateEvent (KDEventType:"OwnActivityHasArrived"), activity
        else
          new KDNotificationView type : "mini", title : "There was an error, try again later!"

  codeSnippetWidgetSubmit:(data, callback)->
    
    if data.activity
      {activity} = data
      delete data.activity
      activity.modify data, (err, res)=>
        callback? err, res
        unless err
          new KDNotificationView type : "mini", title : "Updated successfully"
        else
          new KDNotificationView type : "mini", title : err.message
    else
      bongo.api.JCodeSnip.create data, (err, codesnip) =>
        callback? err, codesnip
        if err
          new KDNotificationView type : "mini", title : "There was an error, try again later!"
        else
          @propagateEvent (KDEventType:"OwnActivityHasArrived"), codesnip

  questionWidgetSubmit:(data)->
    log 'creating question', data
    bongo.api.JActivity.create {type: 'qa', activity: data}, (error) ->
      warn 'couldnt ask question', error if error
  
  linkWidgetSubmit:(data)->
    log 'sharing link', data
    bongo.api.JActivity.create {type: 'link', activity: data}, (error) ->
      warn 'couldnt save link', error if error

  tutorialWidgetSubmit:(data)->
    log 'sharing tutorial', data
    bongo.api.JActivity.create {type: 'tutorial', activity: data}, (error) ->
      warn 'couldnt save tutorial', error if error

  discussionWidgetSubmit:(data)->
    log 'starting discussion', data
    bongo.api.JActivity.create {type: 'discussion', activity: data}, (error) ->
      warn 'couldnt save discussion', error if error
<|MERGE_RESOLUTION|>--- conflicted
+++ resolved
@@ -59,18 +59,10 @@
 
   updateWidgetSubmit:(data, callback)->
     
-<<<<<<< HEAD
-    
-    if data.activity
-      {activity} = data
-      delete data.activity
-      activity.modify $set: data, (err, res)=>
-=======
     if data.activity
       {activity} = data
       delete data.activity
       activity.modify data, (err, res)=>
->>>>>>> 33a2c1bc
         callback? err, res
         unless err
           new KDNotificationView type : "mini", title : "Updated successfully"
