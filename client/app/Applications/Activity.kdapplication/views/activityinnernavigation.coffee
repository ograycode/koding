--- conflicted
+++ resolved
@@ -27,20 +27,10 @@
     #     delayIn   : 300
     #     html      : yes
     #     animate   : yes
-<<<<<<< HEAD
-
-  followerMenuData :
-    title : "SHOW ME"
-    items : [      
-        { title : "Public",   type: "Public" }
-        { title : "Followed",   type: "Followed" }
-      ]
-=======
->>>>>>> 0f0cb90e
 
   showMenuData :
     title : "SHOW ME"
-    items : [      
+    items : [
         { title : "Everything" }
         { title : "Status Updates",   type : "CStatusActivity" }
         { title : "Blog Posts",       type : "CBlogPostActivity" }
