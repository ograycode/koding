class FeedController extends KDViewController
  constructor:(options={})->
    facetsController = options.facetsController or FeederFacetsController
    @facetsController   = new facetsController
      filters   : options.filter
      sorts     : options.sort
      help      : options.help
      delegate  : @

    resultsController = options.resultsController or FeederResultsController
    @resultsController  = new resultsController
      itemClass     : options.itemClass
      filters       : options.filter
      listCssClass  : options.listCssClass or ""
      delegate      : @

    options.view or= new FeederSplitView
      views   : [
        @facetsController.getView()
        @resultsController.getView()
      ]

    options.autoPopulate  or= yes
    options.filter        or= {}
    options.sort          or= {}
    options.limitPerPage  or= 10

    options.dataType      or= null

    super options, null

    options             = @getOptions()
    @filters            = {}
    @sorts              = {}
    @defaultQuery       = options.defaultQuery ? {}

    @resultsController.registerListener
      KDEventTypes  : 'LazyLoadThresholdReached'
      listener      : @
      callback      : =>
        @loadFeed()

    @defineFilter name, filter for own name, filter of options.filter
    @defineSort name, sort for own name, sort of options.sort
    @getNewFeedItems() if options.dynamicDataType?

# TODO: commented out by C.T.  Is this used anywhere?  I think not, looks botched: resultsCOntroller
#  getNewFeedItems:()->
#    {dynamicDataType} = @getOptions()
#    dynamicDataType.on 'feed.new', (items) =>
#      @resultsCOntroller.emit 'NewFeedItemsFromFeeder', items

  highlightFacets:->
    filterName  = @selection.name
    sortName    = @selection.activeSort or @defaultSort.name
    @facetsController.highlight filterName, sortName

  handleQuery:({filter, sort})->
    @selectFilter filter      if filter?
    @changeActiveSort sort    if sort?
    @highlightFacets()
    # console.log 'handle query is called on feed controller', @, arguments

  defineFilter:(name, filter)->
    filter.name     = name
    @filters[name]  = filter
    if filter.isDefault or not @selection?
      @selection    = filter

  defineSort:(name, sort)->
    sort.name     = name
    @sorts[name]  = sort
    if sort.isDefault or not @defaultSort?
      @defaultSort = sort

  loadView:(mainView)->
    @loadFeed() if @getOptions().autoPopulate
    mainView._windowDidResize()

  selectFilter:(name)->
    @selection = @filters[name]
    @resultsController.openTab @filters[name]
    if @resultsController.listControllers[name].itemsOrdered.length is 0
      @loadFeed()

  changeActiveSort:(name)->
    @selection.activeSort = name
    @resultsController.listControllers[@selection.name].removeAllItems()
    @loadFeed()

  getFeedSelector:->
    # log @filters
    {}

  getFeedOptions:->
    options = sort : {}

    filter  = @selection
    sort    = @sorts[@selection.activeSort] or @defaultSort

    options.sort[sort.name.split('|')[0]] = sort.direction
    options.limit = @getOptions().limitPerPage
    options.skip  = @resultsController.listControllers[filter.name].itemsOrdered.length
    options

  emitLoadStarted:(filter)=>
    listController = @resultsController.listControllers[filter.name]
    listController.showLazyLoader no
    @showNoItemFound listController, filter
    return listController

  emitLoadCompleted:(filter)=>
    listController = @resultsController.listControllers[filter.name]
    listController.hideLazyLoader()
    return listController

  emitCountChanged:(count, filter)->
    @resultsController.getDelegate().emit "FeederListViewItemCountChanged", count, filter

<<<<<<< HEAD
=======
  showNoItemFound:(controller, filter)->
    {noItemFoundText} = filter
    if @noItemFound? then @noItemFound.destroy()
    controller.scrollView.addSubView @noItemFound = new KDCustomHTMLView
      cssClass : "lazy-loader"
      partial  : noItemFoundText or @getOptions().noItemFoundText or "There is no activity."
    @noItemFound.hide()

>>>>>>> fc8b1735
  loadFeed:(filter = @selection)->

    options    = @getFeedOptions()
    selector   = @getFeedSelector()
    itemClass  = @getOptions().itemClass

    @emitLoadStarted filter
    if options.skip isnt 0 and options.skip < options.limit # Dont load forever
      @emitLoadCompleted filter
    else
<<<<<<< HEAD
      filter.dataSource selector, options, (err, items)=>
        listController = @emitLoadCompleted filter
        unless err
          listController.instantiateListItems items
          @emitCountChanged listController.itemsOrdered.length, filter.name
          if items.length is options.limit and listController.scrollView.getScrollHeight() <= listController.scrollView.getHeight()
            @loadFeed filter
=======
      filter.dataSource selector, options, (err, items, rest...)=>
        if items?
          listController = @emitLoadCompleted filter
          unless err
            if items.length is 0 and listController.getItemCount() is 0
              @noItemFound.show()
            listController.instantiateListItems items
            @emitCountChanged listController.itemsOrdered.length, filter.name
            if items.length is options.limit and listController.scrollView.getScrollHeight() <= listController.scrollView.getHeight()
              @loadFeed filter
          else
            warn err
>>>>>>> fc8b1735
        else
          filter.dataEnd? @, rest...<|MERGE_RESOLUTION|>--- conflicted
+++ resolved
@@ -117,8 +117,6 @@
   emitCountChanged:(count, filter)->
     @resultsController.getDelegate().emit "FeederListViewItemCountChanged", count, filter
 
-<<<<<<< HEAD
-=======
   showNoItemFound:(controller, filter)->
     {noItemFoundText} = filter
     if @noItemFound? then @noItemFound.destroy()
@@ -127,7 +125,6 @@
       partial  : noItemFoundText or @getOptions().noItemFoundText or "There is no activity."
     @noItemFound.hide()
 
->>>>>>> fc8b1735
   loadFeed:(filter = @selection)->
 
     options    = @getFeedOptions()
@@ -138,15 +135,6 @@
     if options.skip isnt 0 and options.skip < options.limit # Dont load forever
       @emitLoadCompleted filter
     else
-<<<<<<< HEAD
-      filter.dataSource selector, options, (err, items)=>
-        listController = @emitLoadCompleted filter
-        unless err
-          listController.instantiateListItems items
-          @emitCountChanged listController.itemsOrdered.length, filter.name
-          if items.length is options.limit and listController.scrollView.getScrollHeight() <= listController.scrollView.getHeight()
-            @loadFeed filter
-=======
       filter.dataSource selector, options, (err, items, rest...)=>
         if items?
           listController = @emitLoadCompleted filter
@@ -159,6 +147,5 @@
               @loadFeed filter
           else
             warn err
->>>>>>> fc8b1735
         else
           filter.dataEnd? @, rest...