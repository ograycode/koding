class StartTabMainView extends JView

  constructor:(options, data)->

    options.cssClass or= 'start-tab'

    super

    @appIcons = {}
    @listenWindowResize()

    mainView = @getSingleton('mainView')
    
    # mainView.sidebar.finderResizeHandle.on "DragInAction", =>
    #   log "DragInAction", mainView.contentPanel.getWidth()
    
    # mainView.sidebar.finderResizeHandle.on "DragFinished", =>
    #   @utils.wait 301, =>
    #     log "DragFinished", mainView.contentPanel.getWidth()
    
    @loader = new KDLoaderView
      size          :
        width       : 128
        height      : 128
      loaderOptions :
        diameter    : 128
        # speed       : 1
        density     : 70
        color       : "#ff9200"

    @button = new KDButtonView
      cssClass : "editor-button"
      title    : "refresh apps"
      loader   : yes
      callback : =>
        @removeAppIcons()
        @loader.show()
        @getSingleton("kodingAppsController").refreshApps (err, apps)=>
          @loader.hide()
          @button.hideLoader()
          @decorateApps apps

    @clear = new KDButtonView
      cssClass : "editor-button"
      title    : "clear appstorage"
      callback : =>
        @loader.show()
        @removeAppIcons()
        appManager.fetchStorage "KodingApps", "1.0", (err, storage)=>
          storage.update $set : { "bucket.apps" : {} }, =>
            @loader.hide()
            log arguments, "kodingAppsController storage cleared"
    
    @appItemContainer = new AppItemContainer
      cssClass : 'app-item-container'
      delegate : @

    @noAppsWarning = new KDView
      cssClass : 'no-apps hidden'
      partial  : 'you have no apps!'

    @recentFilesWrapper = new KDView
      cssClass : 'file-container'
  
  viewAppended:->

    super
    # @addApps()
    @addRealApps()
    @addSplitOptions()
    @addRecentFiles()

  _windowDidResize:->

    

  addApps:->
    
    for app in apps
      @appItemContainer.addSubView new StartTabOldAppView 
        tab : @
      , app
  
  pistachio:->
    """
    <h1 class="kdview start-tab-header">To start from a new file, select an editor <span>or open an existing file from your file tree</span></h1>
    <div class='hidden1'>{{> @loader}}</div>
    <div class='app-button-holder hidden1'>
      {{> @button}}
      {{> @clear}}
    </div>
    {{> @appItemContainer}}
    {{> @noAppsWarning}}
    <div class='start-tab-split-options expanded'>
      <h3>Start with a workspace</h3>
    </div>
    <div class='start-tab-recent-container'>
      <h3>Recent files:</h3>
      {{> @recentFilesWrapper}}
    </div>
    """
  
  addRealApps:->
    
    @removeAppIcons()
    @loader.show()

    @getSingleton("kodingAppsController").fetchApps (err, apps)=>
      @loader.hide()
      @decorateApps apps

  decorateApps:(apps)->

    if apps
      @noAppsWarning.hide()
      @putAppIcons apps
    else
      @noAppsWarning.show()

  removeAppIcons:->
    
    @appItemContainer.destroySubViews()
    @appIcons = {}

  putAppIcons:(apps)->

    @button.show()
    @loader.hide()
    for app, manifest of apps
      do (app, manifest)=>
        @appItemContainer.addSubView @appIcons[manifest.name] = new StartTabAppView
          click   : (pubInst, event)=>
            if event.metaKey
              pubInst.showLoader()
              delete KDApps[manifest.name]
              @getSingleton("kodingAppsController").getApp manifest.name, =>
                pubInst.hideLoader()
            else
              pubInst.showLoader()
              @runApp manifest, =>
                pubInst.hideLoader()
        , manifest

  runApp:(manifest, callback)->
    {options} = manifest
    @getSingleton("kodingAppsController").getApp manifest.name, (appScript)=>
<<<<<<< HEAD
      mainView = @getSingleton('mainView')
      mainView.mainTabView.showPaneByView
        name         : manifest.name
        hiddenHandle : no
        type         : "application"
      , (appView = new KDView)
      callback?()
      # security please!
      eval appScript
      return appView
=======
      if options and options.type is "tab"
        mainView = @getSingleton('mainView')
        mainView.mainTabView.showPaneByView
          name         : manifest.name
          hiddenHandle : no
          type         : "application"
        , (appView = new KDView)
        callback?()
        # security please!
        eval appScript
        return appView
      else
        eval appScript
        callback?()
        return null
>>>>>>> 70178171

  addSplitOptions:->
    for splitOption in getSplitOptions()
      option = new KDCustomHTMLView
        tagName   : 'a'
        cssClass  : 'start-tab-split-option'
        partial   : splitOption.partial
        click     : -> appManager.notify()
      @addSubView option, '.start-tab-split-options'

  addRecentFiles:->

    @recentFileViews = {}
    
    appManager.fetchStorage 'Finder', '1.0', (err, storage)=>

      storage.on "update", => @updateRecentFileViews()

      if err
        error "couldn't fetch the app storage.", err
      else
        recentFilePaths = storage.getAt('bucket.recentFiles')
        @updateRecentFileViews()
        @getSingleton('mainController').on "NoSuchFile", (file)=>
          recentFilePaths.splice recentFilePaths.indexOf(file.path), 1
          # log "updating storage", recentFilePaths.length
          storage.update { 
            $set: 'bucket.recentFiles': recentFilePaths
          }, => log "storage updated"
          

  updateRecentFileViews:()->
    
    appManager.fetchStorage 'Finder', '1.0', (err, storage)=>

      recentFilePaths = storage.getAt('bucket.recentFiles')
      # log "updating views", recentFilePaths.length
    
      for path, view of @recentFileViews
        @recentFileViews[path].destroy()
        delete @recentFileViews[path]
    
      if recentFilePaths?.length
        recentFilePaths.forEach (filePath)=>
          @recentFileViews[filePath] = new StartTabRecentFileView {}, filePath
          @recentFilesWrapper.addSubView @recentFileViews[filePath]
      else
        @recentFilesWrapper.hide()

  createSplitView:(type)->

  getSplitOptions = ->
    [
      {
        partial               : '<span class="fl w50"></span><span class="fr w50"></span>'
        splitType             : 'vertical'
        splittingFromStartTab : yes
        splits                : [1,1]
      },
      {
        partial               : '<span class="fl h50 w50"></span><span class="fr h50 w50"></span><span class="h50 full-b"></span>'
        splitType             : 'horizontal'
        secondSplitType       : 'vertical'
        splittingFromStartTab : yes
        splits                : [2,1]
      },
      {
        partial               : '<span class="h50 full-t"></span><span class="fl w50 h50"></span><span class="fr w50 h50"></span>'
        splitType             : 'horizontal'
        secondSplitType       : 'vertical'
        splittingFromStartTab : yes
        splits                : [1,2]
      },
      {
        partial               : '<span class="fl w50 h50"></span><span class="fr w50 full-r"></span><span class="fl w50 h50"></span>'
        splitType             : 'vertical'
        secondSplitType       : 'horizontal'
        splittingFromStartTab : yes
        splits                : [2,1]
      },
      {
        partial               : '<span class="fl w50 full-l"></span><span class="fr w50 h50"></span><span class="fr w50 h50"></span>'
        splitType             : 'vertical'
        secondSplitType       : 'horizontal'
        splittingFromStartTab : yes
        splits                : [1,2]
      },
      {
        partial               : '<span class="fl w50 h50"></span><span class="fr w50 h50"></span><span class="fl w50 h50"></span><span class="fr w50 h50"></span>'
        splitType             : 'vertical'
        secondSplitType       : 'horizontal'
        splittingFromStartTab : yes
        splits                : [2,2]
      },
    ]

class AppItemContainer extends KDView
  parentDidResize:->
    # log @getDelegate().getHeight()

class StartTabAppView extends JView

  constructor:(options, data)->

    options.tagName    = 'figure'
    options.attributes = href : '#'
    
    if data.disabled? 
      options.cssClass += ' disabled'
    else if data.catalog? 
      options.cssClass += ' appcatalog'

    super options, data
    
    {icns} = @getData()
    @imgHolder = new KDView
      tagName : "p"
<<<<<<< HEAD
      partial : "<img src=\"#{icns['256'] or icns['512'] or icns['128'] or icns['160'] or icns['64']}\" />"
=======
      partial : "<img src=\"#{if icns then icns['256'] or icns['512'] or icns['128'] or icns['160'] or icns['64'] else KD.apiUri + '/images/default.app.listthumb.png'}\" />"
>>>>>>> 70178171

    @loader = new KDLoaderView
      size          :
        width       : 40

  showLoader:->
  
    @loader.show()
    @imgHolder.$().css "opacity", "0.5"

  hideLoader:->

    @loader.hide()
    @imgHolder.$().css "opacity", "1"

  pistachio:->
    """
      {{> @loader}}
      {{> @imgHolder}}
      <strong>{{ #(name)}} {{ #(version)}}</strong>
      <span>{{ #(type)}}</span>
    """

class StartTabOldAppView extends KDView
  
  constructor:(options, data)->
    newClass = if data.disabled? then 'start-tab-item disabled' else if data.catalog? then 'start-tab-item appcatalog' else 'start-tab-item'
    options = $.extend
      tagName     : 'figure'
      cssClass    : newClass
    , options
    super options, data
    
  viewAppended:->
    @setTemplate @pistachio()
    @template.update()
    
  pistachio:->
    {image} = @getData()
    """
      <img src="#{image}" />
      <strong>{{ #(name)}}</strong>
      <span>{{ #(type)}}</span>
    """
    
  click:(event)->
    {appToOpen, disabled} = @getData()
    {tab}                 = @getOptions()
    if appToOpen isnt "Apps"
      appManager.replaceStartTabWithApplication appToOpen, tab unless disabled
    else 
      appManager.openApplication appToOpen


class StartTabRecentFileView extends JView
  constructor:(options, data)->
    options = $.extend
      tagName     : 'a'
      cssClass    : 'start-tab-recent-file'
      tooltip     :
        title     : "<p class='file-path'>#{data}</p>"
        template  : '<div class="twipsy-arrow"></div><div class="twipsy-inner twipsy-inner-wide"></div>'
    , options
    super options, data
    
  pistachio:->
    path = @getData()
    name = (path.split '/')[(path.split '/').length - 1]
    extension = __utils.getFileExtension name
    fileType  = __utils.getFileType extension
    
    """
      <div class='finder-item file clearfix'>
        <span class='icon #{fileType} #{extension}'></span>
        <span class='title'>#{name}</span>
      </div>
    """
    
  click:(event)->
    # appManager.notify()
    file = FSHelper.createFileFromPath @getData()
    file.fetchContents (err, contents)=>
      if err
        if /No such file or directory/.test err
          @getSingleton('mainController').emit "NoSuchFile", file
          new KDNotificationView
            title     : "This file is deleted in server!"
            type      : "mini"
            container : @parent
            cssClass  : "error"
      else
        file.contents = contents
        appManager.openFile file
      
      <|MERGE_RESOLUTION|>--- conflicted
+++ resolved
@@ -144,18 +144,6 @@
   runApp:(manifest, callback)->
     {options} = manifest
     @getSingleton("kodingAppsController").getApp manifest.name, (appScript)=>
-<<<<<<< HEAD
-      mainView = @getSingleton('mainView')
-      mainView.mainTabView.showPaneByView
-        name         : manifest.name
-        hiddenHandle : no
-        type         : "application"
-      , (appView = new KDView)
-      callback?()
-      # security please!
-      eval appScript
-      return appView
-=======
       if options and options.type is "tab"
         mainView = @getSingleton('mainView')
         mainView.mainTabView.showPaneByView
@@ -171,7 +159,6 @@
         eval appScript
         callback?()
         return null
->>>>>>> 70178171
 
   addSplitOptions:->
     for splitOption in getSplitOptions()
@@ -289,11 +276,7 @@
     {icns} = @getData()
     @imgHolder = new KDView
       tagName : "p"
-<<<<<<< HEAD
-      partial : "<img src=\"#{icns['256'] or icns['512'] or icns['128'] or icns['160'] or icns['64']}\" />"
-=======
       partial : "<img src=\"#{if icns then icns['256'] or icns['512'] or icns['128'] or icns['160'] or icns['64'] else KD.apiUri + '/images/default.app.listthumb.png'}\" />"
->>>>>>> 70178171
 
     @loader = new KDLoaderView
       size          :
