--- conflicted
+++ resolved
@@ -127,10 +127,6 @@
     @
 
   hide:->
-<<<<<<< HEAD
-    @_windowController.removeLayer @
-=======
->>>>>>> 7623fd8c
     @getSingleton('mainController').emit "AvatarPopupIsInactive"
     @unsetClass "active"
     @
