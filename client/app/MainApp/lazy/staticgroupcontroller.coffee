class StaticGroupController extends KDController

  CONTENT_TYPES = [
    'CBlogPostActivity','CStatusActivity','CCodeSnipActivity',
    'CDiscussionActivity', 'CTutorialActivity'
  ]

  constructorToPluralNameMap =
    'CStatusActivity'     : 'Status Updates'
    'CBlogPostActivity'   : 'Blog Posts'
    'CCodeSnipActivity'   : 'Code Snippets'
    'CDiscussionActivity' : 'Discussions'
    'CTutorialActivity'   : 'Tutorials'

  roleEventMap =
    "guest"               : "status.guest"
    "member"              : "status.member"
    "invitation-pending"  : "status.pending"
    "invitation-sent"     : "status.action-required"
    "invitation-declined" : "status.declined"

  constructor:->

    super

    @group             = null
    @mainController    = @getSingleton "mainController"
    @lazyDomController = @getSingleton "lazyDomController"
    {@groupEntryPoint} = KD.config

    @reviveViews()
    @attachListeners()
    @on 'GroupSummaryListenersAttached', =>
      @checkGroupUserRelation()

    @registerSingleton 'staticGroupController', @, yes

  parseMenuItems :(callback)->
    menuItems = []
    titles = @groupContentView.$('.has-markdown>span.data>h1')
    for title in titles
      menuItems.push
        title : $(title).text()
        line : 0
    callback menuItems


  reviveViews :->

    @landingView = new KDView
      lazyDomId : 'static-landing-page'

    @landingView.listenWindowResize()
    @landingView._windowDidResize = =>
      {innerHeight} = window
      @landingView.setClass 'resizing-noanim'
      @landingView.setHeight innerHeight

      @utils.killWait @wait
      @wait = @utils.wait 200, =>
          @landingView.unsetClass 'resizing-noanim'

      if parseInt(@landingView.$().css("margin-top"),10) < 0
        @landingView.$().css marginTop : -innerHeight

    @groupContentWrapperView = new KDView
      lazyDomId : 'group-content-wrapper'
      cssClass : 'slideable'

    @groupTitleView = new KDView
      lazyDomId : 'group-title'

    @groupReadmeView = new KDView
      lazyDomId : 'group-readme'


    @groupContentView = new KDScrollView
      lazyDomId : 'group-landing-content'
      scroll    : (event)=>
        if @groupContentView.getScrollTop() > 57
          @landingNav.setClass "in"
        else
          @landingNav.unsetClass "in"

    @groupSplitView = new KDView
      lazyDomId : 'group-splitview'

    groupPersonalWrapperView = new KDView
      lazyDomId : 'group-personal-wrapper'
      cssClass  : 'slideable'
      click :(event)=>
        if event.target.id is 'group-personal-wrapper'
          @mainController.emit "landingSidebarClicked"

    groupLogoView = new KDView
      lazyDomId: 'group-koding-logo'
      click :=>
        groupPersonalWrapperView.setClass 'slide-down'
        @groupContentWrapperView.setClass 'slide-down'
        groupLogoView.setClass 'top'

        @landingView.setClass 'group-fading'
        @utils.wait 1100, => @landingView.setClass 'group-hidden'

    groupLogoView.setY @landingView.getHeight()-42

    @landingView.addSubView @landingNav = new KDCustomHTMLView
      tagName   : 'nav'
      lazyDomId : "landing-page-nav"
      click     : (event)=>
        if $(event.target).is('h2')
          @groupContentView.scrollTo duration : 300

    @buttonWrapper = new KDCustomHTMLView
      cssClass : "button-wrapper"

    @buttonWrapper.addSubView @userButtonBar = new StaticUserButtonBar

    @utils.defer =>
      groupLogoView.setClass 'animate'
      @landingView._windowDidResize()

    @createGroupNavigation()

  createGroupNavigation:->

    @parseMenuItems (items)=>

      flyingNavController  = new KDListViewController
        view         : new KDListView
          itemClass  : GroupLandingNavItem
          wrapper    : no
          scrollView : no
          type       : "group-landing-nav"

      flyingNav = flyingNavController.getListView()
      flyingNav.on "viewAppended", ->
        flyingNavController.instantiateListItems items.slice()

      @landingNav.addSubView flyingNavController.getListView()

      flyingNav.on "groupLandingNavItemClicked", @bound "scrollToTitle"

      titles       = @groupContentView.$('.has-markdown h1')
      if titles.length
        scrollHeight = @groupContentView.getScrollHeight()
        positionTop  = $(titles[titles.length-1]).position().top
        surplus      = scrollHeight - positionTop - 50
        marginBottom = window.innerHeight - surplus

        if marginBottom > 0
          @groupContentView.$('.content-item-scroll-wrapper').css {marginBottom}

  scrollToTitle:(itemData)->

    titles = @groupContentView.$('.has-markdown h1')

    for title in titles when $(title).text() is itemData.title
      @groupContentView.scrollTo
        top      : $(title).position().top - 50
        duration : 300
      break

  checkGroupUserRelation:->
    statuses = KD.config.roles
    if 'member' in statuses or 'admin' in statuses
      isAdmin = 'admin' in statuses
      @emit roleEventMap.member, isAdmin
    else
      @emit roleEventMap[statuses.first]

  removeBackground:->
    @groupTitleView.$().css backgroundImage : "none"
    @groupTitleView.$().css backgroundColor : "#ffffff"

  setBackground:(type,val)->
    if type in ['defaultImage','customImage']
      @groupSplitView.unsetClass 'vignette'
      @groupContentView.$().css backgroundColor : 'white'
      @utils.wait 200, =>
        @groupTitleView.$().css backgroundImage : "url(#{val})"
        @utils.wait 200, =>
          @groupContentView.$().css backgroundColor : 'transparent'
    else
      @groupSplitView.setClass 'vignette'
      @groupTitleView.$().css backgroundImage : "none"
      @groupTitleView.$().css backgroundColor : "#{val}"

  attachListeners:->

    @on "status.pending", @bound "decoratePendingStatus"
    @on "status.member",  @bound "decorateMemberStatus"
    @on "status.guest",   @bound "decorateGuestStatus"

    @on "AccessIsRequested", @bound "decoratePendingStatus"

    @mainController.on "accountChanged.to.loggedOut", =>
      @buttonWrapper.destroySubViews()

    @mainController.on "accountChanged.to.loggedIn", =>
      @checkGroupUserRelation()

  decoratePendingStatus:->

    @requestButton?.hide()
    @pendingButton = new CustomLinkView
      title    : "REQUEST PENDING"
      cssClass : "request-pending"
      icon     : {}
      click    : (event)=> event.preventDefault()

    @buttonWrapper.addSubView @pendingButton

  decorateMemberStatus:(isAdmin)->

    open = new CustomLinkView
      title    : "Open group"
      cssClass : "open"
      icon     : {}
      click    : (event)=>
        event.preventDefault()
        @openGroup()

    @requestButton?.hide()
    @buttonWrapper.addSubView open

    if isAdmin
      # dashboard = new CustomLinkView
      #   title    : "Go to Dashboard"
      #   cssClass : "customize"
      #   icon     : {}
      #   click    : (event)=>
      #     event.preventDefault()
      #     @lazyDomController.openPath "/#{@groupEntryPoint}/Activity"

      # @buttonWrapper.addSubView dashboard

      @buttonWrapper.addSubView config = new CustomLinkView
        title    : "Customize"
        cssClass : "customize"
        icon     : {}
        click    : (event)=>
          event.preventDefault()
          if @groupContentWrapperView.$().hasClass  'edit'
            @groupContentWrapperView.unsetClass     'hide-front'
            @utils.wait 200, =>
              @groupContentWrapperView.unsetClass   'edit'
          else
            # scroll only if there is a distance to scroll
            unless @groupContentView.$().scrollTop() is 0
              @groupContentView.$().animate
                scrollTop : 0
              ,200, 'swing', =>
                @groupContentWrapperView.setClass   'edit'
                @utils.wait 800, =>
                  @groupContentWrapperView.setClass 'hide-front'
            else
              # immediately flip otherwise
              @groupContentWrapperView.setClass     'edit'

      groupConfigView = new KDView
        lazyDomId : 'group-config'

      groupConfigView.addSubView new StaticGroupCustomizeView
        delegate : @
      ,@getData()

<<<<<<< HEAD
    @lazyDomController.hideLandingPage()
=======
    @openGroup()

  openGroup:->
    router = KD.getSingleton 'router'
    if router.getCurrentPath() is @groupEntryPoint
      @lazyDomController.openPath "/#{@groupEntryPoint}/Activity"
    else
      @lazyDomController.hideLandingPage()
    KD.utils.wait 600, -> $('#main-koding-loader').hide()
>>>>>>> 083c83c4

  decorateGuestStatus:->

    @requestButton?.hide()

    @requestButton = new CustomLinkView
      title    : "Request Access"
      cssClass : "request"
      icon     : {}
      click    : (event)=>
        event.preventDefault()
        @lazyDomController.requestAccess()

    @buttonWrapper.addSubView @requestButton

    @listenToNewMember()

    if KD.isLoggedIn()
      KD.remote.api.JMembershipPolicy.byGroupSlug @groupEntryPoint, (err, policy)=>
        if err then console.warn err
        else unless policy?.approvalEnabled
          @requestButton.destroy()
          @requestButton = new CustomLinkView
            title    : "Join Group"
            cssClass : "join"
            icon     : {}
            click    : (event)=>
              event.preventDefault()
              @lazyDomController.handleNavigationItemClick
                action  : 'join-group'

          @buttonWrapper.addSubView @requestButton

  listenToNewMember:->
    cb = (group)=>
      group.fetchMembershipStatuses (err, statuses)=>
        if err then warn err
        else if statuses.length
          if 'member' in statuses or 'admin' in statuses
            return
          group.on 'NewMember', =>
            unless @requestApproved
              group.fetchMyRoles (err,roles)=>
                unless err or roles?.length is 0
                  if 'member' in roles
                    @pendingButton?.hide()
                    @requestButton?.hide()
                    @decorateMemberStatus no
                    @requestApproved = yes

    if @group then cb @group
    else @fetchGroup (err, group)-> cb group

  fetchGroup:(callback)->
    KD.remote.cacheable @groupEntryPoint, (err, groups, name)=>
      if err then callback err
      else if groups?.first
        @group = groups.first
        callback null, @group


class GroupLandingNavItem extends KDListItemView

  constructor:(options = {}, data)->

    options.tagName    or= "a"
    options.attributes   =
      href               : "#"

    super options, data

  viewAppended: JView::viewAppended

  click:(event)->
    event.preventDefault()
    @getDelegate().emit "groupLandingNavItemClicked", @getData()

  pistachio:-> "{{ #(title)}}"<|MERGE_RESOLUTION|>--- conflicted
+++ resolved
@@ -265,9 +265,6 @@
         delegate : @
       ,@getData()
 
-<<<<<<< HEAD
-    @lazyDomController.hideLandingPage()
-=======
     @openGroup()
 
   openGroup:->
@@ -277,7 +274,6 @@
     else
       @lazyDomController.hideLandingPage()
     KD.utils.wait 600, -> $('#main-koding-loader').hide()
->>>>>>> 083c83c4
 
   decorateGuestStatus:->
 
