--- conflicted
+++ resolved
@@ -21,40 +21,6 @@
       @mainTabPaneChanged mainView, data.pane
 
   mainTabPaneChanged:(mainView, pane)->
-<<<<<<< HEAD
-    {sidebarController} = @
-    sidebar             = sidebarController.getView()
-    paneType            = pane.options.type
-    paneName            = pane.options.name
-    navItemName         = paneName
-
-
-    if appManager.isAppUnderDevelop pane.name
-      @getSingleton('router').handleRoute '/Develop', suppressListeners: yes
-    # else
-    #   if @getSingleton('router')? and pane.name isnt @getSingleton('router').getCurrentPath()
-    #     @getSingleton('router').handleRoute "/#{pane.name}", suppressListeners: yes
-
-    if paneType is 'application'
-      mainView.setViewState 'application'
-      navItemName = 'Develop'
-
-    else if paneType is 'background'
-      mainView.setViewState 'background'
-
-    else if paneName is 'Environment'
-      navItemName = 'Develop'
-      mainView.setViewState 'application'
-
-    else
-      mainView.setViewState 'default'
-
-    if sidebar.navController.selectItemByName navItemName
-      # sidebar.accNavController.selectItem()
-    else
-      # sidebar.navController.selectItem()
-      sidebar.accNavController.selectItemByName navItemName
-=======
 
     {sidebarController}    = @
     sidebar                = sidebarController.getView()
@@ -73,5 +39,4 @@
 
     mainView.setViewState behavior
     navController.selectItemByName route
-    appManager.setFrontApp appInstance
->>>>>>> d63d2219
+    appManager.setFrontApp appInstance