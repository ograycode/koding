--- conflicted
+++ resolved
@@ -16,21 +16,6 @@
     @createSideBar()
     @listenWindowResize()
 
-<<<<<<< HEAD
-  # putAbout:->
-  #   @putOverlay
-  #     color   : "rgba(0,0,0,0.9)"
-  #     animated: yes
-  #   @$('section').addClass "scale"
-
-  #   @utils.wait 500, =>
-  #     @addSubView about = new AboutView
-  #       domId   : "about-text"
-  #       click   : @bound "removeOverlay"
-
-  #     @once "OverlayWillBeRemoved", about.bound "destroy"
-  #     @once "OverlayWillBeRemoved", => @$('section').removeClass "scale"
-=======
   putAbout:->
     @putOverlay
       color   : "rgba(0,0,0,0.9)"
@@ -44,7 +29,6 @@
 
       @once "OverlayWillBeRemoved", about.bound "destroy"
       @once "OverlayWillBeRemoved", => @$('section').removeClass "scale"
->>>>>>> 0c9fc226
 
   addBook:-> @addSubView new BookView
 
@@ -103,12 +87,6 @@
     @registerSingleton "contentPanel", @contentPanel, yes
     @registerSingleton "sidebarPanel", @sidebarPanel, yes
 
-<<<<<<< HEAD
-    @contentPanel.on "webkitTransitionEnd", (e) =>
-      @emit "mainViewTransitionEnd", e
-
-  addHeader:->
-=======
   addServerStack:->
     @addSubView @serverStack = new KDView
       domId : "server-rack"
@@ -117,7 +95,6 @@
         $('.kdoverlay').remove()
 
   addHeader:()->
->>>>>>> 0c9fc226
 
   addHeader:->
 
