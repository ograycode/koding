--- conflicted
+++ resolved
@@ -56,19 +56,9 @@
     return @once 'ready', @go.bind this, arguments...  unless @ready
     pageTitle = nicenames[app] ? app
     @setPageTitle pageTitle
-<<<<<<< HEAD
-    @getSingleton('groupsController').changeGroup group
-    unless group?
-      KD.getSingleton("appManager").open app
-    else
-      # KD.getSingleton("appManager").tell app, 'setGroup', group
-      KD.getSingleton("appManager").open app
-    KD.getSingleton("appManager").tell app, 'handleQuery', query
-=======
     @getSingleton('groupsController').changeGroup group, ->
       KD.getSingleton("appManager").open app
       KD.getSingleton("appManager").tell app, 'handleQuery', query
->>>>>>> 4e4cfb89
 
   stripTemplate =(str, konstructor)->
     {slugTemplate} = konstructor
@@ -137,15 +127,7 @@
       else if state?
         @openContent name, section, state, route
       else
-<<<<<<< HEAD
-        # KD.getSingleton("appManager").tell section, 'setGroup', name  if name? and not state?
-        if state?
-          @openContent name, section, state, route
-        else
-          @loadContent name, section, slug, route
-=======
         @loadContent name, section, slug, route
->>>>>>> 4e4cfb89
 
   createLinks =(names, fn)->
     names = names.split ' '  if names.split?
@@ -162,10 +144,6 @@
 
     content = createLinks(
       'Activity Apps Groups Members Topics'
-<<<<<<< HEAD
-      # 'Activity Apps Members Topics'
-=======
->>>>>>> 4e4cfb89
       (sec)=> @createContentDisplayHandler sec
     )
 
@@ -175,9 +153,6 @@
     )
 
     clear = @bound 'clear'
-
-    openGroupAdminDashboard = =>
-      @getSingleton('groupsController').openAdminDashboard arguments...
 
     requireLogin =(fn)->
       mainController.accountReady ->
@@ -217,14 +192,10 @@
       '/:name?/Account'                 : section.Account
 
       # group dashboard
-<<<<<<< HEAD
-      '/:name?/Dashboard'               : content.Groups
-=======
       '/:name?/Dashboard'               : (routeInfo, state, route)->
         {name} = routeInfo.params
         KD.remote.cacheable name, (err, group, nameObj)=>
           @openContent name, 'Groups', group, route
->>>>>>> 4e4cfb89
 
       # content
       '/:name?/Topics/:slug'          : content.Topics
@@ -317,39 +288,17 @@
           switch model?.bongo_?.constructorName
             when 'JAccount' then content.Members routeInfo, model
             when 'JGroup'   then content.Groups  routeInfo, model
-<<<<<<< HEAD
-            when 'JTopic'   then content.Topics  routeInfo, model
-=======
             # when 'JTopic'   then content.Topics  routeInfo, model
->>>>>>> 4e4cfb89
             else status_404()
 
         nameHandler =(routeInfo, state, route)->
           {params} = routeInfo
           status_404 = @handleNotFound.bind this, params.name
 
-<<<<<<< HEAD
-          # console.log "GROUP", window._group_loaded
-
-=======
->>>>>>> 4e4cfb89
           if state?
             open routeInfo, state, status_404
 
           # Shows that we are in groups
-<<<<<<< HEAD
-          else if $('.group-landing').length > 0
-
-            unless $('.group-loader').length > 0
-              waitress = new KDLoaderView
-                size          :
-                  width       : 30
-                loaderOptions :
-                  color       : "#ff9200"
-                cssClass      : 'group-loader'
-              waitress.appendToSelector '.group-login-buttons'
-              waitress.show()
-=======
           else if KD.config.groupEntryPoint?
 
             # Its calling twice, weird. FIXME
@@ -357,7 +306,6 @@
               groupLazyLoader = new KDView
                 cssClass : 'group-loader pulsing'
               groupLazyLoader.appendToSelector '#group-loader-container'
->>>>>>> 4e4cfb89
 
           else
             KD.remote.cacheable params.name, (err, model, name)->
