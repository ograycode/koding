class KodingRouter extends KDRouter

  constructor:(@defaultRoute)->
    @openRoutes = {}
    @openRoutesById = {}
    @getSingleton('contentDisplayController')
      .on 'ContentDisplayIsDestroyed', @bound 'cleanupRoute'
    @ready = no
    @getSingleton('mainController').once 'AccountChanged', =>
      @ready = yes
      @utils.defer => @emit 'ready'
    super getRoutes.call this

    @on 'AlreadyHere', ->
      new KDNotificationView title: "You're already here!"

  listen:->
    super
    unless @userRoute
      @handleRoute @defaultRoute,
        shouldPushState: yes
        replaceState: yes

  nicenames = {
    JTag      : 'Topics'
    JApp      : 'Apps'
    StartTab  : 'Develop'
  }

  getSectionName =(model)->
    sectionName = nicenames[model.bongo_.constructorName]
    if sectionName? then " - #{sectionName}" else ''

  notFound =(route)->
    # defer this so that notFound can be called before the constructor.
    @utils.defer => @addRoute route, ->
      console.warn "Contract warning: shared route #{route} is not implemented."

  handleRoot =->
    # don't load the root content when we're just consuming a hash fragment
    unless location.hash.length
      KD.getSingleton("contentDisplayController").hideAllContentDisplays()

      if KD.isLoggedIn()
        @handleRoute @userRoute or @getDefaultRoute(), replaceState: yes
      else
        KD.getSingleton('mainController').doGoHome()

  cleanupRoute:(contentDisplay)->
    delete @openRoutes[@openRoutesById[contentDisplay.id]]

  go:(app, group, query)->
    return @once 'ready', @go.bind this, arguments...  unless @ready
    pageTitle = nicenames[app] ? app
    @setPageTitle pageTitle
    @getSingleton('groupsController').changeGroup group
    unless group?
      KD.getSingleton("appManager").open app
    else
      # KD.getSingleton("appManager").tell app, 'setGroup', group
      KD.getSingleton("appManager").open app
    KD.getSingleton("appManager").tell app, 'handleQuery', query

  stripTemplate =(str, konstructor)->
    {slugTemplate} = konstructor
    slugStripPattern = /^(.+)?(#\{slug\})(.+)?$/
    re = RegExp slugTemplate.replace slugStripPattern,
      (tmp, begin, slug, end)-> "^#{begin ? ''}(.*)#{end ? ''}$"
    str.match(re)?[1]

  handleNotFound:(route)->

    status_404 = =>
      KDRouter::handleNotFound.call @, route

    status_301 = (redirectTarget)=>
      @handleRoute "/#{redirectTarget}", replaceState: yes

    KD.remote.api.JUrlAlias.resolve route, (err, target)->
      if err or not target? then status_404()
      else status_301 target

  getDefaultRoute:-> '/Activity'

  setPageTitle:(title="Koding")-> document.title = Encoder.htmlDecode title

  getContentTitle:(model)->
    {JAccount, JStatusUpdate, JGroup} = KD.remote.api
    @utils.shortenText(
      switch model.constructor
        when JAccount       then "#{model.profile.firstName} #{model.profile.lastName}"
        when JStatusUpdate  then  model.body
        when JGroup         then  model.title
        else                      "#{model.title}#{getSectionName model}"
    , maxLength: 100) # max char length of the title

  openContent:(name, section, state, route)->
    @setPageTitle @getContentTitle state
    KD.getSingleton("appManager").tell section, 'createContentDisplay', state, (contentDisplay)=>
      @openRoutes[route] = contentDisplay
      @openRoutesById[contentDisplay.id] = route

  loadContent:(name, section, slug, route)->
    KD.remote.api.JName.one {name: route}, (err, name)=>
      if err
        new KDNotificationView title: err?.message or 'An unknown error has occured.'
      else if name?
        {constructorName, usedAsPath} = name
        selector = {}
        konstructor = KD.remote.api[constructorName]
        slug = stripTemplate route, konstructor
        selector[usedAsPath] = slug
        konstructor?.one selector, (err, model)=>
          error err if err?
          unless model
            @handleNotFound route
          else
            @openContent name, section, model, route
      else
        @handleNotFound route

  createContentDisplayHandler:(section)->
    ({params:{name, slug}}, state, route)=>
      contentDisplay = @openRoutes[route]
      if contentDisplay?
        KD.getSingleton("contentDisplayController")
          .hideAllContentDisplays contentDisplay
      else if state?
        @openContent name, section, state, route
      else
        @loadContent name, section, slug, route

  createLinks =(names, fn)->
    names = names.split ' '  if names.split?
    names
      .map (name)->
        [name, fn name]
      .reduce (acc, [name, link])->
        acc[name] = link
        acc
      , {}

  getRoutes =->
    mainController = KD.getSingleton 'mainController'

    content = createLinks(
      'Activity Apps Groups Members Topics'
      # 'Activity Apps Members Topics'
      (sec)=> @createContentDisplayHandler sec
    )

    section = createLinks(
      'Account Activity Apps Dashboard Groups Inbox Members StartTab Topics'
      (sec)-> ({params:{name}, query})-> @go sec, name, query
    )

    clear = @bound 'clear'

    requireLogin =(fn)->
      mainController.accountReady ->
        # console.log 'faafafaf'
        if KD.isLoggedIn() then __utils.defer fn
        else clear()

    requireLogout =(fn)->
      mainController.accountReady ->
        unless KD.isLoggedIn() then __utils.defer fn
        else clear()

    routes =

      '/' : handleRoot
      ''  : handleRoot

      # verbs
      '/:name?/Login'     : ({params:{name}})->
        requireLogout -> mainController.doLogin name
      '/:name?/Logout'    : ({params:{name}})->
        requireLogin  -> mainController.doLogout name; clear()
      '/:name?/Register'  : ({params:{name}})->
        requireLogout -> mainController.doRegister name
      '/:name?/Join'      : ({params:{name}})->
        requireLogout -> mainController.doJoin name
      '/:name?/Recover'   : ({params:{name}})->
        requireLogout -> mainController.doRecover name

      # section
      '/:name?/Groups'                  : section.Groups
      '/:name?/Activity'                : section.Activity
      '/:name?/Members'                 : section.Members
      '/:name?/Topics'                  : section.Topics
      '/:name?/Develop'                 : section.StartTab
      '/:name?/Apps'                    : section.Apps
      '/:name?/Account'                 : section.Account

      # group dashboard
      '/:name?/Dashboard'               : (routeInfo, state, route)->
        {name} = routeInfo.params
        KD.remote.cacheable name, (err, group, nameObj)=>
          @openContent name, 'Groups', group, route


      # content
      '/:name?/Topics/:topicSlug'       : content.Topics
      '/:name?/Activity/:activitySlug'  : content.Activity
      '/:name?/Apps/:appSlug'           : content.Apps

      '/:name?/Recover/:recoveryToken': ({params:{recoveryToken}})->
        return  if recoveryToken is 'Password'
        mainController.appReady =>
          # TODO: DRY this one
          $('body').addClass 'login'
          mainController.loginScreen.show()
          mainController.loginScreen.$().css marginTop : 0
          mainController.loginScreen.hidden = no

          recoveryToken = decodeURIComponent recoveryToken
          {JPasswordRecovery} = KD.remote.api
          JPasswordRecovery.validate recoveryToken, (err, isValid)=>
            if err or !isValid
              new KDNotificationView
                title   : 'Something went wrong.'
                content : err?.message or """
                  That doesn't seem to be a valid recovery token!
                  """
            else
              {loginScreen} = mainController
              loginScreen.headBannerShowRecovery recoveryToken
            @clear()

      '/:name?/Invitation/:inviteToken': ({params:{inviteToken}})->
        inviteToken = decodeURIComponent inviteToken
        if KD.isLoggedIn()
          new KDNotificationView
            title: 'Could not redeem invitation because you are already logged in.'
        else KD.remote.api.JInvitation.byCode inviteToken, (err, invite)=>
          if err or !invite? or invite.status not in ['active','sent']
            if err then error err
            new KDNotificationView
              title: 'Invalid invitation code!'
          else
            {loginScreen} = mainController
            loginScreen.headBannerShowInvitation invite
          @clear()

      '/:name?/Verify/:confirmationToken': ({params:{confirmationToken}})->
        confirmationToken = decodeURIComponent confirmationToken
        KD.remote.api.JEmailConfirmation.confirmByToken confirmationToken, (err)=>
          location.replace '#'
          if err
            throw err
            new KDNotificationView
              title: "Something went wrong, please try again later!"
          else
            new KDNotificationView
              title: "Thanks for confirming your email address!"
          @clear()

      '/member/:username': ({params:{username}})->
        @handleRoute "/#{username}", replaceState: yes

      '/:name?/Unsubscribe/:unsubscribeToken/:opt?': \
      ({params:{unsubscribeToken, opt}})->
        opt              = decodeURIComponent opt
        unsubscribeToken = decodeURIComponent unsubscribeToken
        KD.remote.api.JMailNotification.unsubscribeWithId \
        unsubscribeToken, opt, (err, content)=>
          if err or not content
            title   = 'An error occured'
            content = 'Invalid unsubscribe token provided.'
            log err
          else
            title   = 'E-mail settings updated'

          modal = new KDModalView
            title        : title
            overlay      : yes
            cssClass     : "new-kdmodal"
            content      : "<div class='modalformline'>#{content}</div>"
            buttons      :
              "Close"    :
                style    : "modal-clean-gray"
                callback : (event)->
                  modal.destroy()
          @clear()

      # top level names
      '/:name':do->

        open =(routeInfo, model, status_404)->
          switch model?.bongo_?.constructorName
            when 'JAccount' then content.Members routeInfo, model
            when 'JGroup'   then content.Groups  routeInfo, model
            when 'JTopic'   then content.Topics  routeInfo, model
            else status_404()

        nameHandler =(routeInfo, state, route)->
          {params} = routeInfo
          status_404 = @handleNotFound.bind this, params.name

          if state?
            open routeInfo, state, status_404

          # Shows that we are in groups
<<<<<<< HEAD
          else if ($('.group-landing').length > 0) or ($('.profile-landing').length > 0)
=======
          else if KD.config.groupEntryPoint?
>>>>>>> 70aef778

            # Its calling twice, weird. FIXME
            unless $('.group-loader').length > 0
              groupLazyLoader = new KDView
                cssClass : 'group-loader pulsing'
              groupLazyLoader.appendToSelector '#group-loader-container'

          else
            KD.remote.cacheable params.name, (err, model, name)->
              open routeInfo, model, status_404

    sharedRoutes = KODING_ROUTES.concat KODING_ROUTES.map (route)->
      route.replace /^\/Groups\/:group/, ''

    for route in sharedRoutes when route not in Object.keys routes
      notFound.call this, route

    routes<|MERGE_RESOLUTION|>--- conflicted
+++ resolved
@@ -302,11 +302,7 @@
             open routeInfo, state, status_404
 
           # Shows that we are in groups
-<<<<<<< HEAD
-          else if ($('.group-landing').length > 0) or ($('.profile-landing').length > 0)
-=======
           else if KD.config.groupEntryPoint?
->>>>>>> 70aef778
 
             # Its calling twice, weird. FIXME
             unless $('.group-loader').length > 0
