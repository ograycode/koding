--- conflicted
+++ resolved
@@ -32,15 +32,6 @@
     @treeController.on "folder.collapsed", (folder)=> @unsetRecentFolder folder.path
 
   loadView:(mainView)->
-<<<<<<< HEAD
-
-    mainView.addSubView @treeController.getView()
-  
-  reset:()->
-
-    if KD.whoami() instanceof bongo.api.JAccount
-=======
->>>>>>> 7623fd8c
 
     mainView.addSubView @treeController.getView()
     @reset()
@@ -62,21 +53,6 @@
         path        : "/Users/#{nickname}"
         type        : "mount"
 
-<<<<<<< HEAD
-      @treeController.initTree [mount]
-      @utils.wait 2000, =>
-        @treeController.navigateTo initialPath
-      
-    else
-      mount         = FSHelper.createFile 
-        name        : "guest"
-        path        : "/Users/guest"
-        type        : "mount"
-      @treeController.initTree [mount]
-
-    
-    
-=======
     else
       FSHelper.createFile
         name        : "guest"
@@ -128,7 +104,6 @@
 
 
   fetchStorage:(callback)->
->>>>>>> 7623fd8c
 
     unless @_storage
       appManager.fetchStorage 'Finder', '1.0', (error, storage) =>
