class NSetPermissionsView extends JView

  constructor: ->

    super

    @switches = []

<<<<<<< HEAD
    @fetchPermissionsButton = new KDButtonView 
      title : "Fetch file permissions"
      callback: ->
        log "fetch"
        # setPermissionsView.getDelegate().fetch ->
        #   setPermissionsView.removeSubView header
        #   setPermissionsView.removeSubView button
        #   setPermissionsView.applyExistingPermissions()

    @recursive = new KDOnOffSwitch

    @loadingMask = new KDView
      cssClass: "switcher-group-mask"

    @loadingMask.hide()

  setPermission: (permission, callback) ->
    @loadingMask.show() 
    permissions = permission ? @getOctalPermissions()
    recursive   = @recursive.getValue() or no
    file        = @getData()
    file.chmod {permissions, recursive}, (err,res)=>
      unless err
        @loadingMask.hide()
        callback?()
    
  createSwitches: (name, permission = 6) ->
    @switches[name] = []
    permissions = octalToBinary permission
    for bit in permissions
      @switches[name].push new KDOnOffSwitch
        defaultValue  : !!parseInt(bit)
        callback      : =>
          @displayOctalPermissions()
          @setPermission()
    @switches[name]

  getBinaryOfGroup: (group) ->
    binary = ''
    for switcher in @switches[group]
      binary += if switcher.getValue() then '1' else 0
    binary
    
  getOctalPermissions: ->
    binaryOwner     = @getBinaryOfGroup 'owner'
    binaryGroup     = @getBinaryOfGroup 'group'
    binaryEveryone  = @getBinaryOfGroup 'everyone'
    
    owner     = binaryToOctal(binaryOwner)
    group     = binaryToOctal(binaryGroup)
    everyone  = binaryToOctal(binaryEveryone)

    permissions = owner + group + everyone
    
  displayOctalPermissions: ->
    @newModeInput.setValue @getOctalPermissions()
    
  canSetRecursively: ->
    return @getData().type in ['folder', 'multiple']
=======
    @setPermissionsButton = new KDButtonView
      title     : "Set"
      callback  : =>
        permissions = @getPermissions()
        recursive   = @recursive.getValue() or no
        file        = @getData()
        file.chmod {permissions, recursive}, (err,res)=>
          unless err
            @displayOldOctalPermissions()

    @recursive = new KDOnOffSwitch
      size : 'tiny'

  permissionsToOctalString = (permissions)->
    str = permissions.toString 8
    str = "0" + str while str.length < 3
    return str[-3..]

  createSwitches: (permission) ->
    for i in [0...9]
      @switches.push new KDOnOffSwitch
        defaultValue  : (permission & (1<<i)) != 0
        callback      : (state)=>
          @displayOctalPermissions()

  getPermissions: ->
    permissions = 0
    for s, i in @switches
      permissions |= 1<<i if s.getValue()
    return permissions

  displayOctalPermissions: ->
    @$('footer p.new em').html permissionsToOctalString(@getPermissions())

  displayOldOctalPermissions: ->
    @$('footer p.old em').html permissionsToOctalString(@getData().mode)
>>>>>>> 0c9fc226

  viewAppended:->
    @setClass "set-permissions-wrapper"
    @applyExistingPermissions()
    super
    @createModeInput()
    if @canSetRecursively()
      @$('.recursive').removeClass "hidden" 
      @loadingMask.setClass "can-set-recursive"

  createModeInput: ->
    @addSubView @newModeLabel = new KDLabelView 
      cssClass : "new-mode-label"
      title    : "New"
      
    @addSubView @newModeInput = new KDInputView
      cssClass : "new-mode-input"
      validate      :
        event       : "keyup"
        rules       :
          required  : yes
          maxLength : 3
        messages    :
          required  : "File permission mode required"
          maxLength : "New file permission mode must be 3 chars"
      keyup         : =>
        value = Encoder.XSSEncode @newModeInput.getValue()
        if value > 99 and value < 778
          @setPermission value, =>
            data = @getData()
            data.mode    = value
            data.newMode = value
            @setData data
            @destroySubViews()
            @viewAppended()

  pistachio:->
    mode = @getData().mode

    unless mode?
      """
      <header class="clearfix"><div>Unknown file permissions</div></header>
      """
    else
      """
      <header class="clearfix"><span>Read</span><span>Write</span><span>Execute</span></header>
      <aside class="permissions"><p>Owner:</p><p>Group:</p><p>Everyone:</p></aside>
      <section class="switch-holder clearfix">
        <div class="kdview switcher-group">
          {{> @switches[8]}}
          {{> @switches[5]}}
          {{> @switches[2]}}
        </div>
        <div class="kdview switcher-group">
          {{> @switches[7]}}
          {{> @switches[4]}}
          {{> @switches[1]}}
        </div>
        <div class="kdview switcher-group">
          {{> @switches[6]}}
          {{> @switches[3]}}
          {{> @switches[0]}}
        </div>
        {{> @loadingMask}}
      </section>
      <footer class="clearfix">
        <div class="recursive hidden">
          <label>Apply to Enclosed Items</label>
          {{> @recursive}}
        </div>
      </footer>
      """

  applyExistingPermissions:->

    setPermissionsView = @
    {mode} = @getData()

    @getData().newMode = mode
<<<<<<< HEAD
    
    permissions =
      owner     : mode[0]
      group     : mode[1]
      everyone  : mode[2]
    
    @createSwitches name, permission for name, permission of permissions
=======
    @createSwitches mode
>>>>>>> 0c9fc226

    setTimeout =>
      @displayOctalPermissions()
    , 0<|MERGE_RESOLUTION|>--- conflicted
+++ resolved
@@ -6,67 +6,6 @@
 
     @switches = []
 
-<<<<<<< HEAD
-    @fetchPermissionsButton = new KDButtonView 
-      title : "Fetch file permissions"
-      callback: ->
-        log "fetch"
-        # setPermissionsView.getDelegate().fetch ->
-        #   setPermissionsView.removeSubView header
-        #   setPermissionsView.removeSubView button
-        #   setPermissionsView.applyExistingPermissions()
-
-    @recursive = new KDOnOffSwitch
-
-    @loadingMask = new KDView
-      cssClass: "switcher-group-mask"
-
-    @loadingMask.hide()
-
-  setPermission: (permission, callback) ->
-    @loadingMask.show() 
-    permissions = permission ? @getOctalPermissions()
-    recursive   = @recursive.getValue() or no
-    file        = @getData()
-    file.chmod {permissions, recursive}, (err,res)=>
-      unless err
-        @loadingMask.hide()
-        callback?()
-    
-  createSwitches: (name, permission = 6) ->
-    @switches[name] = []
-    permissions = octalToBinary permission
-    for bit in permissions
-      @switches[name].push new KDOnOffSwitch
-        defaultValue  : !!parseInt(bit)
-        callback      : =>
-          @displayOctalPermissions()
-          @setPermission()
-    @switches[name]
-
-  getBinaryOfGroup: (group) ->
-    binary = ''
-    for switcher in @switches[group]
-      binary += if switcher.getValue() then '1' else 0
-    binary
-    
-  getOctalPermissions: ->
-    binaryOwner     = @getBinaryOfGroup 'owner'
-    binaryGroup     = @getBinaryOfGroup 'group'
-    binaryEveryone  = @getBinaryOfGroup 'everyone'
-    
-    owner     = binaryToOctal(binaryOwner)
-    group     = binaryToOctal(binaryGroup)
-    everyone  = binaryToOctal(binaryEveryone)
-
-    permissions = owner + group + everyone
-    
-  displayOctalPermissions: ->
-    @newModeInput.setValue @getOctalPermissions()
-    
-  canSetRecursively: ->
-    return @getData().type in ['folder', 'multiple']
-=======
     @setPermissionsButton = new KDButtonView
       title     : "Set"
       callback  : =>
@@ -103,42 +42,12 @@
 
   displayOldOctalPermissions: ->
     @$('footer p.old em').html permissionsToOctalString(@getData().mode)
->>>>>>> 0c9fc226
 
   viewAppended:->
     @setClass "set-permissions-wrapper"
     @applyExistingPermissions()
     super
-    @createModeInput()
-    if @canSetRecursively()
-      @$('.recursive').removeClass "hidden" 
-      @loadingMask.setClass "can-set-recursive"
-
-  createModeInput: ->
-    @addSubView @newModeLabel = new KDLabelView 
-      cssClass : "new-mode-label"
-      title    : "New"
-      
-    @addSubView @newModeInput = new KDInputView
-      cssClass : "new-mode-input"
-      validate      :
-        event       : "keyup"
-        rules       :
-          required  : yes
-          maxLength : 3
-        messages    :
-          required  : "File permission mode required"
-          maxLength : "New file permission mode must be 3 chars"
-      keyup         : =>
-        value = Encoder.XSSEncode @newModeInput.getValue()
-        if value > 99 and value < 778
-          @setPermission value, =>
-            data = @getData()
-            data.mode    = value
-            data.newMode = value
-            @setData data
-            @destroySubViews()
-            @viewAppended()
+    @$('.recursive').removeClass "hidden" if @getData().type in ['folder','multiple']
 
   pistachio:->
     mode = @getData().mode
@@ -167,13 +76,15 @@
           {{> @switches[3]}}
           {{> @switches[0]}}
         </div>
-        {{> @loadingMask}}
       </section>
       <footer class="clearfix">
         <div class="recursive hidden">
           <label>Apply to Enclosed Items</label>
           {{> @recursive}}
         </div>
+        <p class="old">Old: <em></em></p>
+        <p class="new">New: <em></em></p>
+        {{> @setPermissionsButton}}
       </footer>
       """
 
@@ -183,18 +94,9 @@
     {mode} = @getData()
 
     @getData().newMode = mode
-<<<<<<< HEAD
-    
-    permissions =
-      owner     : mode[0]
-      group     : mode[1]
-      everyone  : mode[2]
-    
-    @createSwitches name, permission for name, permission of permissions
-=======
     @createSwitches mode
->>>>>>> 0c9fc226
 
     setTimeout =>
       @displayOctalPermissions()
+      @displayOldOctalPermissions()
     , 0