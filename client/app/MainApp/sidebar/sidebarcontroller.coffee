class SidebarController extends KDViewController

  constructor:->
    super

    mainController = @getSingleton 'mainController'
    mainController.on 'ManageRemotes', -> new ManageRemotesModal
    mainController.on 'ManageDatabases', -> new ManageDatabasesModal
    mainController.on 'AccountChanged', @bound 'accountChanged'

    groupsController = @getSingleton 'groupsController'
    groupsController.on 'GroupChanged', @bound 'resetGroupSettingsItem'

    mainController.ready @bound 'accountChanged'

  accountChanged:(account)->
    account or= KD.whoami()
    {profile} = account
    sidebar   = @getView()

    {
     avatar, finderHeader, navController
     avatarAreaIconMenu, finderController
     footerMenuController, resourcesController
    } = sidebar

    avatar.setData account
    finderHeader.setData account
    # temp fix
    # this should be done on framework level
    # check comments on KDObject::setData
    avatar.render()
    finderHeader.render()

    navController.reset()
    footerMenuController.reset()
    @resetAdminNavItems()

    avatarAreaIconMenu.accountChanged account

    finderController.reset()
    resourcesController.reset()

  resetAdminNavItems:->
    return unless KD.isLoggedIn()

    KD.whoami().fetchRole? (err, role)=>
      if role is "super-admin"
        @getView().navController.addItem
          title    : "Admin Panel"
          type     : "admin"
          loggedIn : yes
          callback : -> new AdminModal

      @resetGroupSettingsItem()

  resetGroupSettingsItem:->
    return unless KD.isLoggedIn()

    if 'admin' in KD.config.roles
      {navController} = @getView()

      navController.removeItemByTitle 'Group'
      navController.addItem
<<<<<<< HEAD
        title     : 'Group Settings'
=======
        title     : 'Group'
>>>>>>> 411b6034
        type      : 'account'
        path      : "/Dashboard"
        loggedIn  : yes<|MERGE_RESOLUTION|>--- conflicted
+++ resolved
@@ -62,11 +62,7 @@
 
       navController.removeItemByTitle 'Group'
       navController.addItem
-<<<<<<< HEAD
-        title     : 'Group Settings'
-=======
         title     : 'Group'
->>>>>>> 411b6034
         type      : 'account'
         path      : "/Dashboard"
         loggedIn  : yes