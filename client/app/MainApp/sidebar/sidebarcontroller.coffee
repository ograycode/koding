--- conflicted
+++ resolved
@@ -37,19 +37,6 @@
     finderController.reset()
 
   resetAdminNavItems:->
-<<<<<<< HEAD
-
-    return unless KD.isLoggedIn()
-
-    @utils.wait 5000, =>
-      KD.whoami().fetchRole? (err, role)=>
-        if role is "super-admin"
-          @getView().navController.addItem
-            title    : "Admin Panel"
-            type     : "admin"
-            loggedIn : yes
-            callback : -> new AdminModal
-=======
     return unless KD.isLoggedIn()
     KD.whoami().fetchRole? (err, role)=>
       if role is "super-admin"
@@ -75,5 +62,4 @@
               type      : 'admin'
               loggedIn  : yes
               callback  : ->
-                KD.getSingleton('router').handleRoute "/#{group.slug}/Dashboard"
->>>>>>> 4e4cfb89
+                KD.getSingleton('router').handleRoute "/#{group.slug}/Dashboard"