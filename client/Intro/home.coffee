class HomePage extends JView

  iframe = """<iframe src="//www.youtube.com/embed/5E85g_ddV3A?autoplay=1&origin=https://koding.com&showinfo=0&theme=dark&modestbranding=1&autohide=1&loop=1" width="853" height="480" frameborder="0" webkitAllowFullScreen mozallowfullscreen allowFullScreen></iframe>"""

  constructor:(options = {}, data)->

    options.domId = 'home-page'

    super options, data

    @pricingButton = new KDButtonView
      title       : "<a href='mailto:sales@koding.com?subject=Koding, white label' target='_self'>Get your own Koding for your team<cite>Contact us for details</cite></a>"
      cssClass    : 'solid green shadowed pricing'
      icon        : 'yes'
      iconClass   : 'dollar'
      click       : (event)->
        KD.mixpanel "Sales contact, click"
        KD.utils.stopDOMEvent event

    @registerForm = new HomeRegisterForm
      callback    : (formData)->
        KD.mixpanel "Register button in / a, click"
        @doRegister formData

    @registerFormBottom = new HomeRegisterForm
      callback    : (formData)->
        KD.mixpanel "Register button in / b, click"
        @doRegister formData

    @githubLink   = new KDCustomHTMLView
      tagName     : "a"
      partial     : "Or you can sign up using <strong>GitHub</strong>"
      click       : ->
        KD.mixpanel "Github auth button in /, click"
        KD.singletons.oauthController.openPopup "github"

    @play = new KDCustomHTMLView
      tagName : 'a'
      cssClass : 'play-button'
      attributes : href : 'http://www.youtube.com/embed/5E85g_ddV3A'
      click : (event)=>
        KD.utils.stopDOMEvent event
        if window.innerWidth > 1024
        then @showVideo()
        else
          window.open "/teamwork.html",
            "Koding Teamwork",
            "width=#{w},height=#{h},left=#{Math.floor (screen.width/2) - (w/2)},top=#{Math.floor (screen.height/2) - (h/2)}"

    @markers = new MarkerController

<<<<<<< HEAD
    @productForm = new IntroPricingProductForm

    @campaignContainer = new KDCustomHTMLView

    if KD.campaign?.status
      @campaignContainer.addSubView new TBCampaignHomePageView {}, KD.campaign

=======
>>>>>>> 523e6b8a

  showVideo:->

    @play.hide()
    @markers.hide 'teamwork'
    @$('figure.laptop section.teamwork').hide()
    @$('figure.laptop').append iframe



  hideVideo:->

    @play.show()
    @$('figure.laptop section.teamwork').show()
    @$('figure.laptop iframe').remove()
    KD.utils.wait 1000, => @markers.show 'teamwork'


  show:->

    @appendToDomBody()  unless document.getElementById 'home-page'

    @unsetClass 'out'
    document.body.classList.add 'intro'

    super

    KD.utils.defer => @markers.reset()


  hide:->

    @setClass 'out'
    document.body.classList.remove 'intro'

    super

    @hideVideo()


  viewAppended:->

    super

    vms = @markers.create 'vms',
      client    : '#home-page .laptop .teamwork'
      container : this
      wait      : 1000
      message   : 'ACCESS YOUR VMS ONLINE'
      offset    :
        top     : 150
        left    : 50

    nav = @markers.create 'nav',
      client    : '#home-page .laptop .teamwork'
      container : this
      wait      : 1300
      message   : 'EASY ACCESS TO YOUR APPS'
      offset    :
        top     : -30
        left    : 240

    chat = @markers.create 'chat',
      client    : '#home-page .laptop .teamwork'
      container : this
      wait      : 1600
      message   : 'WORK TOGETHER, HAVE FUN!'
      offset    :
        top     : 150
        left    : 700

    play = @markers.create 'play',
      client    : '#home-page .laptop .teamwork'
      container : this
      wait      : 1900
      message   : 'INSTANTLY SPIN UP PLAYGROUNDS'
      offset    :
        top     : 375
        left    : 600

    logo = @markers.create 'logo',
      client    : '#home-page .browser'
      container : this
      wait      : 2200
      message   : 'WHITE-LABEL KODING'
      offset    :
        top     : 25
        left    : 25

    @markers.group 'teamwork', vms, nav, chat, play

  pistachio:->

    """
      <header id='home-header'>
        <div class="inner-container">
          <a href="/" class="logo"><cite></cite></a>
          <a href="/" class="logotype">Koding</a>
          <a href="/Login" class="login fr">LOGIN</a>
        </div>
      </header>
      <main>
        <div class="clearfix">
          <div class="headings-container">
            <h1 class='big-header'>Develop, Together!</h1>

            <h2>Learn programming or make apps.
              <br/>Hack Ruby, Go, Java, NodeJS, PHP, C, and Python.
              <br/>Install Wordpress, Laravel, Django, and Bootstrap.
              <br/>Play with MySQL, Mongo, and enjoy root access.
              <br/>Sign up now and join the fun!
            </h2>

          </div>
          <div class="register-container">
            {{> @registerForm}}
            <h3>{{> @githubLink}}</h3>
          </div>
        </div>
      </main>
      <figure class='laptop'>
        {{> @play}}
        <section class='teamwork'></section>
      </figure>
      <section id='home-features' class='clearfix'>
        <div class='appstore clearfix'>
          <span class='icon'></span>
          <article>
            <h4>APPSTORE</h4>Speed up with user contributed apps, or create your own app, Koding has a great toolset to interact with VMs and to build UIs around.
          </article>
        </div>
        <div class='teamwork clearfix'>
          <span class='icon'></span>
          <article>
            <h4>TEAMWORK</h4>Collaborative development environment for lecture groups, pair programming, or simply for sharing what you're doing with a total stranger.
          </article>
        </div>
        <div class='social clearfix'>
          <span class='icon'></span>
          <article>
            <h4>SOCIAL</h4>Share with the community, learn from the experts or help those who have yet to start coding. Socialize with like minded people and have fun.
          </article>
        </div>
      </section>
      <section id='home-groups'>
        <h2 class='big-header'>Groups, have your own koding</h2>
        <h3>Have all your development needs in a single private space.</h3>
        <figure class='education'></figure>
        <figure class='browser'></figure>
        <div class='group-features clearfix'>
          <div class='white-label clearfix'>
            <span class='icon'></span>
            <article>
              <h4>WHITE-LABEL KODING</h4>
              You can have your private Koding in the cloud, with your rules, your apps and your own members. Please <a id='home-contact-link' href='mailto:education@koding.com?subject=Koding, white label' target='_self'>contact us</a> for further information.
            </article>
          </div>
          <div class='school clearfix'>
            <span class='icon'></span>
            <article>
              <h4>USE IT IN YOUR SCHOOL</h4>
              Prepare your files online and share them with the whole class instantly. Collaborate live with your students or let them follow along what you're doing.
            </article>
          </div>
          <div class='project clearfix'>
            <span class='icon'></span>
            <article>
              <h4>CREATE PROJECT GROUPS</h4>
              Want to work on a project with your buddies and use the same workspace? Share your VM with your fellow developers.
            </article>
          </div>
        </div>
        {{> @pricingButton}}
      </section>
      <section id="pricing" class="clearfix">
        {{> @productForm}}
      </section>
      <section id='home-bottom'>
        <h2 class='big-header'>If you are ready to go, let’s do this</h2>
        <h3 class='hidden'>Something super simple and super descriptive goes here</h3>
        {{> @registerFormBottom}}
      </section>
      <footer class='clearfix'>
        <div class='fl'>
          <a href="/" class="logo"><cite></cite></a>
          <address>
          #{(new Date).getFullYear()} © Koding, Inc. </br>358 Brannan Street, San Francisco, CA, 94107
          </address>
        </div>
        <nav>
          <a href="/Activity">Activity</a>
          <a href="/About">About</a>
          <a href="mailto:hello@koding.com" target='_self'>Contact</a>
          <a href="http://learn.koding.com/">University</a>
          <a href="http://koding.github.io/jobs/">Jobs</a>
          <a href="http://blog.koding.com">Blog</a>
          <a href="http://status.koding.com">Status</a>
        </nav>
      </footer>
    """

KD.introView = new HomePage

if location.hash in ['#!/Home', '/', '']
  KD.introView.show()<|MERGE_RESOLUTION|>--- conflicted
+++ resolved
@@ -49,16 +49,8 @@
 
     @markers = new MarkerController
 
-<<<<<<< HEAD
     @productForm = new IntroPricingProductForm
 
-    @campaignContainer = new KDCustomHTMLView
-
-    if KD.campaign?.status
-      @campaignContainer.addSubView new TBCampaignHomePageView {}, KD.campaign
-
-=======
->>>>>>> 523e6b8a
 
   showVideo:->
 
