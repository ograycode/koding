--- conflicted
+++ resolved
@@ -2,38 +2,6 @@
 
   KD.registerAppClass this,
     name         : 'Activity'
-<<<<<<< HEAD
-    routes       :
-      '/:name?/Activity/:slug?' : ({params:{name, slug, id}, query})->
-        {router, appManager} = KD.singletons
-
-        # log 'Default', name, slug, id, query
-        unless slug
-        then router.openSection 'Activity', name, query
-        else router.createContentDisplayHandler('Activity') arguments...
-
-      # '/:name?/Activity/Chat/:id?' : ({params:{name, slug, id}, query})->
-      #   {router, appManager} = KD.singletons
-
-      #   log 'Chat', name, slug, id, query
-
-      # '/:name?/Activity/Pinned/:id?' : ({params:{name, slug, id}, query})->
-      #   {router, appManager} = KD.singletons
-
-      #   log 'Pinned', name, slug, id, query
-
-
-    searchRoute  : '/Activity?q=:text:'
-    hiddenHandle : yes
-
-  constructor: (options = {}) ->
-
-    options.view    = new ActivityAppView testPath : 'activity-feed'
-    options.appInfo = name : 'Activity'
-
-    super options
-
-=======
     searchRoute  : '/Activity?q=:text:'
 
   constructor: (options = {}) ->
@@ -43,7 +11,6 @@
 
     super options
 
->>>>>>> 4a61c544
     {dock, appStorageController} = KD.singletons
 
     @appStorage = appStorageController.storage 'Activity', '2.0'
@@ -88,15 +55,9 @@
     KD.singleton('display').emit "ContentDisplayWantsToBeShown", contentDisplay
     @utils.defer -> callback contentDisplay
 
-<<<<<<< HEAD
 
   fetchActivitiesProfilePage:(options, callback)->
 
-=======
-
-  fetchActivitiesProfilePage:(options, callback)->
-
->>>>>>> 4a61c544
     {originId} = options
     options.to = options.to or @profileLastTo or Date.now()
     if KD.checkFlag 'super-admin'
