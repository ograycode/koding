--- conflicted
+++ resolved
@@ -70,9 +70,6 @@
 
     id = channelId
     {socialapi} = KD.singletons
-<<<<<<< HEAD
-=======
-    {socialApiChannelId} = KD.getGroup()
 
     if socialApiChannelId is channelId and socialapi.getPrefetchedData('publicFeed').length > 0
       messages = socialapi.getPrefetchedData 'publicFeed'
@@ -80,12 +77,6 @@
       KD.socialApiData.publicFeed = null
     else
       socialapi.channel.fetchActivities {id, from, limit}, callback
-
-
-  getActiveChannel: -> @getView().sidebar.selectedItem.getData()
->>>>>>> 8f6fa116
-
-    socialapi.channel.fetchActivities {id, from}, callback
 
 
   #
