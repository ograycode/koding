--- conflicted
+++ resolved
@@ -159,12 +159,7 @@
   submit: (callback) ->
 
     return  if @locked
-<<<<<<< HEAD
-
-    return @reset yes  unless value = @input.getValue().trim()
-=======
     return @reset yes  unless body = @input.getValue().trim()
->>>>>>> ee75f3dc
 
     activity = @getData()
     {app}    = @getOptions()
@@ -181,23 +176,12 @@
     #     else if data.$suggest and data.$suggest not in suggestedTags
     #       suggestedTags.push data.$suggest
 
-<<<<<<< HEAD
-    # fixme embedbox
-
-    # data.link_url   = @embedBox.url or ""
-    # data.link_embed = @embedBox.getDataForSubmit() or {}
-=======
     payload = @getPayload()
->>>>>>> ee75f3dc
 
     @lockSubmit()
 
     fn = @bound if activity then 'update' else 'create'
-<<<<<<< HEAD
-    fn { body : value }, @bound 'submissionCallback'
-=======
     fn {body, payload}, @bound 'submissionCallback'
->>>>>>> ee75f3dc
 
     @emit "ActivitySubmitted"
     # fixme for bugs app
@@ -214,55 +198,28 @@
     # dockItems = KD.singletons.dock.getItems()
     # dockItem  = dockItems.filter (item) -> item.data.title is 'Bugs'
     # if feedType is "bug" and dockItem.length is 0 then KD.singletons.dock.addItem { title : "Bugs", path : "/Bugs", order : 60 }
-<<<<<<< HEAD
-=======
 
 
   submissionCallback: (err, activity) ->
->>>>>>> ee75f3dc
 
     return @showError err  if err
 
-<<<<<<< HEAD
-  submissionCallback: (err, activity) ->
-
-    return @showError err  if err
-
     @reset yes
-    @embedBox.resetEmbedAndHide()
-=======
-    @reset yes
->>>>>>> ee75f3dc
     @emit "Submit", activity
 
     KD.mixpanel "Status update create, success", { length: activity?.body?.length }
 
-<<<<<<< HEAD
-
-  create: (data, callback) ->
+
+  create: ({body, payload}, callback) ->
 
     {appManager} = KD.singletons
-    {body}       = data
     {channel}    = @getOptions()
 
     if channel.typeConstant is 'topic' and not body.match ///##{channel.name}///
       body += " ##{channel.name} "
 
-    appManager.tell 'Activity', 'post', {body}, (err, activity) =>
-
-=======
-
-  create: ({body, payload}, callback) ->
-
-    {appManager} = KD.singletons
-    {channel}    = @getOptions()
-
-    if channel.typeConstant is 'topic' and not body.match ///##{channel.name}///
-      body += " ##{channel.name} "
-
     appManager.tell 'Activity', 'post', {body, payload}, (err, activity) =>
 
->>>>>>> ee75f3dc
       @reset()  unless err
 
       callback? err, activity
@@ -275,7 +232,6 @@
         KodingError  : 'Something went wrong while creating activity'
 
       # fixme for badges
-<<<<<<< HEAD
 
       # KD.getSingleton("badgeController").checkBadge
       #   property   : "statusUpdates"
@@ -284,38 +240,18 @@
       #   targetSelf : 1
 
 
-  update: (data, callback = noop) ->
-=======
-
-      # KD.getSingleton("badgeController").checkBadge
-      #   property   : "statusUpdates"
-      #   relType    : "author"
-      #   source     : "JNewStatusUpdate"
-      #   targetSelf : 1
-
-
   update: ({body, payload}, callback = noop) ->
->>>>>>> ee75f3dc
 
     {appManager} = KD.singletons
     {channelId}  = @getOptions()
     activity     = @getData()
-<<<<<<< HEAD
-    {body}       = data
-=======
->>>>>>> ee75f3dc
 
     return  @reset()  unless activity
 
     appManager.tell 'Activity', 'edit', {
-<<<<<<< HEAD
-      body
-      id: activity.id
-=======
       id: activity.id
       body
       payload
->>>>>>> ee75f3dc
     }, (err, message) =>
 
       return KD.showError err  if err
@@ -337,8 +273,6 @@
     else KD.utils.wait 8000, @bound "unlockSubmit"
 
 
-<<<<<<< HEAD
-=======
   getPayload: ->
 
     link_url   = @embedBox.url
@@ -347,7 +281,6 @@
     return {link_url, link_embed}  if link_url and link_embed
 
 
->>>>>>> ee75f3dc
   showError: (err) ->
 
     KD.showError err
