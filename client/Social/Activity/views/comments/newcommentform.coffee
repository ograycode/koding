class NewCommentForm extends KDView

  constructor:(options = {}, data)->

    options.type           or= "new-comment"
    options.cssClass       or= "item-add-comment-box"
    options.itemTypeString or= 'comment'
    options.editable       or= no

    super options, data

    {itemTypeString} = @getOptions()
    data = @getData()

    @commentInput = new KDHitEnterInputView
      type          : "textarea"
      delegate      : this
      placeholder   : "Type your #{itemTypeString} and hit enter..."
      autogrow      : yes
      validate      :
        rules       :
          required  : yes
          maxLength : 2000
        messages    :
          required  : "Please type a #{itemTypeString}..."
      callback      : @bound "commentInputReceivedEnter"

    @commentFormWrapper = new KDView
      cssClass    : "item-add-comment-form"

    @commentFormWrapper.addSubView @commentInput

  viewAppended:->
    {editable} = @getOptions()
    unless editable
      @addSubView commenterAvatar = new AvatarStaticView
        size    :
          width : 35
          height: 35
      , KD.whoami()

    @addSubView @commentFormWrapper

    @attachListeners()

  attachListeners:->
    @commentInput.on "blur", @bound "commentInputReceivedBlur"
    @commentInput.on "focus", =>
      KD.mixpanel "Comment activity, focus"
      @getDelegate().emit "commentInputReceivedFocus"

  makeCommentFieldActive:->
    @getDelegate().emit "commentInputReceivedFocus"
    (KD.getSingleton "windowController").setKeyView @commentInput

  resetCommentField:->
    @getDelegate().emit "CommentViewShouldReset"

  otherCommentInputReceivedFocus:(instance)->
    if instance isnt @commentInput
      commentForm = @commentInput.getDelegate()
      commentForm.resetCommentField() if $.trim(@commentInput.getValue()) is ""

  commentInputReceivedBlur:->
    @resetCommentField()  if @commentInput.getValue() is ""

  commentInputReceivedEnter:(instance,event)->
    KD.requireMembership
      callback  : =>
        {editable} = @getOptions()
        reply = @commentInput.getValue()
        @commentInput.setValue ''
        @commentInput.resize()
        @commentInput.blur()
        @commentInput.$().blur()
<<<<<<< HEAD
        unless editable then @getDelegate().emit 'CommentSubmitted', reply
        else @getDelegate().emit 'CommentUpdated', reply


=======
        @getDelegate().emit 'CommentSubmitted', reply
>>>>>>> 02188b24
        KD.mixpanel "Comment activity, click", reply.length
      onFailMsg : "Login required to post a comment!"
      tryAgain  : yes
      groupName : @getDelegate().getData().group

class EditCommentForm extends NewCommentForm

  constructor:(options = {}, data)->
    options.editable = yes
    super options, data

    @commentFormWrapper.addSubView new KDCustomHTMLView
      pistachio: "Press Esc to cancel"

    @commentInput.setValue data.body
    @commentInput.on "EscapePerformed", @bound "cancel"
    @commentInput.setFocus()

  cancel: ->
    @getDelegate().emit "CommentUpdateCancelled"<|MERGE_RESOLUTION|>--- conflicted
+++ resolved
@@ -73,14 +73,9 @@
         @commentInput.resize()
         @commentInput.blur()
         @commentInput.$().blur()
-<<<<<<< HEAD
         unless editable then @getDelegate().emit 'CommentSubmitted', reply
         else @getDelegate().emit 'CommentUpdated', reply
 
-
-=======
-        @getDelegate().emit 'CommentSubmitted', reply
->>>>>>> 02188b24
         KD.mixpanel "Comment activity, click", reply.length
       onFailMsg : "Login required to post a comment!"
       tryAgain  : yes
