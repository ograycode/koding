--- conflicted
+++ resolved
@@ -205,23 +205,6 @@
           bg            position, -60px -500px
 
   .environment-help
-<<<<<<< HEAD
-    text-align          center
-    height              auto
-
-    h1
-      padding           60px 60px 20px 60px
-      font-size         28px
-      border-bottom     1px solid #ccc
-
-    .content
-      border-bottom     1px solid #ccc
-      background        #EBEBEB
-      height            250px
-      padding           14px
-      line-height       22px
-      // display           none
-=======
     height              auto
     margin              0 auto
     background          white
@@ -240,7 +223,6 @@
       margin            0 auto
       font-weight       100
       font-size         21px
->>>>>>> ca6799c1
 
       .video
         width           260px
@@ -249,17 +231,6 @@
         border-radius   10px
         r-sprite        environments, "play"
 
-<<<<<<< HEAD
-  .bottom-warning
-    bottom              5px
-    text-align          center
-    height              30px
-    abs()
-
-    a
-      text-decoration   underline
-      color             black
-=======
   .top-warning
     padding             10px 0 20px 0
     height              20px
@@ -274,7 +245,6 @@
       width             936px
       margin            0 auto
       font-weight       200
->>>>>>> ca6799c1
 
   .action-area
     z-index             0
@@ -291,10 +261,6 @@
   .kddia-scene
     left                0
     border-radius       0
-<<<<<<< HEAD
-    margin-top          20px
-=======
->>>>>>> ca6799c1
 
   .record-form-view
     padding             0
@@ -819,7 +785,6 @@
 .environments-add-domain-form
   input.kdinput
     background      #fff !important
-<<<<<<< HEAD
 
     &.text
       padding-left  14px
@@ -830,53 +795,13 @@
     font-weight     500
 
   .kdselectbox.main-domain-select
-    abs             20px 5px 0 0
-    background      #fff
-    border          1px solid #d7d7d7
-    rounded         6px
-    height          32px
-    line-height     32px
-
-    .title
-      line-height   32px !important
-      font-size     12px
-      color         #606060
-      font-weight   400
-      padding-right 30px
-
-    .arrows
-      r-sprite      "app", "select-arrows"
-      top           8px
-      right         5px
-
-=======
-
-    &.text
-      padding-left  14px
-
-  label
-    font-size       14px
-    color           #969696
-    font-weight     500
-
-  .kdselectbox.main-domain-select
     abs             5px 5px 0 0
 
->>>>>>> ca6799c1
 
 /*--- Scene -----*/
 
 div.environments-scene
 
-<<<<<<< HEAD
-  // bg                image, url("data:image/png;base64,iVBORw0KGgoAAAANSUhEUgAAAAgAAAAICAYAAADED76LAAAAHElEQVQYV2M8fPhwmq2t7SwGHIARlwRMfHgoAAAWpAQJz4XcBAAAAABJRU5ErkJggg==")
-  background-color      #E4E4E4
-
-  width                 1042px
-  margin                0 auto
-  height                500px
-  border-bottom         1px solid #ccc
-=======
   bg                    image, url("data:image/png;base64,iVBORw0KGgoAAAANSUhEUgAAAAoAAAAKCAYAAACNMs+9AAAAO0lEQVQYV2NkIA4YMxKhzhio5iwhhWBFIMPwKYQrwqcQRREuhRiKsCnEqghdIU5FyArxKoIpJKgIpBAAuKUJPnltMzUAAAAASUVORK5CYII=")
   bg                    image, url("data:image/png;base64,iVBORw0KGgoAAAANSUhEUgAAAAoAAAAKCAYAAACNMs+9AAAAQElEQVQYV2NkIALk5eUZMxJSB1I0adKks3gVwhSBDMOpEFkRToXoirAqxKYIQyEuRSgK8SmCKySkCKyQGEUghQAU3yWIL9S7NgAAAABJRU5ErkJggg==")
   background-color      #EBEBEB
@@ -884,7 +809,6 @@
   width                 934px
   margin                0 auto
   height                100%
->>>>>>> ca6799c1
 
   canvas
     left                -8px
@@ -972,11 +896,7 @@
 
 div.environments-container
 
-<<<<<<< HEAD
-  width           250px
-=======
   width           220px
->>>>>>> ca6799c1
   height          100%
   overflow-y      scroll
   margin-top      15px
@@ -987,42 +907,7 @@
 
   &.firewall
     .kdheaderview
-<<<<<<< HEAD
-      color               #E94D39
-      .new-item-plus
-        background-color  #E94D39
-        border            1px solid #E94D39
-
-  &.domains
-    .kdheaderview
-      color               #3395DD
-      .new-item-plus
-        background-color  #3395DD
-        border            1px solid #3395DD
-
-  &.machines
-    .kdheaderview
-      color               #1BAF5E
-      .new-item-plus
-        background-color  #1BAF5E
-        border            1px solid #1BAF5E
-
-  &.extras
-    .kdheaderview
-      color               #E4158A
-      .new-item-plus
-        background-color  #E4158A
-        border            1px solid #E4158A
-
-
-  .kdheaderview
-    padding       14px 0
-    text-indent   14px
-    border        none
-    font-weight   200
-=======
       background          #4E89D3
->>>>>>> ca6799c1
 
   &.domains
     .kdheaderview
@@ -1060,73 +945,18 @@
     padding-bottom            7px
     abs()
 
-<<<<<<< HEAD
-    .new-item-plus-for-groups
-      size                20px, 20px
-      margin              5px 5px 0 0
-      rounded             12px
-      background-color    #555
-      border              1px solid #555
-      cursor              pointer
-      vendor              transition, width .2s ease-in
-      position            relative
-      overflow            hidden
-      fr()
-
-      i
-        display                 block
-        size                    20px, 25px
-        kdfsprite()
-        background-position     -120px -440px
-        left                    0px
-        top                     0px
-        abs()
-
-      span
-        left                    5px
-        top                     0
-        height                  25px
-        line-height             20px
-        font-size               11px
-        text-align              left
-        white-space             nowrap
-        margin                  0
-        font-weight             600
-        color                   #fff
-        vendor                  transition, opacity  .1s ease-in
-        opacity                 0
-        abs()
-
-      &:hover
-        width                 80px
-
-        span
-          opacity             1
-
-    .new-item-loader
-      abs         19px, 10px
-=======
     &:hover
       background              white
       border                  1px solid #ccc
->>>>>>> ca6799c1
 
 div.environments-item
 
   cursor          default
-<<<<<<< HEAD
-  width           210px
-  height          44px
-  background      white
-  border          none
-  rounded         10px
-=======
   width           180px
   height          34px
   background      white
   border          none
   rounded         2px
->>>>>>> ca6799c1
   vendor          transition, opacity .3s ease
   noTextSelection()
   borderBox()
@@ -1134,14 +964,8 @@
   span.url
   span.chevron
   span.terminal
-<<<<<<< HEAD
-    // display       none
-    size          14px, 14px
-    bottom        13px
-=======
     size          14px, 14px
     bottom        10px
->>>>>>> ca6799c1
     right         10px
     r-sprite      environments 'gear'
     display       block
@@ -1184,24 +1008,6 @@
 
   &.highlight
     gradient      white, white // rgba(244, 244, 244, 1.0)
-<<<<<<< HEAD
-    shadow        0 0 6px #eee
-
-  span.toggle
-    size          16px, 16px
-    background    #eee
-    border-radius 13px
-    top           14px
-
-  h3
-    font-size     13px
-    width         130px
-    line-height   16px
-    overflow      hidden
-    white-space   nowrap
-    text-overflow ellipsis
-    padding-left  26px
-=======
     // shadow        0 0 6px #eee
 
   span.toggle
@@ -1221,10 +1027,9 @@
     white-space   nowrap
     text-overflow ellipsis
     padding-left  6px
->>>>>>> ca6799c1
 
   div.details
-    padding       14px
+    padding       8px
     span
       font-size   10px
       color       #aaa
@@ -1234,29 +1039,17 @@
     span.chevron
       display         none
     span.toggle
-<<<<<<< HEAD
-      background      #E94D39
-
-  &.domain
-    span.toggle
-      background      #3395DD
-=======
       background      #4E89D3
 
   &.domain
     span.toggle
       background      #4ED393
->>>>>>> ca6799c1
 
   &.extras
     span.chevron
       display         none
     span.toggle
-<<<<<<< HEAD
-      background      #E4158A
-=======
       background      #FF676E
->>>>>>> ca6799c1
 
   &.machine
     // height            50px
@@ -1264,21 +1057,13 @@
     span.url
     span.chevron
     span.terminal
-<<<<<<< HEAD
-      bottom          15px
-=======
       bottom          10px
->>>>>>> ca6799c1
 
     span.chevron
       r-sprite        environments 'menu'
 
     span.toggle
-<<<<<<< HEAD
-      background      #1BAF5E
-=======
       background      #EBA612
->>>>>>> ca6799c1
 
     div.progressbar-container
       top             25px
@@ -1413,9 +1198,5 @@
     text-align       center
     line-height      227px
     font-size        22px
-<<<<<<< HEAD
-    color            #50595a
-=======
     color            rgba(80, 89, 90, 0.5)
->>>>>>> ca6799c1
     font-weight      400