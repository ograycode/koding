class EnvironmentMachineContainer extends EnvironmentContainer

  EnvironmentDataProvider.addProvider "vms", ->

    new Promise (resolve, reject)->

      {JVM} = KD.remote.api
      JVM.fetchVmsByContext withStacks:true, (err, vms)->

        if err or vms.length is 0
          warn "Failed to fetch VMs", err  if err
          return resolve []

        resolve vms

  constructor:(options={}, data)->

    options.cssClass   = 'machines'
    options.itemClass  = EnvironmentMachineItem
    options.title      = 'virtual machines'

    super options, data

    # Plus button on machinesContainer uses the vmController
    @on 'PlusButtonClicked', =>
      return unless KD.isLoggedIn()
        new KDNotificationView
          title: "You need to login to create a new machine."

      @addVmModal = new KDModalView
        title        : 'Add Virtual Machine'
        cssClass     : 'add-vm-modal'
        view         : @getVmSelectionView()
        width        : 786
        overlay      : yes
        buttons      :
          create     :
            title    : "Create"
            style    : "modal-clean-green"
            callback : =>
              {stackId} = @getOptions()
              @addVmModal.destroy()

<<<<<<< HEAD
              KD.singleton("vmController").createNewVM stackId, (err) ->
                KD.showError err
=======
    new Promise (resolve, reject)=>

      vmc = KD.getSingleton 'vmController'

      {entryPoint} = KD.config
      cmd = if entryPoint then 'fetchGroupVMs' else 'fetchVmNames'

      vmc.fetchGroupVMs yes, (err, vms)=>

        @removeAllItems()

        if err or vms.length is 0
          warn "Failed to fetch VMs", err  if err
          return resolve()

        vms.forEach (vm, index)=>

          @addItem
            title     : vm.hostnameAlias
            vm        : vm
            cpuUsage  : KD.utils.getRandomNumber 100
            memUsage  : KD.utils.getRandomNumber 100
            activated : yes

          if index is vms.length - 1 then resolve()
>>>>>>> bf18b591

  getVmSelectionView: ->

    addVmSelection = new KDCustomHTMLView
      cssClass   : "new-vm-selection"

    addVmSelection.addSubView addVmSmall = new KDCustomHTMLView
      cssClass    : "add-vm-box selected"
      partial     :
        """
          <h3>Small <cite>1x</cite></h3>
          <ul>
            <li><strong>1</strong> CPU</li>
            <li><strong>1GB</strong> RAM</li>
            <li><strong>4GB</strong> Storage</li>
          </ul>
        """

    addVmSelection.addSubView addVmLarge = new KDCustomHTMLView
      cssClass    : "add-vm-box passive"
      partial     :
        """
          <h3>Large <cite>2x</cite></h3>
          <ul>
            <li><strong>2</strong> CPU</li>
            <li><strong>2GB</strong> RAM</li>
            <li><strong>8GB</strong> Storage</li>
          </ul>
        """

    addVmSelection.addSubView addVmExtraLarge = new KDCustomHTMLView
      cssClass    : "add-vm-box passive"
      partial     :
        """
          <h3>Extra Large <cite>3x</cite></h3>
          <ul>
            <li><strong>4</strong> CPU</li>
            <li><strong>4GB</strong> RAM</li>
            <li><strong>16GB</strong> Storage</li>
          </ul>
        """

    addVmSelection.addSubView comingSoonTitle = new KDCustomHTMLView
      cssClass     : "coming-soon-title"
      tagName      : "h5"
      partial      : "Coming soon..."

    return addVmSelection<|MERGE_RESOLUTION|>--- conflicted
+++ resolved
@@ -41,10 +41,14 @@
               {stackId} = @getOptions()
               @addVmModal.destroy()
 
-<<<<<<< HEAD
               KD.singleton("vmController").createNewVM stackId, (err) ->
                 KD.showError err
-=======
+
+    KD.getSingleton("vmController").on 'VMListChanged', =>
+      @loadItems().then => @emit 'VMListChanged'
+
+  loadItems:->
+
     new Promise (resolve, reject)=>
 
       vmc = KD.getSingleton 'vmController'
@@ -70,7 +74,6 @@
             activated : yes
 
           if index is vms.length - 1 then resolve()
->>>>>>> bf18b591
 
   getVmSelectionView: ->
 
