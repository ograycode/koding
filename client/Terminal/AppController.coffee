--- conflicted
+++ resolved
@@ -40,24 +40,6 @@
 
     super options, data
 
-<<<<<<< HEAD
-    KD.singletons.vmController._runWrapper 'oskite.All', (err, kontainers)=>
-      vms = 0
-      limits = 0
-      if kontainers
-        for own name, kontainer of kontainers
-          for own attribute, amount of kontainer
-            if attribute is 'activeVMs'
-              vms += amount
-            if attribute is 'activeVMsLimit'
-              limits += amount
-
-      if vms >= limits
-        KD.singletons.mainView.createGlobalNotification
-          title   : "Sorry, we can't launch your VM right now. We are experiencing an unxpected high load."
-          content : "Please try again in 10 minutes."
-          type    : 'red'
-=======
     @globalNotification = null
     alreadyStarted      = no
 
@@ -103,7 +85,6 @@
             vms += amount
           if attribute is 'activeVMsLimit'
             limits += amount
->>>>>>> d1d808db
 
     if kontainers and vms > limits
       @globalNotification?.destroy()
