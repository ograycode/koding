--- conflicted
+++ resolved
@@ -71,13 +71,7 @@
 
   constructor:(options, data)->
 
-<<<<<<< HEAD
-    # log data, "><><><><><><><><"
-
-    origin = {
-=======
     origin =
->>>>>>> 91b8ea1f
       constructorName  : data.originType
       id               : data.originId
 
