class ActivityUpdateWidgetController extends KDViewController

  # WIP: stop submission if user wants to submit stuff too often

  submissionStopped = no

  notifySubmissionStopped = ->

    # new KDNotificationView type : "mini", title : "Please take a little break!"

  stopSubmission = ->
    # submissionStopped = yes
    # __utils.wait 20000, -> submissionStopped = no

  loadView:(mainView)->

    activityController = @getSingleton('activityController')

    mainView.addWidgetPane
      paneName    : "update"
      mainContent : updateWidget = new ActivityStatusUpdateWidget
        cssClass  : "status-widget"
        callback  : (formData)=>
          if submissionStopped
            return notifySubmissionStopped()
          else
            @updateWidgetSubmit formData, stopSubmission
            updateWidget.switchToSmallView()
            mainView.resetWidgets()

    mainView.addWidgetPane
      paneName    : "question"
      mainContent : questionWidget = new ActivityQuestionWidget
        callback  : @questionWidgetSubmit

    codeSnippetPane = mainView.addWidgetPane
      paneName    : "codesnip"
      mainContent : codeWidget = new ActivityCodeSnippetWidget
        delegate  : mainView
        callback  : (data)=>
          if submissionStopped
            return notifySubmissionStopped()
          else
            @codeSnippetWidgetSubmit data, stopSubmission
            mainView.resetWidgets()

    codeSharePane = mainView.addWidgetPane
      paneName    : "codeshare"
      mainContent : codeShareWidget = new ActivityCodeShareWidget
        delegate  : mainView
        callback  : (data)=>
          if submissionStopped
            return notifySubmissionStopped()
          else

            # # this forces the iframe to load the code and execute it
            # codeShareWidget.codeShareResultView.hide()
            # codeShareWidget.codeShareResultView.emit "CodeShareSourceHasChanges", data

            # reset widget tab as if it was submitted
            mainView.resetWidgets()

            # notify the user
            notifiy = new KDNotificationView
              title: "Submitting your Code Share"
              content: "This may take up to ten seconds. Thank you for your patience!"
              duration: 5

            # then wait x seconds
            window.setTimeout =>
              #only if the browser/tab did not lock up due to script execution, this will run
              @codeShareWidgetSubmit data, stopSubmission
            , 5

    mainView.addWidgetPane
      paneName    : "link"
      mainContent : linkWidget = new ActivityLinkWidget
        cssClass  : "link-widget"
        callback  : (formData)=>
          if submissionStopped
            return notifySubmissionStopped()
          else
            @linkWidgetSubmit formData, stopSubmission
            # updateWidget.switchToSmallView()
            mainView.resetWidgets()

    # mainView.addWidgetPane
    #   paneName    : "tutorial"
    #   mainContent : tutorialWidget = new ActivityTutorialWidget
    #     callback  : @tutorialWidgetSubmit

    mainView.addWidgetPane
      paneName    : "tutorial"
      mainContent : tutorialWidget = new ActivityTutorialWidget
        delegate  : mainView
        callback  : (data)=>
          if submissionStopped
            return notifySubmissionStopped()
          else
            @tutorialWidgetSubmit data, stopSubmission, ->

            mainView.resetWidgets()

    mainView.addWidgetPane
      paneName    : "discussion"
      mainContent : discussionWidget = new ActivityDiscussionWidget
        delegate  : mainView
        callback  : (data)=>
          if submissionStopped
            return notifySubmissionStopped()
          else
            @discussionWidgetSubmit data, stopSubmission
            mainView.resetWidgets()

    mainView.showPane "update"

    codeSnippetPane.on 'PaneDidShow', -> codeWidget.widgetShown()

    # THIS WILL DISABLE CODE SHARES
    codeSharePane.on 'PaneDidShow', -> codeShareWidget.widgetShown()

    @getSingleton('mainController').on "CreateNewActivityRequested", (type, data)=>
      appManager.openApplication "Activity"
      switch type
        # THIS WILL DISABLE CODE SHARES
        when "JCodeShare"
          mainView.showPane "codeshare"
          # log "Will add this data:", data
          codeShareWidget.setCodeShareData data

    @on 'editFromFakeData', (fakeData)=>
      switch fakeData.fakeType
        when "JStatusUpdate"
          mainView.showPane "update"
          updateWidget.switchToEditView fakeData, yes
        when "JCodeSnip"
          mainView.showPane "codesnip"
          codeWidget.switchToEditView fakeData, yes
        when "JTutorial"
          mainView.showPane "tutorial"
          tutorialWidget.switchToEditView fakeData, yes
        when "JDiscussion"
          mainView.showPane "discussion"
          discussionWidget.switchToEditView fakeData, yes
        # THIS WILL DISABLE CODE SHARES
        when "JCodeShare"
          mainView.showPane "codeshare"
          codeShareWidget.switchToEditView fakeData, yes
        when "JLink"
          mainView.showPane "link"
          linkWidget.switchToEditView Activity

    @getSingleton('mainController').on "ActivityItemEditLinkClicked", (activity)=>
      # Remove this if can fix the ActivityStatusUpdateWidget's bug
      appManager.openApplication "Activity"
      mainView.setClass "edit-mode"

      switch activity.bongo_.constructorName
        when "JStatusUpdate"
          mainView.showPane "update"
          updateWidget.switchToEditView activity
        when "JCodeSnip"
          mainView.showPane "codesnip"
          codeWidget.switchToEditView activity
        when "JTutorial"
          mainView.showPane "tutorial"
          tutorialWidget.switchToEditView activity
        when "JDiscussion"
          mainView.showPane "discussion"
          discussionWidget.switchToEditView activity
        # THIS WILL DISABLE CODE SHARES
        when "JCodeShare"
          mainView.showPane "codeshare"
          codeShareWidget.switchToEditView activity
        when "JLink"
          mainView.showPane "link"
          linkWidget.switchToEditView activity

    @getSingleton('mainController').on "ContentDisplayItemForkLinkClicked", (activity)=>
      mainView.setClass "edit-mode"

      switch activity.bongo_.constructorName
        when "JCodeShare"
          mainView.showPane "codeshare"
          codeShareWidget.switchToForkView activity

  updateWidgetSubmit:(data, callback)->
    # if troll clear the tag input
    data.meta?.tags = [] if KD.checkFlag 'exempt'

    if data.activity
      {activity} = data
      delete data.activity
      activity.modify data, (err, res)=>
        callback? err, res
        unless err
          new KDNotificationView type : "mini", title : "Updated successfully"
        else
          new KDNotificationView type : "mini", title : err.message
    else

      @emit 'OwnActivityHasArrived', data, 'JStatusUpdate'
      updateTimeout = @utils.wait 20000, =>
        @emit 'OwnActivityHasFailed', data
        # new KDNotificationView
        #   # type : "mini"
        #   title : "There was an error, please try again!"

      KD.remote.api.JStatusUpdate.create data, (err, activity)=>
        callback? err, activity
        unless err
<<<<<<< HEAD
          activityController.emit "OwnActivityHasArrived", activity
=======
          @utils.killWait updateTimeout
          # @propagateEvent (KDEventType:"OwnActivityHasArrived"), activity
          @emit 'OwnActivityHasArrived',activity
>>>>>>> 6adb6418
        else
          @emit 'OwnActivityHasFailed', data
          new KDNotificationView
            # type : "mini"
            title : "There was an error, try again later!"

  codeSnippetWidgetSubmit:(data, callback)->
    if data.activity
      {activity} = data
      delete data.activity
      activity.modify data, (err, res)=>
        callback? err, res
        unless err
          new KDNotificationView type : "mini", title : "Updated successfully"
        else
          new KDNotificationView type : "mini", title : err.message
    else
      if submissionStopped
        return notifySubmissionStopped()

      @emit 'OwnActivityHasArrived', data, 'JCodeSnip'
      updateTimeout = @utils.wait 20000, =>
        @emit 'OwnActivityHasFailed', data

      KD.remote.api.JCodeSnip.create data, (err, codesnip) =>
        callback? err, codesnip
        stopSubmission()
        if err
          @emit 'OwnActivityHasFailed', data
          new KDNotificationView type : "mini", title : "There was an error, try again later!"
        else
<<<<<<< HEAD
          activityController.emit "OwnActivityHasArrived", codesnip
=======
          @utils.killWait updateTimeout
          @propagateEvent (KDEventType:"OwnActivityHasArrived"), codesnip
>>>>>>> 6adb6418

  # THIS WILL DISABLE CODE SHARES

  codeShareWidgetSubmit:(data, callback)->
    if data.activity
      {activity} = data
      delete data.activity
      activity.modify data, (err, res)=>
        callback? err, res
        unless err
          new KDNotificationView type : "mini", title : "Updated successfully"
        else
          new KDNotificationView type : "mini", title : err.message
    else
      if submissionStopped
        return notifySubmissionStopped()

      KD.remote.api.JCodeShare.create data, (err, codeshare) =>
        callback? err, codeshare
        stopSubmission()
        if err
          new KDNotificationView type : "mini", title : "There was an error, try again later!"
        else
          activityController.emit "OwnActivityHasArrived", codeshare



  questionWidgetSubmit:(data)->
    log 'creating question', data
    KD.remote.api.JActivity.create {type: 'qa', activity: data}, (error) ->
      warn 'couldnt ask question', error if error


  linkWidgetSubmit:(data, callback)->
    if data.activity
      {activity} = data
      delete data.activity
      activity.modify data, (err, res)=>
        callback? err, res
        unless err
          new KDNotificationView type : "mini", title : "Updated successfully"
        else
          new KDNotificationView type : "mini", title : err.message
    else
      if submissionStopped
        return notifySubmissionStopped()

      log "Link data is", data

      KD.remote.api.JLink.create data, (err, link) =>
        callback? err, link
        stopSubmission()
        if err
          log err
          new KDNotificationView type : "mini", title : "There was an error, try again later!"
        else
          activityController.emit "OwnActivityHasArrived", link

  # linkWidgetSubmit:(data)->
  #   log 'sharing link', data
  #   KD.remote.api.JActivity.create {type: 'link', activity: data}, (error) ->
  #     warn 'couldnt save link', error if error

  # tutorialWidgetSubmit:(data)->
  #   log 'sharing tutorial', data
  #   KD.remote.api.JActivity.create {type: 'tutorial', activity: data}, (error) ->
  #     warn 'couldnt save tutorial', error if error

  tutorialWidgetSubmit:(data, callback)->
    if data.activity
      {activity} = data
      delete data.activity
      activity.modify data, (err, tutorial)=>
        callback? err, tutorial
        unless err
          new KDNotificationView type : "mini", title : "Updated the tutorial successfully"
        else
          new KDNotificationView type : "mini", title : err.message
    else
      if submissionStopped
        return notifySubmissionStopped()

      @emit 'OwnActivityHasArrived', data, 'JTutorial'
      updateTimeout = @utils.wait 20000, =>
        @emit 'OwnActivityHasFailed', data

      KD.remote.api.JTutorial.create data, (err, tutorial) =>

        callback? err, tutorial
        stopSubmission()

        if err
          @emit 'OwnActivityHasFailed', data
          new KDNotificationView type : "mini", title : "There was an error, try again later!"
        else
<<<<<<< HEAD
          activityController.emit "OwnActivityHasArrived", tutorial
=======
          @utils.killWait updateTimeout
          @propagateEvent (KDEventType:"OwnActivityHasArrived"), tutorial
>>>>>>> 6adb6418

  discussionWidgetSubmit:(data, callback)->
    if data.activity
      {activity} = data
      delete data.activity
      activity.modify data, (err, res)=>
        callback? err, res
        unless err
          new KDNotificationView type : "mini", title : "Updated the discussion successfully"
        else
          new KDNotificationView type : "mini", title : err.message
    else
      if submissionStopped
        return notifySubmissionStopped()

      @emit 'OwnActivityHasArrived', data, 'JDiscussion'
      updateTimeout = @utils.wait 20000, =>
        @emit 'OwnActivityHasFailed', data

      KD.remote.api.JDiscussion.create data, (err, discussion) =>
        callback? err, discussion
        stopSubmission()
        if err
          @emit 'OwnActivityHasFailed', data
          new KDNotificationView type : "mini", title : "There was an error, try again later!"
        else
<<<<<<< HEAD
          activityController.emit "OwnActivityHasArrived", discussion
=======
          @utils.killWait updateTimeout
          @propagateEvent (KDEventType:"OwnActivityHasArrived"), discussion
>>>>>>> 6adb6418
<|MERGE_RESOLUTION|>--- conflicted
+++ resolved
@@ -185,6 +185,7 @@
           codeShareWidget.switchToForkView activity
 
   updateWidgetSubmit:(data, callback)->
+
     # if troll clear the tag input
     data.meta?.tags = [] if KD.checkFlag 'exempt'
 
@@ -209,13 +210,9 @@
       KD.remote.api.JStatusUpdate.create data, (err, activity)=>
         callback? err, activity
         unless err
-<<<<<<< HEAD
-          activityController.emit "OwnActivityHasArrived", activity
-=======
           @utils.killWait updateTimeout
           # @propagateEvent (KDEventType:"OwnActivityHasArrived"), activity
           @emit 'OwnActivityHasArrived',activity
->>>>>>> 6adb6418
         else
           @emit 'OwnActivityHasFailed', data
           new KDNotificationView
@@ -247,12 +244,8 @@
           @emit 'OwnActivityHasFailed', data
           new KDNotificationView type : "mini", title : "There was an error, try again later!"
         else
-<<<<<<< HEAD
-          activityController.emit "OwnActivityHasArrived", codesnip
-=======
           @utils.killWait updateTimeout
           @propagateEvent (KDEventType:"OwnActivityHasArrived"), codesnip
->>>>>>> 6adb6418
 
   # THIS WILL DISABLE CODE SHARES
 
@@ -348,12 +341,9 @@
           @emit 'OwnActivityHasFailed', data
           new KDNotificationView type : "mini", title : "There was an error, try again later!"
         else
-<<<<<<< HEAD
+          @utils.killWait updateTimeout
           activityController.emit "OwnActivityHasArrived", tutorial
-=======
-          @utils.killWait updateTimeout
-          @propagateEvent (KDEventType:"OwnActivityHasArrived"), tutorial
->>>>>>> 6adb6418
+
 
   discussionWidgetSubmit:(data, callback)->
     if data.activity
@@ -380,9 +370,5 @@
           @emit 'OwnActivityHasFailed', data
           new KDNotificationView type : "mini", title : "There was an error, try again later!"
         else
-<<<<<<< HEAD
+          @utils.killWait updateTimeout
           activityController.emit "OwnActivityHasArrived", discussion
-=======
-          @utils.killWait updateTimeout
-          @propagateEvent (KDEventType:"OwnActivityHasArrived"), discussion
->>>>>>> 6adb6418
