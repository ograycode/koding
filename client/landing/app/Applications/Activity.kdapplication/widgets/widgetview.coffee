--- conflicted
+++ resolved
@@ -24,11 +24,7 @@
 
     @mainInputTabs.on "ResetWidgets", => @resetWidgets()
 
-<<<<<<< HEAD
-    @mainInputTabs.on 'ReceivedClickElsewhere', =>
-=======
     @mainInputTabs.on 'ReceivedClickElsewhere', (event)=>
->>>>>>> a2261b05
       unless $(event.target).closest('.activity-status-context').length > 0
         @resetWidgets()
 
