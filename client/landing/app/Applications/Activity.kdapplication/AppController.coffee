--- conflicted
+++ resolved
@@ -193,7 +193,6 @@
         cache.overview.reverse()  if cache?.overview
         callback null, cache
 
-<<<<<<< HEAD
   fetch: (selector = {}, options = {}, callback) ->
     KD.remote.api.CActivity.some selector, options, (err, activities)=>
       return if err or activities.length is 0
@@ -203,17 +202,6 @@
         return warn err if err
 
         callback? teasers, activities
-=======
-  getTimeFromItem: (item) ->
-    # memberbucket data has no serverside model it comes from cache
-    # so it has no meta, that's why we check its date by its overview
-    lastDate = if item.createdAtTimestamps
-      new Date item.createdAtTimestamps.first
-    else
-      new Date item.meta.createdAt
-
-    return lastDate
->>>>>>> 00452a34
 
   continueLoadingTeasers:->
 
