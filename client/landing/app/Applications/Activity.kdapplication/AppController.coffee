class Activity12345 extends AppController

  constructor:(options={})->
    options.view = new KDView cssClass : "content-page activity"
    super options
    CodeSnippetView.on 'CodeSnippetWantsSave', (data)=>
      @saveCodeSnippet data.title, Encoder.htmlDecode data.content

    @currentFilter = [
      'CStatusActivity'
      'CCodeSnipActivity'
      'CDiscussionActivity'
      'CFollowerBucketActivity'
      'CNewMemberBucketActivity'
      # 'COpinionActivity'
      # THIS WILL DISABLE CODE SHARES
<<<<<<< HEAD
      # 'CCodeShareActivity'
=======
      'CCodeShareActivity'
>>>>>>> fcb82076
      'CInstallerBucketActivity'
    ]

  saveCodeSnippet:(title, content)->
    # This custom method is used because FS,
    # command, environment are all a mess and
    # devrim is currently working on refactoring them - 3/15/12 sah

    # i kind of cleared that mess, still needs work - 26 April 2012 sinan
    if KD.isLoggedIn()
      @getSingleton('fs').saveToDefaultCodeSnippetFolder '"' + title + '"', content, (error, safeName)->
        if error
          new KDNotificationView
            title    : "Saving the snippet failed with error: #{error}"
            duration : 2500
            type     : 'mini'
        else
          nonEscapedName = safeName.replace /"(.*)"$/, '$1'
          new KDNotificationView
            title    : "Code snippet saved to: #{nonEscapedName}"
            duration : 2500
            type     : 'mini'
    else
      new KDNotificationView
        title    : "Please login!"
        type     : 'mini'
        duration : 2500

  bringToFront:()->
    super name : 'Activity'

  initAndBringToFront:(options,callback)->
    @environment = options.environment
    super

  loadView:(mainView)->

    mainController = @getSingleton('mainController')
    account        = KD.whoami()

    unless localStorage.welcomeMessageClosed?
      mainView.addSubView header = new WelcomeHeader
        type      : "big"
        title     : if KD.isLoggedIn() then "Hi #{account.profile.firstName}! Welcome to the Koding Public Beta." else "Welcome to the Koding Public Beta!"
        subtitle  : ""

    unless account instanceof KD.remote.api.JGuest
        # subtitle : "Last login #{$.timeago new Date account.meta.modifiedAt}
        # ... where have you been?!" # not relevant for now

      mainView.addSubView updateWidget = new ActivityUpdateWidget
        cssClass: 'activity-update-widget-wrapper'

      updateWidgetController = new ActivityUpdateWidgetController
        view : updateWidget

      updateWidgetController.registerListener
        KDEventTypes  : "OwnActivityHasArrived"
        listener      : @
        callback      : (pubInst,activity)=>
          @ownActivityArrived activity

    # mainView.addSubView new CommonFeedMessage
    #   title           : "<p> Since you're new to Koding, so we've prepared these helper boxes to introduce you to the system. This is your Activity Feed. It displays posts from the people and topics you follow on Koding. It's also the central place for sharing updates, code, links, discussions and questions with the community.</p>"
    #   messageLocation : 'Activity'

    activityInnerNavigation = new ActivityInnerNavigation
    @activityTabView = new KDTabView
      cssClass : "maincontent-tabs feeder-tabs"
    @activityTabView.hideHandleContainer()

    activitySplitView = @activitySplitView = new ActivitySplitView
      views     : [activityInnerNavigation,@activityTabView]
      sizes     : [139,null]
      minimums  : [10,null]
      resizable : no

    # ADD SPLITVIEW
    mainView.addSubView activitySplitView

    @createFollowedAndPublicTabs()

    # INITIAL HEIGHT SET FOR SPLIT
    @utils.wait 1000, =>
      # activitySplitView._windowDidResize()
      mainView.notifyResizeListeners()

    loadIfMoreItemsIsNecessary = =>
      if @activityListController.scrollView.getScrollHeight() <= @activityListController.scrollView.getHeight()
        @continueLoadingTeasers()

    @filter 'public', loadIfMoreItemsIsNecessary

    @getSingleton('activityController').on 'ActivitiesArrived', (activities)=>
      for activity in activities when activity.constructor.name in @currentFilter
        @activityListController.newActivityArrived activity

    activityInnerNavigation.registerListener
      KDEventTypes  : "CommonInnerNavigationListItemReceivedClick"
      listener      : @
      callback      : (pubInst, data)=>
        @filter data.type, loadIfMoreItemsIsNecessary

  ownActivityArrived:(activity)->
    @activityListController.ownActivityArrived activity

  createFollowedAndPublicTabs:->
    # FIRST TAB = FOLLOWED ACTIVITIES, SORT AND POST NEW
    @activityTabView.addPane followedTab = new KDTabPaneView
      cssClass : "activity-content"

    # SECOND TAB = ALL ACTIVITIES, SORT AND POST NEW
    @activityTabView.addPane allTab = new KDTabPaneView
      cssClass : "activity-content"

    @activityListController = activityListController = new ActivityListController
      delegate          : @
      lazyLoadThreshold : .75
      itemClass      : ActivityListItemView

    allTab.addSubView activityListScrollView = activityListController.getView()

    @activitySplitView.on "ViewResized", =>
      newHeight = @activitySplitView.getHeight() - 28 # HEIGHT OF THE HEADER
      activityListController.scrollView.setHeight newHeight

    controller = @

    activityListController.registerListener
      KDEventTypes  : 'LazyLoadThresholdReached'
      listener      : @
      callback      : => @continueLoadingTeasers()

  continueLoadingTeasers:->
    unless @activityListController.isLoading
      @activityListController.isLoading = yes
      @loadSomeTeasers =>
        @activityListController.isLoading = no
        @activityListController.hideLazyLoader()

  fetchTeasers:(selector,options,callback)->
    appManager.fetchStorage 'Activity', '1.0', (err, storage) =>
      if err
        log '>> error fetching app storage', err
      else
        options.collection = 'activities'
        flags = KD.whoami().globalFlags
        exempt = flags?.indexOf 'exempt'
        exempt = (exempt? and ~exempt) or storage.getAt 'bucket.showLowQualityContent'
        $.ajax KD.apiUri+'/1.0'
          data      :
            t       : if exempt then 1 else undefined
            data    : JSON.stringify(_.extend options, selector)
            env     : KD.config.env
          dataType  : 'jsonp'
          success   : (data)->
            KD.remote.reviveFromSnapshots data, (err, instances)->
              # console.log instances
              callback instances
    #
    # KD.remote.api.CActivity.teasers selector, options, (err, activities) =>
    #   if not err and activities?
    #     callback? activities
    #   else
    #     callback()

  fetchFeedForHomePage:(callback)->
    # devrim's api
    # should make the selector work
    selector =
      type      :
        $in     : [
          'CStatusActivity'
          'CCodeSnipActivity'
          'CDiscussionActivity'
          'CFolloweeBucketActivity'
          'CNewMemberBucket'
          # 'COpinionActivity'
          # THIS WILL DISABLE CODE SHARES
<<<<<<< HEAD
          # 'CCodeShareActivity'
=======
          'CCodeShareActivity'
>>>>>>> fcb82076
          'CInstallerBucketActivity'
        ]

    options =
      limit         : 7
      skip          : 0
      sort          :
        "createdAt" : -1

    @fetchTeasers selector, options, callback

  loadSomeTeasers:(range, callback)->
    [callback, range] = [range, callback] unless callback
    range or= {}
    {skip, limit} = range

    selector =
      type        :
        $in       : @currentFilter

    options  =
      limit       : limit or= 20
      skip        : skip  or= @activityListController.getItemCount()
      sort        :
        createdAt : -1

    if not options.skip < options.limit
      @fetchTeasers selector, options, (activities)=>
        if activities
          for activity in activities
            @activityListController.addItem activity
          callback? activities
        else
          callback?()

  loadSomeTeasersIn:(sourceIds, options, callback)->
    KD.remote.api.Relationship.within sourceIds, options, (err, rels)->
      KD.remote.cacheable rels.map((rel)->
        constructorName : rel.targetName
        id              : rel.targetId
      ), callback

  filter: (show, callback) ->

    controller = @activityListController
    controller.noActivityItem.hide()

    if show is 'private'
      _counter = 0
      controller._state = 'private'
      controller.itemsOrdered.forEach (item)=>
        if not controller.isInFollowing(item.data)
          item.hide()
          _counter++
      if _counter is controller.itemsOrdered.length
        controller.noActivityItem.show()
      return no

    else if show is 'public'
      controller._state = 'public'

    else
      @currentFilter = if show? then [show] else [
        'CStatusActivity'
        'CCodeSnipActivity'
        'CDiscussionActivity'
        'CFollowerBucketActivity'
        'CNewMemberBucketActivity'
        # 'COpinionActivity'
        # THIS WILL DISABLE CODE SHARES
<<<<<<< HEAD
        # 'CCodeShareActivity'
=======
        'CCodeShareActivity'
>>>>>>> fcb82076
        'CInstallerBucketActivity'
      ]

    controller.removeAllItems()
    controller.showLazyLoader no
    @loadSomeTeasers ->
      controller.isLoading = no
      controller.hideLazyLoader()
      callback?()

  createContentDisplay:(activity)->
    switch activity.bongo_.constructorName
      when "JStatusUpdate" then @createStatusUpdateContentDisplay activity
      when "JCodeSnip"     then @createCodeSnippetContentDisplay activity
      when "JDiscussion"   then @createDiscussionContentDisplay activity
      # THIS WILL DISABLE CODE SHARES
<<<<<<< HEAD
      # when "JCodeShare"    then @createCodeShareContentDisplay activity
=======
      when "JCodeShare"    then @createCodeShareContentDisplay activity
>>>>>>> fcb82076


  showContentDisplay:(contentDisplay)->
    contentDisplayController = @getSingleton "contentDisplayController"
    contentDisplayController.emit "ContentDisplayWantsToBeShown", contentDisplay

  createStatusUpdateContentDisplay:(activity)->
    controller = new ContentDisplayControllerActivity
      title       : "Status Update"
      type        : "status"
      contentView : new ContentDisplayStatusUpdate {},activity
    , activity
    contentDisplay = controller.getView()
    @showContentDisplay contentDisplay

  createCodeSnippetContentDisplay:(activity)->
    controller = new ContentDisplayControllerActivity
      title       : "Code Snippet"
      type        : "codesnip"
      contentView : new ContentDisplayCodeSnippet {},activity
    , activity
    contentDisplay = controller.getView()
    @showContentDisplay contentDisplay

  # THIS WILL DISABLE CODE SHARES
<<<<<<< HEAD
  # createCodeShareContentDisplay:(activity)->
  #   controller = new ContentDisplayControllerActivity
  #     title       : "Code Share"
  #     type        : "codeshare"
  #     contentView : new ContentDisplayCodeShare {},activity
  #   , activity
  #   contentDisplay = controller.getView()
  #   @showContentDisplay contentDisplay
=======
  createCodeShareContentDisplay:(activity)->
    controller = new ContentDisplayControllerActivity
      title       : "Code Share"
      type        : "codeshare"
      contentView : new ContentDisplayCodeShare {},activity
    , activity
    contentDisplay = controller.getView()
    @showContentDisplay contentDisplay
>>>>>>> fcb82076

  createDiscussionContentDisplay:(activity)->
    controller = new ContentDisplayControllerActivity
      title : "Discussion"
      type  : "discussion"
      contentView : new ContentDisplayDiscussion {},activity
    , activity
    contentDisplay = controller.getView()
    @showContentDisplay contentDisplay

class ActivityListController extends KDListViewController

  hiddenItems     = []
  hiddenItemCount = 0

  constructor:(options,data)->
    viewOptions = options.viewOptions or {}
    viewOptions.cssClass      or= 'activity-related'
    viewOptions.comments      or= yes
    viewOptions.itemClass  or= options.itemClass
    options.view              or= new KDListView viewOptions, data
    options.startWithLazyLoader = yes
    super

    @_state = 'public'
    @scrollView.addSubView @noActivityItem = new KDCustomHTMLView
      cssClass : "lazy-loader"
      partial  : "There is no activity from your followings."
    @noActivityItem.hide()

  loadView:(mainView)->
    @noActivityItem.hide()

    data = @getData()
    mainView.addSubView @activityHeader = new ActivityListHeader
      cssClass : 'activityhead clearfix'

    @activityHeader.on "UnhideHiddenNewItems", =>
      top = @getListView().$('.hidden-item').eq(0).position().top
      @scrollView.scrollTo {top, duration : 200}, =>
        unhideNewHiddenItems hiddenItems

    super

    @fetchFollowings()

  fetchFollowings:->
    # To filter followings activites we need to fetch followings data
    KD.whoami()?.fetchFollowingWithRelationship? {}, {}, (err, following)=>
      if err
        log "An error occured while getting followings:", err
        @_following = []
      else
        @_following = following.map((item)-> item._id)

  isMine:(activity)->
    id = KD.whoami().getId()
    id? and id in [activity.originId, activity.anchor?.id]

  isInFollowing:(activity)->
    activity.originId in @_following or activity.anchor?.id in @_following

  ownActivityArrived:(activity)->
    view = @getListView().addHiddenItem activity, 0
    view.addChildView activity, ()=>
      @scrollView.scrollTo {top : 0, duration : 200}, ->
        view.slideIn()

  newActivityArrived:(activity)->
    unless @isMine activity
      if (@_state is 'private' and @isInFollowing activity) or @_state is 'public'
        view = @addHiddenItem activity, 0
        @activityHeader.newActivityArrived()
    else
      switch activity.constructor
        when KD.remote.api.CFolloweeBucket
          @addItem activity, 0
      @ownActivityArrived activity

  addHiddenItem:(activity, index, animation = null)->
    instance = @getListView().addHiddenItem activity, index, animation
    hiddenItems.push instance
    return instance

  addItem:(activity, index, animation = null) ->
    @noActivityItem.hide()
    # log "ADD:", activity
    if (@_state is 'private' and @isInFollowing activity) or @_state is 'public'
      @getListView().addItem activity, index, animation

  unhide = (item)-> item.show()

  unhideNewHiddenItems = (hiddenItems)->
    interval = setInterval ->
      item = hiddenItems.shift()
      if item
        unhide item
      else
        clearInterval interval
    , 177<|MERGE_RESOLUTION|>--- conflicted
+++ resolved
@@ -14,11 +14,7 @@
       'CNewMemberBucketActivity'
       # 'COpinionActivity'
       # THIS WILL DISABLE CODE SHARES
-<<<<<<< HEAD
-      # 'CCodeShareActivity'
-=======
       'CCodeShareActivity'
->>>>>>> fcb82076
       'CInstallerBucketActivity'
     ]
 
@@ -198,11 +194,7 @@
           'CNewMemberBucket'
           # 'COpinionActivity'
           # THIS WILL DISABLE CODE SHARES
-<<<<<<< HEAD
-          # 'CCodeShareActivity'
-=======
           'CCodeShareActivity'
->>>>>>> fcb82076
           'CInstallerBucketActivity'
         ]
 
@@ -273,11 +265,7 @@
         'CNewMemberBucketActivity'
         # 'COpinionActivity'
         # THIS WILL DISABLE CODE SHARES
-<<<<<<< HEAD
-        # 'CCodeShareActivity'
-=======
         'CCodeShareActivity'
->>>>>>> fcb82076
         'CInstallerBucketActivity'
       ]
 
@@ -294,11 +282,7 @@
       when "JCodeSnip"     then @createCodeSnippetContentDisplay activity
       when "JDiscussion"   then @createDiscussionContentDisplay activity
       # THIS WILL DISABLE CODE SHARES
-<<<<<<< HEAD
-      # when "JCodeShare"    then @createCodeShareContentDisplay activity
-=======
       when "JCodeShare"    then @createCodeShareContentDisplay activity
->>>>>>> fcb82076
 
 
   showContentDisplay:(contentDisplay)->
@@ -324,16 +308,6 @@
     @showContentDisplay contentDisplay
 
   # THIS WILL DISABLE CODE SHARES
-<<<<<<< HEAD
-  # createCodeShareContentDisplay:(activity)->
-  #   controller = new ContentDisplayControllerActivity
-  #     title       : "Code Share"
-  #     type        : "codeshare"
-  #     contentView : new ContentDisplayCodeShare {},activity
-  #   , activity
-  #   contentDisplay = controller.getView()
-  #   @showContentDisplay contentDisplay
-=======
   createCodeShareContentDisplay:(activity)->
     controller = new ContentDisplayControllerActivity
       title       : "Code Share"
@@ -342,7 +316,6 @@
     , activity
     contentDisplay = controller.getView()
     @showContentDisplay contentDisplay
->>>>>>> fcb82076
 
   createDiscussionContentDisplay:(activity)->
     controller = new ContentDisplayControllerActivity
