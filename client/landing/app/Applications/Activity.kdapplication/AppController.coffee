--- conflicted
+++ resolved
@@ -193,19 +193,6 @@
         cache.overview.reverse()  if cache?.overview
         callback null, cache
 
-<<<<<<< HEAD
-  fetch: (selector = {}, options = {}, callback) ->
-    KD.remote.api.CActivity.some selector, options, (err, activities)=>
-      return if err or activities.length is 0
-
-      activities = clearQuotes activities
-      KD.remote.reviveFromSnapshots activities, (err, teasers)=>
-        return warn err if err
-
-        callback? teasers, activities
-
-=======
->>>>>>> bd7105a3
   continueLoadingTeasers:->
 
     unless isLoading
