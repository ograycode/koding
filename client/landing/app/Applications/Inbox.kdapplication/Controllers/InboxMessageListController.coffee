class InboxMessageListController extends KDListViewController

  constructor:()->
    super
    @selectedMessages = {}

  continueLoadingMessages:(requester)->
    requester?.updatePartial "Loading..."
    KD.whoami().fetchMail
      limit       : 10
      skip        : @getItemCount()
      sort        :
        timestamp : -1
    , (err, messages)=>
      requester?.hide()
      @instantiateListItems messages

      if messages.length >= 10
        @getListView().addItemView new LoadMoreMessagesItem
          delegate : @

  loadMessages:(callback)->
    @removeAllItems()
    KD.whoami().fetchMail
<<<<<<< HEAD
      limit       : 10
=======
      # limit       : 20
>>>>>>> f51b2ff3
      sort        :
        timestamp : -1
    , (err, messages)=>
      @instantiateListItems messages

      if messages.length >= 10
        @getListView().addItemView new LoadMoreMessagesItem
          delegate : @

      callback?()<|MERGE_RESOLUTION|>--- conflicted
+++ resolved
@@ -22,11 +22,7 @@
   loadMessages:(callback)->
     @removeAllItems()
     KD.whoami().fetchMail
-<<<<<<< HEAD
       limit       : 10
-=======
-      # limit       : 20
->>>>>>> f51b2ff3
       sort        :
         timestamp : -1
     , (err, messages)=>
