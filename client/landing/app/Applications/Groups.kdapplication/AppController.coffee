class GroupsAppController extends AppController

  @privateGroupOpenHandler =(event)->
    data = @getData()
    return yes  unless data.privacy is 'private'
    event.preventDefault()
    @emit 'PrivateGroupIsOpened', data

  [
    ERROR_UNKNOWN
    ERROR_NO_POLICY
    ERROR_APPROVAL_REQUIRED
    ERROR_PERSONAL_INVITATION_REQUIRED
    ERROR_MULTIUSE_INVITATION_REQUIRED
    ERROR_WEBHOOK_CUSTOM_FORM
    ERROR_POLICY
  ] = [403010, 403001, 403002, 403003, 403004, 403005, 403009]

  constructor:(options, data)->
    options = $.extend
      # view : if /localhost/.test(location.host) then new TopicsMainView cssClass : "content-page topics" else new TopicsComingSoon
      # view : new TopicsComingSoon
      view : new GroupsMainView(cssClass : "content-page groups")
    ,options
    super options,data
    @listItemClass = GroupsListItemView
    @controllers = {}

    @getSingleton('windowController').on "FeederListViewItemCountChanged", (count, itemClass, filterName)=>
      if @_searchValue and itemClass is @listItemClass then @setCurrentViewHeader count

  bringToFront:()->
    @propagateEvent (KDEventType : 'ApplicationWantsToBeShown', globalEvent : yes),
      options :
        name : 'Groups'
      data : @getView()

  createFeed:(view)->
    appManager.tell 'Feeder', 'createContentFeedController', {
      itemClass          : @listItemClass
      limitPerPage          : 20
      help                  :
        subtitle            : "Learn About Groups"
        tooltip             :
          title             : "<p class=\"bigtwipsy\">Groups are the basic unit of Koding society.</p>"
          placement         : "above"
      filter                :
        everything          :
          title             : "All groups"
          optional_title    : if @_searchValue then "<span class='optional_title'></span>" else null
          dataSource        : (selector, options, callback)=>
            {JGroup} = KD.remote.api
            if @_searchValue
              @setCurrentViewHeader "Searching for <strong>#{@_searchValue}</strong>..."
              JGroup.byRelevance @_searchValue, options, callback
            else
              JGroup.streamModels selector, options, callback
          dataEnd           :({resultsController}, ids)->
            {JGroup} = KD.remote.api
            JGroup.fetchMyMemberships ids, (err, groups)->
              if err then error err
              else
                {everything} = resultsController.listControllers
                everything.forEachItemByIndex groups, ({joinButton,enterButton})->
                  joinButton.setState 'Leave'
                  joinButton.redecorateState()
        following           :
          title             : "Following"
          dataSource        : (selector, options, callback)=>
            KD.whoami().fetchGroups selector, options, (err, items)=>
              for item in items
                item.followee = true
              callback err, items
        # recommended         :
        #   title             : "Recommended"
        #   dataSource        : (selector, options, callback)=>
        #     callback 'Coming soon!'
      sort                  :
        'counts.followers'  :
          title             : "Most popular"
          direction         : -1
        'meta.modifiedAt'   :
          title             : "Latest activity"
          direction         : -1
        'counts.tagged'     :
          title             : "Most activity"
          direction         : -1
    }, (controller)=>
      view.addSubView @_lastSubview = controller.getView()
      @feedController = controller
      @feedController.resultsController.on 'ItemWasAdded', @bound 'monitorGroupItemOpenLink'
      @putAddAGroupButton()
      @emit 'ready'

  monitorGroupItemOpenLink:(item)->
    item.on 'PrivateGroupIsOpened', @bound 'openPrivateGroup'

  getErrorModalOptions =(err)->
    defaultOptions =
      buttons       :
        Cancel      :
          cssClass  : "modal-clean-red"
          callback  : (event)-> @getDelegate().destroy()
    customOptions = switch err.accessCode
      when ERROR_NO_POLICY
        {
          title     : 'Sorry, this group does not have a membership policy!'
          content   : """
                      <div class='modalformline'>
                        The administrators have not yet defined a membership
                        policy for this private group.  No one may join this
                        group until a membership policy has been defined.
                      </div>
                      """
        }
      when ERROR_UNKNOWN
        {
          title     : 'Sorry, an unknown error has occurred!'
          content   : """
                      <div class='modalformline'>
                        Please try again later.
                      </div>
                      """
        }
      when ERROR_POLICY
        {
          title     : 'This is a private group'
          content   :
            """
            <div class="modalformline">#{err.message}</div>
            """
        }

    if err.accessCode is ERROR_POLICY
      defaultOptions.buttons['Request access'] =
        cssClass    : 'modal-clean-green'
        loader      :
          color     : "#ffffff"
          diameter  : 12
        callback    : -> @getDelegate().emit 'AccessIsRequested'

    _.extend defaultOptions, customOptions

  showInvitationsTab:->
    {groupView} = this

    group = groupView.getData()
    # tab = modal.modalTabs.createTab title: 'Invitations', shouldShow:no
    pane = new KDTabPaneView name: 'Invitations'
    tab = groupView.tabView.addPane pane, no

    invitationRequestView = new GroupsInvitationRequestsView {}, group

    invitationRequestView.on 'BatchInvitationsAreSent', (count)->
      count = invitationRequestView.batchInvites.inputs.Count.getValue()
      group.sendSomeInvitations count, (err, message)->
        if message is null
          message = 'Done'
          invitationRequestView.prepareBulkInvitations()
        {statusInfo} = invitationRequestView.batchInvites.inputs
        statusInfo.updatePartial Encoder.htmlDecode message

    invitationRequestView.on 'InvitationIsSent', (request)->
      request.sendInvitation ->
        console.log 'invitation is sent', {arguments}

    tab.addSubView invitationRequestView

  removePaneByName:(tabView, paneName)->
    tabs = tabView.tabView
    invitePane = tabs.getPaneByName paneName
    tabs.removePane invitePane if invitePane

<<<<<<< HEAD
  hideInvitationsTab:(tabView)->
    @removePaneByName tabView, 'Invitations'
=======
  hideInvitationsTab:-> 
    @removePaneByName @groupView, 'Invitations'

  showApprovalTab:->
    {groupView} = this
    
    group = groupView.getData()
>>>>>>> 25611465

    pane = new KDTabPaneView name: 'Approval requests'
    tab = groupView.tabView.addPane pane, no

    approvalRequestView = new GroupsApprovalRequestsView {}, group

    group.on 'NewMembershipApprovalRequest', ->
      pane.tabHandle.markDirty()

    pane.on 'PaneDidShow', ->
      approvalRequestView.refresh()  if pane.tabHandle.isDirty
      pane.tabHandle.markDirty no

    approvalRequestView.on 'RequestIsApproved', (invitationRequest)->
<<<<<<< HEAD
      invitationRequest.approveInvitation -> console.log {arguments}

=======
      invitationRequest.approveInvitation()
  
>>>>>>> 25611465
    approvalRequestView.on 'RequestIsDeclined', (invitationRequest)->
      invitationRequest.declineInvitation()

    tab.addSubView approvalRequestView

  hideApprovalTab:(tabView)->
    @removePaneByName @groupView, 'Approval requests'

  showErrorModal:(group, err)->
    modal = new KDModalView getErrorModalOptions err
    modal.on 'AccessIsRequested', =>
      @requestAccess group, (err)-> modal.destroy()

  requestAccess:(group, callback)->
    group.requestAccess (err)->
      callback err
      new KDNotificationView title:
        if err then err.message
        else "Invitation has been requested!"

  openPrivateGroup:(group)->
    group.canOpenGroup (err, policy)=>
      if err
        @showErrorModal group, err
      else
        console.log 'access is granted!'

  putAddAGroupButton:->
    {facetsController} = @feedController
    innerNav = facetsController.getView()
    innerNav.addSubView addButton = new KDButtonView
      title     : "Create a Group"
      style     : "small-gray"
      callback  : => @showGroupSubmissionView()

  _createGroupHandler =(formData)->
    KD.remote.api.JGroup.create formData, (err, group)=>
      if err
        new KDNotificationView
          title: err.message
          duration: 1000
      else
        new KDNotificationView
          title: 'Group was created!'
          duration: 1000
        @showContentDisplay group

  _updateGroupHandler =(group, formData)->
    group.modify formData, (err)->
      if err
        new KDNotificationView
          title: err.message
          duration: 1000
      else
        new KDNotificationView
          title: 'Group was updated!'
          duration: 1000

  showGroupSubmissionView:(group)->
    unless group?
      group = {}
      isNewGroup = yes
    isPrivateGroup = 'private' is group.privacy

    modalOptions =
      title       : if isNewGroup then 'Create a new group' else "Edit the group '#{group.title}'"
      height      : 'auto'
      cssClass    : "compose-message-modal admin-kdmodal group-admin-modal"
      width       : 500
      overlay     : yes
      tabs        :
        navigable : yes
        goToNextFormOnSubmit: no
        forms     :

          "General Settings":
            title: if isNewGroup then 'Create a group' else 'Edit group'
            callback:(formData)=>
              if isNewGroup
                _createGroupHandler.call @, formData
              else
                _updateGroupHandler group, formData
              modal.destroy()
            buttons:
              Save                :
                style             : "modal-clean-gray"
                type              : "submit"
                loader            :
                  color           : "#444444"
                  diameter        : 12
              Cancel              :
                style             : "modal-clean-gray"
                loader            :
                  color           : "#ffffff"
                  diameter        : 16
                callback          : -> modal.destroy()
            fields:
              "Avatar"              :
                label             : "Avatar"
                itemClass         : KDImageUploadSingleView
                name              : "avatar"
                limit             : 1
                preview           : 'thumbs'
                actions         : {
                  big    :
                    [
                      'scale', {
                        shortest: 400
                      }
                      'crop', {
                        width   : 400
                        height  : 400
                      }
                    ]
                  medium         :
                    [
                      'scale', {
                        shortest: 200
                      }
                      'crop', {
                        width   : 200
                        height  : 200
                      }
                    ]
                  small         :
                    [
                      'scale', {
                        shortest: 60
                      }
                      'crop', {
                        width   : 60
                        height  : 60
                      }
                    ]
                }
              Title               :
                label             : "Title"
                itemClass         : KDInputView
                name              : "title"
                keydown           : (pubInst, event)->
                  setTimeout =>
                    slug = @utils.slugify @getValue()
                    modal.modalTabs.forms["General Settings"].inputs.Slug.setValue slug
                    # modal.modalTabs.forms["General Settings"].inputs.SlugText.updatePartial '<span class="base">http://www.koding.com/Groups/</span>'+slug
                  , 1
                defaultValue      : Encoder.htmlDecode group.title ? ""
                placeholder       : 'Please enter a title here'
              # SlugText                :
              #   itemClass : KDView
              #   cssClass : 'slug-url'
              #   partial : '<span class="base">http://www.koding.com/</span>'
              #   nextElementFlat :
              Slug :
                label             : "Slug"
                itemClass         : KDInputView
                name              : "slug"
                # cssClass          : 'hidden'
                defaultValue      : group.slug ? ""
                placeholder       : 'This value will be automatically generated'
                # disabled          : yes
              Description         :
                label             : "Description"
                type              : "textarea"
                itemClass         : KDInputView
                name              : "body"
                defaultValue      : Encoder.htmlDecode group.body ? ""
                placeholder       : 'Please enter a description here.'
              "Privacy settings"  :
                itemClass         : KDSelectBox
                label             : "Privacy settings"
                type              : "select"
                name              : "privacy"
                defaultValue      : group.privacy ? "public"
                selectOptions     : [
                  { title : "Public",    value : "public" }
                  { title : "Private",   value : "private" }
                ]
              "Visibility settings"  :
                itemClass         : KDSelectBox
                label             : "Visibility settings"
                type              : "select"
                name              : "visibility"
                defaultValue      : group.visibility ? "visible"
                selectOptions     : [
                  { title : "Visible",    value : "visible" }
                  { title : "Hidden",     value : "hidden" }
                ]

    # unless isNewGroup
    #   modalOptions.tabs.forms.Permissions =
    #     title : 'Permissions'
    #     cssClass : 'permissions-modal'
    #   modalOptions.tabs.forms.Members =
    #     title   : "User permissions"
    #   if isPrivateGroup
    #     modalOptions.tabs.forms['Membership policy'] =
    #       title   : "Membership policy"

    modal = new KDModalViewWithForms modalOptions, group

    {forms} = modal.modalTabs

    avatarUploadView = forms["General Settings"].inputs["Avatar"]
    avatarUploadView.on 'FileReadComplete', (stuff)->
      avatarUploadView.$('.kdfileuploadarea').css
        backgroundImage : "url(#{stuff.file.data})"
      avatarUploadView.$('span').addClass 'hidden'

  handleError =(err, buttons)->
    unless buttons
      new KDNotificationView title: err.message
    else

      modalOptions =
        title   : "Error#{if err.code then " #{code}" else ""}"
        content : "<div class='modalformline'><p>#{err.message}</p></div>"
        buttons : {}
        cancel  : err.cancel

      Object.keys(buttons).forEach (buttonTitle)->
        buttonOptions = buttons[buttonTitle]
        oldCallback = buttonOptions.callback
        buttonOptions.callback = -> oldCallback modal

        modalOptions.buttons[buttonTitle] = buttonOptions

      modal = new KDModalView modalOptions

  resolvePendingRequests:(group, takeDestructiveAction, callback, modal)->
    group.resolvePendingRequests takeDestructiveAction, (err)->
      modal.destroy()
      handleError err  if err?
      callback err

  getMembershipPolicyChangeData:(invitationsEnabled)->
    if invitationsEnabled
      {
        remainingInvitationType: 'invitation'
        errorMessage:
          """
          This group has pending invitations.  Before you can disable
          invitations, you'll need to either resolve the pending invitations
          by either sending them or deleting them.
          """
        policyChangeButtons: ['Send all', 'Delete all', 'cancel']
      }
    else
      {
        remainingInvitationType: 'basic approval'
        errorMessage:
          """
          This group has pending approvals.  Before you can enable invitations,
          you'll need to resolve the pending approvals by either approving
          them or declining them.
          """
        policyChangeButtons: ['Approve all', 'Decline all', 'cancel']
      }

  cancelMembershipPolicyChange:(policy, membershipPolicyView, modal)->
    membershipPolicyView.enableInvitations.setValue policy.invitationsEnabled

  updateMembershipPolicy:(group, policy, formData, membershipPolicyView, callback)->

    @groupView.setStaleTab 'Members'

    complete = ->
      group.modifyMembershipPolicy formData, ->
        membershipPolicyView.emit 'MembershipPolicyChangeSaved'

    if policy.invitationsEnabled isnt formData.invitationsEnabled

      {remainingInvitationType, errorMessage, policyChangeButtons} =
        @getMembershipPolicyChangeData policy.invitationsEnabled

      targetSelector =
        invitationType: remainingInvitationType
        status: 'pending'

      group.countInvitationRequests {}, targetSelector, (err, count)=>
        if err then handleError err
        else if count isnt 0
          # handlers for buttons:
          actions = [
            @resolvePendingRequests.bind this, group, yes, complete
            @resolvePendingRequests.bind this, group, no, complete
            (modal)-> modal.cancel()
          ]
          cssClasses = ['modal-clean-green','modal-clean-red','modal-cancel']
          policyChangeButtons = policyChangeButtons.reduce (acc, title, i)->
            acc[title] = {
              title
              cssClass: cssClasses[i]
              callback: actions[i]
            }
            return acc
          , {}
          handleError {
            message : errorMessage
            cancel  : @cancelMembershipPolicyChange.bind this, policy, membershipPolicyView
          }, policyChangeButtons
        else complete()
    else complete()

  editPermissions:(group)->
    group.getData().fetchPermissions (err, permissionSet)->
      if err
        new KDNotificationView title: err.message
      else
        permissionsModal = new PermissionsModal {
          privacy: group.getData().privacy
          permissionSet
        }, group

  loadView:(mainView, firstRun = yes)->

    if firstRun
      mainView.on "searchFilterChanged", (value) =>
        return if value is @_searchValue
        @_searchValue = Encoder.XSSEncode value
        @_lastSubview.destroy?()
        @loadView mainView, no

      mainView.createCommons()

    KD.whoami().fetchRole? (err, role) =>
      if role is "super-admin"
        @listItemClass = GroupsListItemViewEditable
        if firstRun
          @getSingleton('mainController').on "EditPermissionsButtonClicked", (groupItem)=>
            @editPermissions groupItem
          @getSingleton('mainController').on "EditGroupButtonClicked", (groupItem)=>
            groupData = groupItem.getData()
            groupData.canEditGroup (err, hasPermission)=>
              unless hasPermission
                new KDNotificationView title: 'Access denied'
              else
                @showGroupSubmissionView groupData
          @getSingleton('mainController').on "MyRolesRequested", (groupItem)=>
            groupItem.getData().fetchRoles console.log.bind console

      @createFeed mainView
    # mainView.on "AddATopicFormSubmitted",(formData)=> @addATopic formData

  setCurrentViewHeader:(count)->
    if typeof 1 isnt typeof count
      @getView().$(".activityhead span.optional_title").html count
      return no
    if count >= 20 then count = '20+'
    # return if count % 20 is 0 and count isnt 20
    # postfix = if count is 20 then '+' else ''
    count   = 'No' if count is 0
    result  = "#{count} result" + if count isnt 1 then 's' else ''
    title   = "#{result} found for <strong>#{@_searchValue}</strong>"
    @getView().$(".activityhead").html title


  selectTab:(groupView, tabName, konstructor)->
    groupView.assureTab tabName, konstructor

  handleMembershipPolicyTabs:->
    {groupView} = this

    group = groupView.getData()

    group.fetchMembershipPolicy (err, policy)=>
      if policy.invitationsEnabled
        unless groupView.tabView.getPaneByName 'Invitations'
          @showInvitationsTab group, groupView
        if groupView.tabView.getPaneByName 'Approval requests'
          @hideApprovalTab groupView
      else
        if policy.approvalEnabled
          unless groupView.tabView.getPaneByName 'Approval requests'
            @showApprovalTab group, groupView
          if groupView.tabView.getPaneByName 'Invitations'
            @hideInvitationsTab groupView
        else
          @hideInvitationsTab groupView
          @hideApprovalTab groupView

  prepareMembersTab:(pane)->
    {groupView} = this

    group = groupView.getData()

    group.on 'NewMember', ->
      {tabHandle} = groupView.tabView.getPaneByName 'Members'
      tabHandle.markDirty()

  prepareMembersTab2:(pane, groupView)->
    pane.on 'PaneDidShow', ->
      groupView.refresh()  if pane.tabHandle.isDirty
      pane.tabHandle.markDirty no

  prepareMembershipPolicyTab:(group, view, groupView)->
    group.fetchMembershipPolicy (err, policy)=>
      view.loader.hide()
      view.loaderText.hide()

      membershipPolicyView = new GroupsMembershipPolicyDetailView {}, policy

      membershipPolicyView.on 'MembershipPolicyChanged', (formData)=>
        @updateMembershipPolicy group, policy, formData, membershipPolicyView

      membershipPolicyView.on 'MembershipPolicyChangeSaved', =>
        # group.fetchMembershipPolicy (err, policy)=>
        @handleMembershipPolicyTabs group, groupView

      view.addSubView membershipPolicyView

  showContentDisplay:(group, callback=->)->
    contentDisplayController = @getSingleton "contentDisplayController"
    # controller = new ContentDisplayControllerGroups null, content
    # contentDisplay = controller.getView()
    @groupView = groupView = new GroupView
      cssClass : "group-content-display"
      delegate : @getView()
    , group

    groupView.createLazyTab 'Readme', GroupReadmeView

    groupView.createLazyTab 'Settings', GroupGeneralSettingsView

    groupView.createLazyTab 'Permissions', GroupPermissionsView, {delegate : groupView}

    membersPane = groupView.createLazyTab 'Members', GroupsMemberPermissionsView,
      (pane, view)=> @prepareMembersTab2 pane, view
    @prepareMembersTab membersPane

    if 'private' is group.privacy
      groupView.createLazyTab 'Membership policy', GroupsMembershipPolicyView,
        (pane, view)=> @prepareMembershipPolicyTab group, view, groupView

    @handleMembershipPolicyTabs()

    contentDisplayController.emit "ContentDisplayWantsToBeShown", groupView
    callback groupView
    # console.log {contentDisplay}
    groupView.on 'PrivateGroupIsOpened', @bound 'openPrivateGroup'
    return groupView
<|MERGE_RESOLUTION|>--- conflicted
+++ resolved
@@ -171,10 +171,6 @@
     invitePane = tabs.getPaneByName paneName
     tabs.removePane invitePane if invitePane
 
-<<<<<<< HEAD
-  hideInvitationsTab:(tabView)->
-    @removePaneByName tabView, 'Invitations'
-=======
   hideInvitationsTab:-> 
     @removePaneByName @groupView, 'Invitations'
 
@@ -182,7 +178,6 @@
     {groupView} = this
     
     group = groupView.getData()
->>>>>>> 25611465
 
     pane = new KDTabPaneView name: 'Approval requests'
     tab = groupView.tabView.addPane pane, no
@@ -197,13 +192,8 @@
       pane.tabHandle.markDirty no
 
     approvalRequestView.on 'RequestIsApproved', (invitationRequest)->
-<<<<<<< HEAD
-      invitationRequest.approveInvitation -> console.log {arguments}
-
-=======
       invitationRequest.approveInvitation()
   
->>>>>>> 25611465
     approvalRequestView.on 'RequestIsDeclined', (invitationRequest)->
       invitationRequest.declineInvitation()
 
