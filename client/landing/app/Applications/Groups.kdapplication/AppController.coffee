--- conflicted
+++ resolved
@@ -473,18 +473,6 @@
                   { title : "Visible in group listings",    value : "visible" }
                   { title : "Hidden in group listings",     value : "hidden" }
                 ]
-<<<<<<< HEAD
-#              "Group VM"             :
-#                label                : "Create a shared server for the group"
-#                itemClass            : KDOnOffSwitch
-#                name                 : "group-vm"
-#                defaultValue         : no
-#              "Member VM"            :
-#                label                : "Create a server for each group member"
-#                itemClass            : KDOnOffSwitch
-#                name                 : "member-vm"
-#                defaultValue         : no
-=======
               # # Group VM should be there for every group
               #
               # "Group VM"             :
@@ -500,7 +488,6 @@
               #   itemClass            : KDOnOffSwitch
               #   name                 : "member-vm"
               #   defaultValue         : no
->>>>>>> 6ddb3fce
 
     modal = new KDModalViewWithForms modalOptions
 
