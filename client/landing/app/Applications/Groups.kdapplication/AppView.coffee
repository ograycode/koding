class GroupsMainView extends KDView

  constructor:(options,data)->
    options = $.extend
      ownScrollBars : yes
    ,options
    super options,data

  createCommons:->
    @addSubView header = new HeaderViewSection type : "big", title : "Groups"
    header.setSearchInput()

class GroupsWebhookView extends JView

  constructor:->
    super

    @editLink = new CustomLinkView
      href    : '#'
      title   : 'Edit webhook'
      click   : (event)=>
        event.preventDefault()
        @emit 'WebhookEditRequested'

  pistachio:->
    "{.endpoint{#(webhookEndpoint)}}{{> @editLink}}"

class GroupsEditableWebhookView extends JView

  constructor:->
    super

    @webhookEndpointLabel = new KDLabelView title: "Webhook endpoint"

    @webhookEndpoint = new KDInputView
      label       : @webhookEndpointLabel
      name        : "title"
      placeholder : "https://example.com/verify"

    @saveButton = new KDButtonView
      title     : "Save"
      style     : "cupid-green"
      callback  : =>
        @emit 'WebhookChanged', webhookEndpoint: @webhookEndpoint.getValue()

  setFocus:->
    @webhookEndpoint.focus()
    return this

  setValue:(webhookEndpoint)->
    @webhookEndpoint.setValue webhookEndpoint

  pistachio:->
    """
    {{> @webhookEndpointLabel}}
    {{> @webhookEndpoint}}
    {{> @saveButton}}
    """

class GroupsMembershipPolicyLanguageEditor extends JView

  constructor:->
    super
    policy = @getData()

    @editor = new KDInputView
      type          : 'textarea'
      defaultValue  : policy.explanation
      keydown       : => @saveButton.enable()

    @cancelButton = new KDButtonView
      title     : "Cancel"
      cssClass  : "clean-gray"
      callback  : => @hide()

    @saveButton = new KDButtonView
      title     : "Save"
      cssClass  : "cupid-green"
      callback  : =>
        @saveButton.disable()
        @emit 'PolicyLanguageChanged', explanation: @editor.getValue()

  pistachio:-> "{{> @editor}}{{> @saveButton}}"

class GroupsMembershipPolicyView extends JView

  constructor:(options, data)->
    super
    policy = @getData()

    {invitationsEnabled, webhookEndpoint, accessRequestsEnabled} = policy
    webhookExists = !!(webhookEndpoint and webhookEndpoint.length)

    @enableInvitations = new KDOnOffSwitch
      defaultValue  : invitationsEnabled
      callback      : (state) =>
        @emit 'MembershipPolicyChanged', invitationsEnabled: state
<<<<<<< HEAD
=======
  
    @enableAccessRequests = new KDOnOffSwitch
      defaultValue  : accessRequestsEnabled
      callback      : (state) =>
        @emit 'MembershipPolicyChanged', accessRequestsEnabled: state  
>>>>>>> bffa7e6e

    @enableWebhooks = new KDOnOffSwitch
      defaultValue  : webhookExists
      callback      : (state) =>
        @webhook.hide()
        @webhookEditor[if state then 'show' else 'hide']()
        if state then @webhookEditor.setFocus()
        else @emit 'MembershipPolicyChanged', webhookEndpoint: null

    @webhook = new GroupsWebhookView
      cssClass: unless webhookExists then 'hidden'
    , policy

    @webhookEditor = new GroupsEditableWebhookView
      cssClass: 'hidden'
    , policy

    @on 'MembershipPolicyChangeSaved', =>
      console.log 'saved'
      # @webhookEditor.saveButton.loader.hide()

    @webhook.on 'WebhookEditRequested', =>
      @webhook.hide()
      @webhookEditor.show()

    @webhookEditor.on 'WebhookChanged', (data)=>
      @emit 'MembershipPolicyChanged', data
      {webhookEndpoint} = data
      webhookExists = !!webhookEndpoint
      policy.webhookEndpoint = webhookEndpoint
      policy.emit 'update'
      @webhookEditor.hide()
      @webhook[if webhookExists then 'show' else 'hide']()
      @enableWebhooks.setValue webhookExists

    @enableInvitations.setValue invitationsEnabled

    if webhookExists
      @webhookEditor.setValue webhookEndpoint
      @webhook.show()

    policyLanguageExists = policy.explanation

    @showPolicyLanguageLink = new CustomLinkView
      cssClass  : if policyLanguageExists then 'hidden'
      title     : 'Edit policy copy'
      href      : './edit'
      click     :(event)=>
        event.preventDefault()
        @showPolicyLanguageLink.hide()
        @policyLanguageEditor.show()

    @policyLanguageEditor = new GroupsMembershipPolicyLanguageEditor
      cssClass      : unless policyLanguageExists then 'hidden'
    , policy

    @policyLanguageEditor.on 'PolicyLanguageChanged', (data)=>
      @emit 'MembershipPolicyChanged', data
      {explanation} = data
      explanationExists = !!explanation
      policy.explanation = explanation
      policy.emit 'update'


  pistachio:->
    """
    <section class="formline">
      <h2>Users may request access</h2>
      <div class="formline">
        <p>If you disable this feature, users will not be able to request
        access to this group</p>
      </div>
      <div class="formline">
        Users may request access              {{> @enableAccessRequests}}
      </div>
    </section>
    <section class="formline">
      <h2>Invitations</h2>
      <div class="formline">
        <p>By enabling invitations, you will be able to send invitations to
        potential group members by their email address, you'll be able to grant
        invitations to your members which they can give to their friends, and
        you'll be able to create keyword-based multi-user invitations which
        can be shared with many people at once.</p>
        <p>If you choose not to enable invitations, a more basic request
        approval functionilty will be exposed.<p>
      </div>
      <div class="formline">
        Enable invitations                    {{> @enableInvitations}}
      </div>
    </section>
    <section class="formline">
      <h2>Webhooks</h2>
      <div class="formline">
        <p>If you enable webhooks, then we will post some data to your webhooks
        when someone requests access to the group.  The business logic at your
        endpoint will be responsible for validating and approving the request</p>
        <p>Webhooks and invitations may be used together.</p>
      </div>
      <div class="formline">
        Enable webhooks                       {{> @enableWebhooks}}
      </div>
      {{> @webhook}}
      {{> @webhookEditor}}
    </section>
    <section class="formline">
      <h2>Policy language</h2>
      <div class="formline">
        <p>It's possible to compose custom policy language (copy) to help your
        users better understand how they may become members of your group.</p>
        <p>If you wish, you may enter custom language below (markdown is OK):</p>
      </div>
      {{> @showPolicyLanguageLink}}
      {{> @policyLanguageEditor}}
    </section>
    """

class GroupsMemberPermissionsView extends JView

  constructor:(options = {}, data)->

    options.cssClass = "groups-member-permissions-view"

    super

    groupData       = @getData()

    @listController = new KDListViewController
      itemClass     : GroupsMemberPermissionsListItemView
    @listWrapper    = @listController.getView()
    @loader         = new KDLoaderView
      size          :
        width       : 32

    @listController.getListView().on 'ItemWasAdded', (view)=>
      view.on 'RolesChanged', @bound 'memberRolesChange'

    list = @listController.getListView()
    list.getOptions().group = groupData
    groupData.fetchRoles (err, roles)=>
      if err then warn err
      else
        list.getOptions().roles = roles
        groupData.fetchUserRoles (err, userRoles)=>
          if err then warn err
          else
            userRolesHash = {}
            for userRole in userRoles
              userRolesHash[userRole.sourceId] = userRole.as

            list.getOptions().userRoles = userRolesHash
            groupData.fetchMembers (err, members)=>
              if err then warn err
              else
                @listController.instantiateListItems members
                @loader.hide()

  memberRolesChange:(member, roles)->
    @getData().changeMemberRoles member.getId(), roles, (err)-> console.log {arguments}

  viewAppended:->

    super

    @loader.show()


  pistachio:->

    """
      {{> @loader}}
      {{> @listWrapper}}
    """

class GroupsMemberPermissionsListItemView extends KDListItemView

  constructor:(options = {}, data)->

    options.cssClass = 'formline clearfix'
    options.type     = 'member-item'

    super options, data

    data               = @getData()
    list               = @getDelegate()
    {roles, userRoles} = list.getOptions()
    @profileLink       = new ProfileTextView {}, data
    @usersRole         = userRoles[data.getId()]

    @userRole          = new KDCustomHTMLView
      partial          : @usersRole
      cssClass         : 'ib role'

    @editLink          = new CustomLinkView
      title            : 'Edit'
      cssClass         : 'fr'
      icon             :
        cssClass       : 'edit'
      click            : @bound 'showEditMemberRolesView'

    @saveLink          = new CustomLinkView
      title            : 'Save'
      cssClass         : 'fr hidden'
      icon             :
        cssClass       : 'save'
      click            : =>
        @emit 'RolesChanged', @getData(), @editView.getSelectedRoles()
        @hideEditMemberRolesView()
        log "save"

    @cancelLink        = new CustomLinkView
      title            : 'Cancel'
      cssClass         : 'fr hidden'
      icon             :
        cssClass       : 'delete'
      click            : @bound 'hideEditMemberRolesView'

    @editContainer     = new KDView
      cssClass         : 'edit-container hidden'

    list.on "EditMemberRolesViewShown", (listItem)=>
      if listItem isnt @
        @hideEditMemberRolesView()

  showEditMemberRolesView:->

    list           = @getDelegate()
    @editView       = new GroupsMemberRolesEditView delegate : @
    @editView.setMember @getData()
    editorsRoles   = list.getOptions().editorsRoles
    {group, roles} = list.getOptions()
    list.emit "EditMemberRolesViewShown", @

    @editLink.hide()
    @cancelLink.show()
    @saveLink.show()  unless KD.whoami().getId() is @getData().getId()
    @editContainer.show()
    @editContainer.addSubView @editView

    unless editorsRoles
      group.fetchMyRoles (err, editorsRoles)=>
        if err
          log err
        else
          list.getOptions().editorsRoles = editorsRoles
          @editView.setRoles editorsRoles, roles
          @editView.addViews()
    else
      @editView.setRoles editorsRoles, roles
      @editView.addViews()

  hideEditMemberRolesView:->

    @editLink.show()
    @cancelLink.hide()
    @saveLink.hide()
    @editContainer.hide()
    @editContainer.destroySubViews()

  viewAppended:JView::viewAppended

  pistachio:->
    """
    <section>
      {{> @profileLink}}
      {{> @userRole}}
      {{> @editLink}}
      {{> @saveLink}}
      {{> @cancelLink}}
    </section>
    {{> @editContainer}}
    """

class GroupsMemberRolesEditView extends JView

  constructor:(options = {}, data)->

    super

    @loader   = new KDLoaderView
      size    :
        width : 22

  setRoles:(editorsRoles, allRoles)->
    allRoles = allRoles.reduce (acc, role)->
      acc.push role.title  unless role.title in ['owner', 'guest']
      return acc
    , []

    @roles      = {
      usersRole    : @getDelegate().usersRole
      allRoles
      editorsRoles
    }

  setMember:(@member)->

  getSelectedRoles:->
    [@radioGroup.getValue()]

  addViews:->

    @loader.hide()

    isMe = KD.whoami().getId() is @member.getId()

    @radioGroup = new KDInputRadioGroup
      name         : 'user-role'
      defaultValue : @roles.usersRole
      radios       : @roles.allRoles.map (role)-> {value : role, title: role.capitalize()}
      disabled     : isMe

    @addSubView @radioGroup, '.radios'

    @addSubView (new KDButtonView
      title    : "Make Owner"
      cssClass : 'modal-clean-gray'
      callback : -> log "Transfer Ownership"
      disabled : isMe
    ), '.buttons'

    @addSubView (new KDButtonView
      title    : "Kick"
      cssClass : 'modal-clean-red'
      callback : -> log "Kick user"
      disabled : isMe
    ), '.buttons'

    @$('.buttons').removeClass 'hidden'


  pistachio:->
    """
      {{> @loader}}
      <div class='radios'/>
      <div class='buttons hidden'/>
    """

  viewAppended:->

    super

    @loader.show()<|MERGE_RESOLUTION|>--- conflicted
+++ resolved
@@ -95,14 +95,11 @@
       defaultValue  : invitationsEnabled
       callback      : (state) =>
         @emit 'MembershipPolicyChanged', invitationsEnabled: state
-<<<<<<< HEAD
-=======
   
     @enableAccessRequests = new KDOnOffSwitch
       defaultValue  : accessRequestsEnabled
       callback      : (state) =>
         @emit 'MembershipPolicyChanged', accessRequestsEnabled: state  
->>>>>>> bffa7e6e
 
     @enableWebhooks = new KDOnOffSwitch
       defaultValue  : webhookExists
