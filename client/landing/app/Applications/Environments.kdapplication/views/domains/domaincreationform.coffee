class DomainCreationForm extends KDTabViewWithForms
#  domainNameValidation =
#    rules      :
#      required : yes
#      regExp   : /^([\da-z\.-]+)\.([a-z\.]{2,6})$/i
#    messages   :
#      required : "Enter your domain name"
#      regExp   : "This doesn't look like a valid domain name."
  domainOptions = [
      { title : "Create a subdomain", value : "subdomain" }
      { title : "I want to register a domain", value : "new" }
      { title : "I already have a domain", value : "existing" }
    ]

  constructor:->

    {nickname, firstName, lastName} = KD.whoami().profile

<<<<<<< HEAD
    paymentController = KD.getSingleton('paymentController')
    group             = KD.getSingleton("groupsController").getCurrentGroup()
    domainOptions     = [
      { title : "Create a subdomain",                                      value : "subdomain" }
      { title : "I want to register a domain <cite>coming soon...</cite>", value : "new" }
      { title : "I already have a domain <cite>coming soon...</cite>",     value : "existing" }
    ]

=======
>>>>>>> 767a9287
    super
      navigable                       : no
      goToNextFormOnSubmit            : no
      hideHandleContainer             : yes
      forms                           :
        "Domain Address"              :
          callback                    : @bound "registerDomain"
          buttons                     :
            registerButton            :
              title                   : "Register Domain"
              style                   : "cupid-green hidden"
              type                    : "submit"
              loader                  :
                color                 : "#ffffff"
                diameter              : 24
              callback                : =>

            createButton              :
              title                   : "Add Domain"
              style                   : "cupid-green"
              type                    : "submit"
              loader                  :
                color                 : "#ffffff"
                diameter              : 24
            close                     :
              title                   : "Back to settings"
              style                   : "cupid-green hidden"
              callback                : => @reset()
            cancel                    :
              style                   : "modal-cancel"
              callback                : => @emit 'DomainCreationCancelled'
            another                   :
              title                   : "add another domain"
              style                   : "modal-cancel hidden"
              callback                : => @addAnotherDomainClicked()
          fields                      :
            header                    :
              title                   : "Add a domain"
              itemClass               : KDHeaderView
            DomainOption              :
              name                    : "DomainOption"
              itemClass               : KDRadioGroup
              cssClass                : "group-type"
              defaultValue            : "subdomain"
              radios                  : domainOptions
              change                  : =>
                {DomainOption, domainName, domains, regYears} = @forms["Domain Address"].inputs
                actionState = DomainOption.getValue()
                domainName.getElement().setAttribute 'placeholder', switch actionState
                  when "new"
                    @suggestionBox?.show()
                    # domainName.setValidation domainNameValidation
                    domains.hide()
                    regYears.show()
                    @needBilling yes
                    "#{KD.utils.slugify firstName}s-new-domain.com"
                  when "existing"
                    @suggestionBox?.hide()
                    # domainName.setValidation domainNameValidation
                    domains.hide()
                    regYears.hide()
                    @needBilling no
                    "#{KD.utils.slugify firstName}s-existing-domain.com"
                  when "subdomain"
                    # domainName.unsetValidation()
                    @suggestionBox?.hide()
                    domains.show()
                    regYears.hide()
                    @needBilling no
                    "#{KD.utils.slugify firstName}s-subdomain"
            domainName                :
              cssClass                : "domain"
              placeholder             : "#{KD.utils.slugify firstName}s-subdomain"
              validate                :
                rules                 :
                  required            : yes
                messages              :
                  required            : "Subdomain name is required!"
              nextElement             :
                regYears              :
                  cssClass            : "hidden"
                  itemClass           : KDSelectBox
                  selectOptions       : ({title: "#{i} Year#{if i > 1 then 's' else ''}", value:i} for i in [1..10])
                domains               :
                  cssClass            : "domains"
                  itemClass           : KDSelectBox
                  validate            :
                    rules             :
                      required        : yes
                    messages          :
                      required        : "Please select a parent domain."
            suggestionBox             :
              type                    : "hidden"
    form = @forms["Domain Address"]
    {createButton} = form.buttons

    form.on "FormValidationFailed", createButton.bound 'hideLoader'
    @on "DomainCreationCancelled", createButton.bound 'hideLoader'

  viewAppended:->
    KD.whoami().fetchDomains (err, userDomains)=>
      warn err  if err
      domainList = []
      for domain in userDomains
        if not domain.regYears > 0
          domainList.push {title:".#{domain.domain}", value:domain.domain}
      @forms["Domain Address"].inputs.domains.setSelectOptions domainList

  needBilling:(paymentRequired)->
    form = @forms["Domain Address"]
    {createButton, registerButton} = form.buttons

    unless paymentRequired
      createButton.show()
      registerButton.hide()
      return
    createButton.hide()
    registerButton.show()

  registerDomain:->
    form = @forms["Domain Address"]
    {createButton, registerButton} = form.buttons
    @clearSuggestions()

    {DomainOption, domainName, regYears, domains} = form.inputs
<<<<<<< HEAD
    splittedDomain    = domainName.getValue().split "."
    domain            = splittedDomain.first
    tld               = splittedDomain.slice(1).join('')
    domainInput       = domainName
    domainName        = domainInput.getValue()
=======
    domainInput       = domainName
    domainName        = form.inputs.domainName.getValue()
    splittedDomain    = domainName.match(/([\w\-]+)\.(.*)/)
    domain            = splittedDomain[1]
    tld               = splittedDomain[2]
>>>>>>> 767a9287

    domainOptionValue = DomainOption.getValue()

    if domainOptionValue is 'new'
      KD.remote.api.JDomain.isDomainAvailable domain, tld, (avErr, status, suggestions)=>
      # KD.remote.api.JDomain.isDomainAvailable domain, tld, (avErr, status)=>

        if avErr
          createButton.hideLoader()
          log domain
          log tld
          log avErr
<<<<<<< HEAD
=======
          log status
          log suggestions
>>>>>>> 767a9287
          return notifyUser "An error occured: #{avErr}"

        switch status
          when "regthroughus", "regthroughothers"
            @showSuggestions suggestions
            console.log suggestions
            registerButton.hideLoader()
            return createButton.hideLoader()
          when "unknown"
            notifyUser "Connections are not available. re-check the domain name availability after some time."
            return createButton.hideLoader()

<<<<<<< HEAD
        KD.remote.api.JDomain.registerDomain
          domainName : domainInput.getValue()
          years      : regYears.getValue()
        , (err, domain)=>
          createButton.hideLoader()
          if err
            warn err
            notifyUser "An error occured. Please try again later."
=======

        form = @forms["Domain Address"]
        {createButton, registerButton} = form.buttons
        paymentController = KD.getSingleton('paymentController')
        group             = KD.getSingleton("groupsController").getCurrentGroup()

        registerTheDomain = ->
            KD.remote.api.JDomain.registerDomain
              domainName : domainInput.getValue()
              years      : regYears.getValue()
            , (err, domain)=>
              if err
                warn err
                console.log err
                notifyUser "An error occured. Please try again later."
              else
                @showSuccess domain
                domain.setDomainCNameToProxyDomain()
              registerButton.hideLoader()

        showPriceModal = (successCallback) ->
          KD.remote.api.JDomain.getTldPrice tld, (tldPrice)-> 
            registerButton.hideLoader()
            modal           = new KDModalView
              title         : "Confirm Domain Price for #{domainName}"
              content       : """
                  <div class='modalformline'>
                    <p><label>Domain Name:  </label> <i>#{domainName}</i></p>
                    <p><label>Price:        </label> <i>#{tldPrice} $</i></p>
                  </div>"""
              cssClass      : "vm-new"
              overlay       : yes
              buttons       :
                No          :
                  title     : "Cancel"
                  cssClass  : "modal-clean-gray"
                  callback  : =>
                    modal.destroy()
                Yes         :
                  title     : "Buy"
                  cssClass  : "modal-clean-green"
                  callback  : =>
                    modal.destroy()
                    successCallback()

        paymentController.getBillingInfo 'user', group, (err, account)->
          need = err or not account or not account.cardNumber
          if need
            paymentController.setBillingInfo 'user', group, (success)->
              if success
                showPriceModal registerTheDomain
>>>>>>> 767a9287
          else
            showPriceModal registerTheDomain


    else if domainOptionValue is 'existing'
      @createDomain {domainName, regYears:0, domainType:'existing'}, (err, domain)=>
        createButton.hideLoader()
        if err
          warn err
          if err.message?.indexOf("duplicate key error") isnt -1
            return notifyUser "The domain #{domainName} already exists."
          return notifyUser "Invalid domain #{domainName}.  "
        else
          @showSuccess domain


    else # create a subdomain
      subDomainPattern = /^([a-z0-9]([_\-](?![_\-])|[a-z0-9]){0,60}[a-z0-9]|[a-z0-9])$/
      unless subDomainPattern.test domainName
        createButton.hideLoader()
        return notifyUser "#{domainName} is an invalid subdomain."
      domainName = "#{domainName}.#{domains.getValue()}"

      @createDomain {domainName, regYears:0, domainType:'subdomain'}, (err, domain)=>
        createButton.hideLoader()
        if err
          warn err
          if err.message?.indexOf("duplicate key error") isnt -1
            return notifyUser "The domain #{domainName} already exists."
          return notifyUser "An error occured. Please try again later."
        else
          @showSuccess domain


  createDomain:(params, callback) ->
    console.log params
    KD.remote.api.JDomain.createDomain
        domain         : params.domainName
        regYears       : params.regYears
        proxy          : { mode: 'vm' }
        hostnameAlias  : []
        domainType     : params.domainType
        loadBalancer   :
            # mode       : "roundrobin"
            mode         : ""
      , (err, domain)=>
        callback err, domain

  clearSuggestions:-> @suggestionBox?.destroy()

  showSuggestions:(suggestions) ->
    @clearSuggestions()

    form            = @forms["Domain Address"]
    {domainName}    = form.inputs
    {suggestionBox} = form.fields
    partial         = "<p>This domain is already registered. You may click and try one below.</p>"

    for domain, variants of suggestions
      for variant, status of variants when status is "available"
        partial += "<li class='#{variant}'>#{domain}.#{variant}</li>"

    suggestionBox.addSubView @suggestionBox = new KDCustomHTMLView
      tagName : 'ul'
      cssClass: 'suggestion-box'
      partial : partial
      click   : (event)->
        domainName.setValue $(event.target).closest('li').text()

  showSuccess:(domain) ->
    @clearSuggestions()
    form            = @forms["Domain Address"]
    {domainName}    = form.inputs
    {suggestionBox} = form.fields
    {close, createButton, cancel, another} = form.buttons

    close.show()
    another.show()
    createButton.hide()
    cancel.hide()

    @emit 'DomainSaved', domain

    suggestionBox.addSubView @successNote = new KDCustomHTMLView
      tagName : 'p'
      cssClass: 'success'
      # the following partial will vary depending on the DomainOption value.
      # Users who registered a domain through us won't need this change.
      # partial : "<b>Thank you!</b><br>Your domain #{domainName.getValue()} has been added to our database. Please go to your provider's website and add a CNAME record mapping to kontrol.in.koding.com."

      # change this part when registering is there.
      partial : "<b>Thank you!</b><br>Your subdomain <strong>#{domainName.getValue()}</strong> has been added to our database. You can dismiss this panel and point your new domain to one of your VMs on the settings screen."
      click   : => @reset()


  reset:->
    form            = @forms["Domain Address"]
    {domainName}    = form.inputs
    {suggestionBox} = form.fields
    {close, createButton, cancel, another} = form.buttons

    close.hide()
    another.hide()
    createButton.show()
    cancel.show()
    @successNote.destroy()
    delete @successNote
    domainName.setValue ''
    @emit 'CloseClicked'

  addAnotherDomainClicked:->
    form            = @forms["Domain Address"]
    {domainName}    = form.inputs
    {suggestionBox} = form.fields
    {close, createButton, cancel, another} = form.buttons

    close.hide()
    another.hide()
    createButton.show()
    cancel.show()
    @successNote.destroy()
    delete @successNote
    domainName.setValue ''
    domainName.setFocus()

  notifyUser = (msg) ->
    new KDNotificationView
      type     : 'tray'
      title    : msg
      duration : 5000<|MERGE_RESOLUTION|>--- conflicted
+++ resolved
@@ -16,17 +16,6 @@
 
     {nickname, firstName, lastName} = KD.whoami().profile
 
-<<<<<<< HEAD
-    paymentController = KD.getSingleton('paymentController')
-    group             = KD.getSingleton("groupsController").getCurrentGroup()
-    domainOptions     = [
-      { title : "Create a subdomain",                                      value : "subdomain" }
-      { title : "I want to register a domain <cite>coming soon...</cite>", value : "new" }
-      { title : "I already have a domain <cite>coming soon...</cite>",     value : "existing" }
-    ]
-
-=======
->>>>>>> 767a9287
     super
       navigable                       : no
       goToNextFormOnSubmit            : no
@@ -152,19 +141,11 @@
     @clearSuggestions()
 
     {DomainOption, domainName, regYears, domains} = form.inputs
-<<<<<<< HEAD
-    splittedDomain    = domainName.getValue().split "."
-    domain            = splittedDomain.first
-    tld               = splittedDomain.slice(1).join('')
-    domainInput       = domainName
-    domainName        = domainInput.getValue()
-=======
     domainInput       = domainName
     domainName        = form.inputs.domainName.getValue()
     splittedDomain    = domainName.match(/([\w\-]+)\.(.*)/)
     domain            = splittedDomain[1]
     tld               = splittedDomain[2]
->>>>>>> 767a9287
 
     domainOptionValue = DomainOption.getValue()
 
@@ -177,11 +158,8 @@
           log domain
           log tld
           log avErr
-<<<<<<< HEAD
-=======
           log status
           log suggestions
->>>>>>> 767a9287
           return notifyUser "An error occured: #{avErr}"
 
         switch status
@@ -194,16 +172,6 @@
             notifyUser "Connections are not available. re-check the domain name availability after some time."
             return createButton.hideLoader()
 
-<<<<<<< HEAD
-        KD.remote.api.JDomain.registerDomain
-          domainName : domainInput.getValue()
-          years      : regYears.getValue()
-        , (err, domain)=>
-          createButton.hideLoader()
-          if err
-            warn err
-            notifyUser "An error occured. Please try again later."
-=======
 
         form = @forms["Domain Address"]
         {createButton, registerButton} = form.buttons
@@ -255,7 +223,6 @@
             paymentController.setBillingInfo 'user', group, (success)->
               if success
                 showPriceModal registerTheDomain
->>>>>>> 767a9287
           else
             showPriceModal registerTheDomain
 
