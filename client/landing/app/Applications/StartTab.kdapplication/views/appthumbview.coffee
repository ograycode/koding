--- conflicted
+++ resolved
@@ -11,13 +11,9 @@
 
     super options, data
 
-<<<<<<< HEAD
     @appsController = @getSingleton("kodingAppsController")
 
-    {icns, name, version, author, description,
-=======
     {icns, name, identifier, version, author, description,
->>>>>>> 3e9062ec
      authorNick, additionalinfo} = manifest = @getData()
 
     additionalinfo or= ''
@@ -160,13 +156,8 @@
     @updateView.setTooltip    title : updateTooltip
 
   appDeleteCall:(manifest)->
-<<<<<<< HEAD
+    KD.track "Apps", "ApplicationDelete", manifest.name
     appPath   = @appsController.getAppPath manifest.path, yes
-=======
-    KD.track "Apps", "ApplicationDelete", manifest.name
-    apps      = @getSingleton("kodingAppsController")
-    appPath   = apps.getAppPath manifest.path, yes
->>>>>>> 3e9062ec
     appFolder = FSHelper.createFileFromPath appPath, 'folder'
     appFolder.remove (err, res) =>
       unless err
@@ -192,12 +183,9 @@
               $(event.target).closest('.dev-mode').length > 0
     manifest = @getData()
     @showLoader()
-<<<<<<< HEAD
-    @appsController.runApp manifest, => @hideLoader()
-=======
-    KD.track "Apps", "ApplicationRun", manifest.name
-    @getSingleton("kodingAppsController").runApp manifest, => @hideLoader()
->>>>>>> 3e9062ec
+    @appsController.runApp manifest, =>
+	  @hideLoader()
+	  KD.track "Apps", "ApplicationRun", manifest.name
 
   showLoader:->
 
