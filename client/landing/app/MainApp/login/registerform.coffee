class RegisterInlineForm extends LoginViewInlineForm

  constructor:(options={},data)->
    super options, data

    @firstName = new LoginInputView
      cssClass        : "half-size"
      inputOptions    :
        name          : "firstName"
        placeholder   : "Your first name"
        validate      :
          container   : this
          event       : "blur"
          rules       :
            required  : yes
          messages    :
            required  : "Please enter your first name."

    @lastName = new LoginInputView
      cssClass        : "half-size"
      inputOptions    :
        name          : "lastName"
        placeholder   : "Your last name"
        validate      :
          container   : this
          event       : "blur"
          rules       :
            required  : yes
          messages    :
            required  : "Please enter your last name."

    @email = new LoginInputViewWithLoader
      inputOptions    :
        name          : "email"
        placeholder   : "Your email address"
        validate      :
          container   : this
          event       : "blur"
          rules       :
            required  : yes
            email     : yes
            available : (input, event)=>
              return if event?.which is 9
              input.setValidationResult "available", null
              email = input.getValue()
              if input.valid
                @email.loader.show()
                KD.remote.api.JUser.emailAvailable email, (err, response)=>
                  @email.loader.hide()
                  if err then warn err
                  else
                    if response
                      input.setValidationResult "available", null
                    else
                      input.setValidationResult "available", "Sorry, \"#{email}\" is already in use!"
                    @userAvatarFeedback input
              return
          messages    :
            required  : "Please enter your email address."
            email     : "That doesn't seem like a valid email address."
        blur          : (input, event)=>
          @utils.defer =>
            @userAvatarFeedback input

    @avatar = new AvatarStaticView
      size        :
        width     : 20
        height    : 20
    , profile     :
        hash      : md5.digest "there is no such email"
        firstName : "New koding user"
    @avatar.hide()

    @username = new LoginInputViewWithLoader
      inputOptions       :
        name             : "username"
        forceCase        : "lowercase"
        placeholder      : "Desired username"
        validate         :
          container      : this
          rules          :
            required     : yes
            rangeLength  : [4,25]
            regExp       : /^[a-z\d]+([-][a-z\d]+)*$/i
            usernameCheck: (input, event)=> @usernameCheck input, event
            finalCheck   : (input, event)=> @usernameCheck input, event
          messages       :
            required     : "Please enter a username."
            regExp       : "For username only lowercase letters and numbers are allowed!"
            rangeLength  : "Username should be minimum 4 maximum 25 chars!"
          events         :
            required     : "blur"
            rangeLength  : "keyup"
            regExp       : "keyup"
            usernameCheck: "keyup"
            finalCheck   : "blur"
        iconOptions      :
          tooltip        :
            placement    : "right"
            offset       : 2
            title        : """
                            Only lowercase letters and numbers are allowed,
                            max 25 characters. Also keep in mind that the username you select will
                            be a part of your koding domain, and can't be changed later.
                            i.e. http://username.kd.io <h1></h1>
                           """

    @password = new LoginInputView
      inputOptions    :
        name          : "password"
        type          : "password"
        placeholder   : "Create a password"
        validate      :
          container   : this
          event       : "blur"
          rules       :
            required  : yes
            minLength : 8
          messages    :
            required  : "Password is required."
            minLength : "Password should at least be 8 characters."

    @passwordConfirm = new LoginInputView
      cssClass        : "password-confirm"
      inputOptions    :
        name          : "passwordConfirm"
        type          : "password"
        placeholder   : "Confirm your password"
        validate      :
          container   : this
          event       : "blur"
          rules       :
            required  : yes
            match     : @password.input
            minLength : 8
          messages    :
            required  : "Password confirmation required!"
            match     : "Password confirmation doesn't match!"

    @button = new KDButtonView
      title         : "REGISTER"
      type          : 'submit'
      style         : "koding-orange"
      loader        :
        color       : "#ffffff"
        diameter    : 21

    @disabledNotice = new KDCustomHTMLView
      tagName       : "section"
      cssClass      : "disabled-notice"
      partial       : """
                      <p>
                      <b>REGISTRATIONS ARE CURRENTLY DISABLED</b>
                      We're sorry for that, please follow us on <a href='http://twitter.com/koding' target='_blank'>twitter</a>
                      if you want to be notified when registrations are enabled again.
                      </p>
                      """

<<<<<<< HEAD
=======
    @invitationCode = new LoginInputView
      cssClass        : "half-size"
      inputOptions    :
        name          : "inviteCode"
        forceCase     : "lowercase"
        placeholder   : "your code..."

>>>>>>> 4f0ce909
    @on "SubmitFailed", (msg)=>
      if msg is "Wrong password"
        @passwordConfirm.input.setValue ''
        @password.input.setValue ''
        @password.input.validate()

      @button.hideLoader()
<<<<<<< HEAD
      @invitationCode.notify msg
=======
>>>>>>> 4f0ce909

  usernameCheckTimer = null

  reset:->
    inputs = KDFormView.findChildInputs @
    input.clearValidationFeedback() for input in inputs
    super

  usernameCheck:(input, event)->
    return if event?.which is 9

    clearTimeout usernameCheckTimer
    input.setValidationResult "usernameCheck", null
    name = input.getValue()

    if input.valid
      usernameCheckTimer = setTimeout =>
        @username.loader.show()
        KD.remote.api.JUser.usernameAvailable name, (err, response)=>
          @username.loader.hide()
          {kodingUser, forbidden} = response
          if err
            if response?.kodingUser
              input.setValidationResult "usernameCheck", "Sorry, \"#{name}\" is already taken!"
          else
            if forbidden
              input.setValidationResult "usernameCheck", "Sorry, \"#{name}\" is forbidden to use!"
            else if kodingUser
              input.setValidationResult "usernameCheck", "Sorry, \"#{name}\" is already taken!"
            else
              input.setValidationResult "usernameCheck", null
      ,800

  userAvatarFeedback:(input)->
    if input.valid
      @avatar.setData
        profile     :
          hash      : md5.digest input.getValue()
          firstName : "New koding user"
      @avatar.render()
      @showUserAvatar()
    else
      @hideUserAvatar()

  showUserAvatar:-> @avatar.show()

  hideUserAvatar:-> @avatar.hide()

  pistachio:->
    """
    <section class='main-part'>
      <div>{{> @firstName}}{{> @lastName}}</div>
      <div>{{> @email}}{{> @avatar}}</div>
      <div>{{> @username}}</div>
      <div>{{> @password}}</div>
      <div>{{> @passwordConfirm}}</div>
    </section>
    <div>{{> @button}}</div>
    {{> @disabledNotice}}
    """<|MERGE_RESOLUTION|>--- conflicted
+++ resolved
@@ -156,16 +156,6 @@
                       </p>
                       """
 
-<<<<<<< HEAD
-=======
-    @invitationCode = new LoginInputView
-      cssClass        : "half-size"
-      inputOptions    :
-        name          : "inviteCode"
-        forceCase     : "lowercase"
-        placeholder   : "your code..."
-
->>>>>>> 4f0ce909
     @on "SubmitFailed", (msg)=>
       if msg is "Wrong password"
         @passwordConfirm.input.setValue ''
@@ -173,10 +163,6 @@
         @password.input.validate()
 
       @button.hideLoader()
-<<<<<<< HEAD
-      @invitationCode.notify msg
-=======
->>>>>>> 4f0ce909
 
   usernameCheckTimer = null
 
