--- conflicted
+++ resolved
@@ -100,13 +100,21 @@
     @statusLEDs = new KDView
       cssClass : 'status-leds'
 
-<<<<<<< HEAD
+    @virtualizationButtons = new VirtualizationControls
+
+  resetAdminNavController:->
+    @utils.wait 1000, =>
+      @adminNavController.removeAllItems()
+      if KD.isLoggedIn()
+        KD.whoami().fetchRole? (err, role)=>
+          if role is "super-admin"
+            @adminNavController.instantiateListItems adminNavItems.items
+
   initializeGroup:->
     currentGroupData = @getSingleton('groupsController').getCurrentGroupData()
     unless currentGroupData?.data?.slug is 'koding'
       @avatar.setClass 'shared-avatar'
       @avatar.setWidth 80
-
       # group avatar should be either a URL or a dataURL
 
       @groupAvatar.$().css backgroundImage :  "url(#{currentGroupData?.data?.avatar or 'http://lorempixel.com/100/100/?' + @utils.getRandomNumber()})"
@@ -122,17 +130,6 @@
       @avatarHeader.setData currentGroupData
       @avatarHeader.hide()
     @render()
-=======
-    @virtualizationButtons = new VirtualizationControls
-
-  resetAdminNavController:->
-    @utils.wait 1000, =>
-      @adminNavController.removeAllItems()
-      if KD.isLoggedIn()
-        KD.whoami().fetchRole? (err, role)=>
-          if role is "super-admin"
-            @adminNavController.instantiateListItems adminNavItems.items
->>>>>>> 1d77a583
 
   setListeners:->
 
