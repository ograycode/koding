class Sidebar extends JView

  constructor:->

    super

    account           = KD.whoami()
    {profile}         = account
    @_onDevelop       = no
    @_finderExpanded  = no
    @_popupIsActive   = no

    currentGroupData = @getSingleton('groupsController').getCurrentGroupData()

    @avatar = new AvatarView
      tagName    : "div"
      cssClass   : "avatar-image-wrapper"
      size       :
        width    : 160
        height   : 76
    , account

    @avatarAreaIconMenu = new AvatarAreaIconMenu
      delegate     : @

    @groupAvatar = new KDView
      cssClass   : 'group-avatar-image-wrapper hidden'
      tagName : 'div'
    ,currentGroupData

    @currentGroup = new KDCustomHTMLView
      cssClass    : 'current-group-indicator'
      pistachio   : "{{#(title)}}"
      click       : ->
        #KD.getSingleton('router').handleRoute
        console.log @getData()
    , currentGroupData

    @avatarHeader = new KDView
      cssClass : 'avatar-header hidden'
      pistachio : '{{#(title)}}'
      click :=>
        # KD.getSingleton('router').handleRoute "/#{currentGroupData.slug}/Activity"

    , currentGroupData

    # handle group related decisions
    groupsController = @getSingleton 'groupsController'
    groupsController.on 'GroupChanged', =>
      currentGroupData = groupsController.getCurrentGroupData()
      unless currentGroupData?.data?.slug is 'koding'
        @avatar.setClass 'shared-avatar'
        @avatar.setWidth 80

        # group avatar should be either a URL or a dataURL

<<<<<<< HEAD
        @groupAvatar.$().css backgroundImage :  "url(#{currentGroupData?.data?.avatar or 'http://lorempixel.com/'+100+@utils.getRandomNumber(10)+'/'+100+@utils.getRandomNumber(10)})"
=======
        @groupAvatar.$().css backgroundImage :  "url(#{currentGroupData?.data?.avatar or 'http://lorempixel.com/100/100/?' + @utils.getRandomNumber()})"
>>>>>>> c6c6b3e9
        @groupAvatar.show()
        @groupAvatar.setClass 'flash'
        @avatarHeader.setData currentGroupData
        @avatarHeader.show()
      else
        @avatar.unsetClass 'shared-avatar'
        @avatar.setWidth 160
        @groupAvatar.hide()
        @groupAvatar.unsetClass 'flash'
        @avatarHeader.setData currentGroupData
        @avatarHeader.hide()
      @render()

    @navController = new NavigationController
      view           : new NavigationList
        type         : "navigation"
        itemClass    : NavigationLink
      wrapper        : no
      scrollView     : no
    , navItems

    @nav = @navController.getView()

    @footerMenuController = new NavigationController
      view           : new NavigationList
        type         : "footer-menu"
        itemClass    : FooterMenuItem
      wrapper        : no
      scrollView     : no
    , footerMenuItems

    @footerMenu = @footerMenuController.getView()

    @finderHeader = new KDCustomHTMLView
      tagName   : "h2"
      pistachio : "{{#(profile.nickname)}}.#{location.hostname}"
    , account

    @finderResizeHandle = new SidebarResizeHandle
      cssClass  : "finder-resize-handle"

    @finderController = new NFinderController
      fsListeners       : yes
      initDelay         : 5000
      useStorage        : yes
      addOrphansToRoot  : no

    @finder = @finderController.getView()

    @finderBottomControlsController = new KDListViewController
      view        : new FinderBottomControls
      wrapper     : no
      scrollView  : no
    , bottomControlsItems

    @finderBottomControls = @finderBottomControlsController.getView()

    KD.registerSingleton "finderController", @finderController
    @listenWindowResize()

    # @statusLEDs = new StatusLEDView
    @statusLEDs = new KDView
      cssClass : 'status-leds'

  setListeners:->

    mainView = @getDelegate()
    {@contentPanel, @sidebarPanel} = mainView

    @getSingleton('mainController').on "AvatarPopupIsActive", =>
      @_popupIsActive = yes

    @getSingleton('mainController').on "AvatarPopupIsInactive", =>
      @_popupIsActive = no

    $fp = @$('#finder-panel')
    cp  = @contentPanel
    @wc = @getSingleton "windowController"
    fpLastWidth = null

    @finderResizeHandle.on "ClickedButNotDragged", =>
      unless fpLastWidth
        fpLastWidth = parseInt $fp.css("width"), 10
        cp.$().css left : 65, width : @wc.winWidth - 65
        @utils.wait 300, -> $fp.css "width", 13
      else
        fpLastWidth = 208 if fpLastWidth < 100
        $fp.css "width", fpLastWidth
        cpWidth = @wc.winWidth - 52 - fpLastWidth
        cp.$().css left : 52 + fpLastWidth, width : cpWidth
        cp.emit "ViewResized", {newWidth : cpWidth, unit: "px"}
        fpLastWidth = null
      @finderResizeHandle.$().css left: ''

    @finderResizeHandle.on "DragStarted", (e, dragState)=>
      cp._left  = parseInt cp.$().css("left"), 10
      cp._left  = parseInt cp.$().css("left"), 10
      @_fpWidth = parseInt $fp.css("width"), 10
      cp._width = parseInt @wc.winWidth - 52 - @_fpWidth, 10
      cp.unsetClass "transition"

    @finderResizeHandle.on "DragFinished", (e, dragState)=>
      delete cp._left
      delete cp._width
      delete @_fpWidth
      unless @finderResizeHandle._dragged
        @finderResizeHandle.emit "ClickedButNotDragged"
      else
        fpLastWidth = null
      delete @finderResizeHandle._dragged
      cp.setClass "transition"

    @finderResizeHandle.on "DragInAction", (x, y)=>
      @finderResizeHandle._dragged = yes
      newFpWidth = @_fpWidth + x
      return if newFpWidth < 13
      cp.$().css left : cp._left + x, width : cp._width - x
<<<<<<< HEAD
=======
      cp.emit "ViewResized", {newWidth : cp._width - x, unit: "px"}
>>>>>>> c6c6b3e9
      @finderResizeHandle.$().css left: ''
      $fp.css "width", newFpWidth

    KD.utils.wait 8000, =>
      @$('#finder-bottom-controls').addClass 'go-down'
      @$("#finder-holder").height @getHeight() - @$("#finder-header-holder").height() - 27

    # exception - Sinan, Jan 2013
    # we bind this with jquery directly bc #main-nav is no KDView but just HTML
    @$('#main-nav').on "mouseenter", @animateLeftNavIn.bind @
    @$('#main-nav').on "mouseleave", @animateLeftNavOut.bind @

  viewAppended:->
    super
    @setListeners()

  pistachio:->

    """
    <div id="main-nav">
      <div class="avatar-placeholder">
        <div id="avatar-area">
          {{> @groupAvatar}}
          {{> @avatar}}
          {{> @avatarHeader}}
        </div>
      </div>
      {{> @avatarAreaIconMenu}}
      {{> @statusLEDs}}
      {{> @nav}}
      {{> @footerMenu}}
    </div>
    <div id='finder-panel'>
      {{> @finderResizeHandle}}
      <div id='finder-header-holder'>
        {{> @finderHeader}}
      </div>
      <div id='finder-holder'>
        {{> @finder}}
      </div>
      <div id='finder-bottom-controls'>
        <span class='horizontal-handler'></span>
        {{> @finderBottomControls}}
      </div>
    </div>
    """
  _mouseenterTimeout = null
  _mouseleaveTimeout = null

  animateLeftNavIn:->
    return if $('body').hasClass("dragInAction")
    @utils.killWait _mouseleaveTimeout if _mouseleaveTimeout
    _mouseenterTimeout = @utils.wait 200, =>
      @_mouseentered = yes
      @expandNavigationPanel() if @_onDevelop

  animateLeftNavOut:->
    return if @_popupIsActive or $('body').hasClass("dragInAction")
    @utils.killWait _mouseenterTimeout if _mouseenterTimeout
    _mouseleaveTimeout = @utils.wait 200, =>
      if @_mouseentered and @_onDevelop
        @collapseNavigationPanel()

  expandNavigationPanel:(newSize, callback)->

    @$('.avatar-placeholder').removeClass "collapsed"
    @$('#finder-panel').removeClass "expanded"
    @avatarHeader.show() unless @avatarHeader.getData().slug is 'koding'
    if parseInt(@contentPanel.$().css("left"), 10) < 174
      @contentPanel.setClass "mouse-on-nav"
    @utils.wait 300, => callback?()

  collapseNavigationPanel:(callback)->

    @$('.avatar-placeholder').addClass "collapsed"
    @$('#finder-panel').addClass "expanded"
    @contentPanel.unsetClass "mouse-on-nav"
    @avatarHeader.hide()
    @utils.wait 300, =>
      callback?()
      @emit "NavigationPanelWillCollapse"

  expandEnvironmentSplit:(newSize, callback)->

    newSize          = 260
    @_finderExpanded = yes

    @contentPanel.setClass "with-finder"
    @contentPanel.unsetClass "social"
    @contentPanel.setWidth @wc.winWidth - @$('#finder-panel').width() - 52
    @utils.wait 300, =>
      callback?()
      @_windowDidResize()

  collapseEnvironmentSplit:(callback)->

    @contentPanel.unsetClass "with-finder"
    @contentPanel.setClass "social"
    @contentPanel.setWidth @wc.winWidth - 160
    @utils.wait 300, =>
      @_finderExpanded = no
      callback?()

  showFinderPanel:->

    unless @_finderExpanded
      @collapseNavigationPanel()
      @expandEnvironmentSplit null, ()=> @_onDevelop = yes

  hideFinderPanel:->

    if @_finderExpanded
      @expandNavigationPanel 160, ()=> @_onDevelop = no
      @collapseEnvironmentSplit =>
        @utils.wait 300, => @notifyResizeListeners()

  _windowDidResize:->

    {winWidth} = @getSingleton('windowController')
    if KD.isLoggedIn()
      if @contentPanel.$().hasClass "with-finder"
        @contentPanel.setWidth winWidth - parseInt(@$('#finder-panel').css("width"), 10) - 52
      else
        @contentPanel.setWidth winWidth - 160
    else
      @contentPanel.setWidth winWidth

    bottomListHeight = @$("#finder-bottom-controls").height() or 109
    @$("#finder-holder").height @getHeight() - @$("#finder-header-holder").height() - bottomListHeight

  navItems =
    # temp until groups are implemented
    do ->
      if location.hostname is "koding.com"
        id    : "navigation"
        title : "navigation"
        items : [
          { title : "Activity",       path : "/Activity" }
          { title : "Topics",         path : "/Topics" }
          { title : "Members",        path : "/Members" }
          { title : "Develop",        path : "/Develop", loggedIn: yes }
          { title : "Apps",           path : "/Apps" }
          { type  : "separator" }
          { title : "Invite Friends", type : "account", loggedIn: yes }
          { title : "Account",        path : "/Account", type : "account", loggedIn  : yes }
          { title : "Logout",         path : "/Logout",  type : "account", loggedIn  : yes, action : "logout" }
          { title : "Login",          path : "/Login",   type : "account", loggedOut : yes, action : "login" }
        ]
      else
        id    : "navigation"
        title : "navigation"
        items : [
          { title : "Activity",       path : "/Activity" }
          { title : "Topics",         path : "/Topics" }
          { title : "Members",        path : "/Members" }
          { title : "Groups",         path : "/Groups" }
          { title : "Develop",        path : "/Develop",  loggedIn: yes }
          { title : "Apps",           path : "/Apps" }
          { type  : "separator" }
          { title : "Invite Friends", type : "account", loggedIn: yes }
          { title : "Account",        path : "/Account", type : "account", loggedIn  : yes }
          { title : "Logout",         path : "/Logout",  type : "account", loggedIn  : yes, action : "logout" }
          { title : "Login",          path : "/Login",   type : "account", loggedOut : yes, action : "login" }
        ]

  bottomControlsItems =
    id : "finder-bottom-controls"
    items : [
      { title : "Launch Terminal",    icon : "terminal", appPath: 'WebTerm', isWebTerm : yes }
      { title : "Manage Remotes",     icon : "remotes", action: 'manageRemotes'}
      { title : "Manage Databases",   icon : "databases", action: 'manageDatabases'}
      { title : "Add Resources",      icon : "resources" }
      { title : "Settings",           icon : "cog" }
      { title : "Keyboard Shortcuts", icon : "shortcuts", action: "showShortcuts" }
    ]

  footerMenuItems =
    id    : "footer-menu"
    title : "footer-menu"
    items : [
      { title : "Help",  callback : -> @getSingleton('mainController').emit "ShowInstructionsBook" }
      { title : "About", callback : -> @showAboutDisplay() }
      { title : "Chat",  loggedIn : yes, callback : ->
        # @getSingleton('bottomPanelController').emit "TogglePanel", "chat"
        # unless location.hostname is "localhost"
        new KDNotificationView title : "Coming soon..."
      }
    ]<|MERGE_RESOLUTION|>--- conflicted
+++ resolved
@@ -54,11 +54,7 @@
 
         # group avatar should be either a URL or a dataURL
 
-<<<<<<< HEAD
-        @groupAvatar.$().css backgroundImage :  "url(#{currentGroupData?.data?.avatar or 'http://lorempixel.com/'+100+@utils.getRandomNumber(10)+'/'+100+@utils.getRandomNumber(10)})"
-=======
         @groupAvatar.$().css backgroundImage :  "url(#{currentGroupData?.data?.avatar or 'http://lorempixel.com/100/100/?' + @utils.getRandomNumber()})"
->>>>>>> c6c6b3e9
         @groupAvatar.show()
         @groupAvatar.setClass 'flash'
         @avatarHeader.setData currentGroupData
@@ -176,10 +172,7 @@
       newFpWidth = @_fpWidth + x
       return if newFpWidth < 13
       cp.$().css left : cp._left + x, width : cp._width - x
-<<<<<<< HEAD
-=======
       cp.emit "ViewResized", {newWidth : cp._width - x, unit: "px"}
->>>>>>> c6c6b3e9
       @finderResizeHandle.$().css left: ''
       $fp.css "width", newFpWidth
 
