class SidebarController extends KDViewController

  constructor:->
    super

    mainController = @getSingleton 'mainController'
    mainController.on 'ManageRemotes', -> new ManageRemotesModal
    mainController.on 'ManageDatabases', -> new ManageDatabasesModal
    mainController.on 'AccountChanged', @bound 'accountChanged'

    groupsController = @getSingleton 'groupsController'
    groupsController.on 'GroupChanged', @bound 'resetGroupSettingsItem'

    mainController.ready @bound 'accountChanged'

  accountChanged:(account)->
    account or= KD.whoami()
    {profile} = account
    sidebar   = @getView()

    {
     avatar, finderHeader, navController
     avatarAreaIconMenu, finderController
     footerMenuController, resourcesController
    } = sidebar

    avatar.setData account
    finderHeader.setData account
    # temp fix
    # this should be done on framework level
    # check comments on KDObject::setData
    avatar.render()
    finderHeader.render()

    navController.reset()
    footerMenuController.reset()
    @resetAdminNavItems()

    avatarAreaIconMenu.accountChanged account

    finderController.reset()
    resourcesController.reset()

  resetAdminNavItems:->
    return unless KD.isLoggedIn()

    KD.whoami().fetchRole? (err, role)=>
      if role is "super-admin"
        @getView().navController.addItem
          title    : "Admin Panel"
          type     : "admin"
          loggedIn : yes
          callback : -> new AdminModal

      @resetGroupSettingsItem()

  resetGroupSettingsItem:->
    return unless KD.isLoggedIn()

    if 'admin' in KD.config.roles
      {navController} = @getView()

      navController.removeItemByTitle 'Group'
      navController.addItem
<<<<<<< HEAD
        title     : 'Group Settings'
=======
        title     : 'Group'
>>>>>>> e7c74d6c
        type      : 'account'
        path      : "/Dashboard"
        loggedIn  : yes<|MERGE_RESOLUTION|>--- conflicted
+++ resolved
@@ -62,11 +62,7 @@
 
       navController.removeItemByTitle 'Group'
       navController.addItem
-<<<<<<< HEAD
-        title     : 'Group Settings'
-=======
         title     : 'Group'
->>>>>>> e7c74d6c
         type      : 'account'
         path      : "/Dashboard"
         loggedIn  : yes