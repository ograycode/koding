class MainView extends KDView

  constructor:->
    super

    mainController = @getSingleton 'mainController'
    mainController.on 'AppIsReady', =>
      @removeLoader()

  viewAppended:->

    @addServerStack()
    @addHeader()
    @createMainPanels()
    @createMainTabView()
    @createSideBar()
    @listenWindowResize()

  putAbout:->
    @putOverlay
      color   : "rgba(0,0,0,0.9)"
      animated: yes
    @$('section').addClass "scale"

    @utils.wait 500, =>
      @addSubView about = new AboutView
        domId   : "about-text"
        click   : @bound "removeOverlay"

      @once "OverlayWillBeRemoved", about.bound "destroy"
      @once "OverlayWillBeRemoved", => @$('section').removeClass "scale"

  addBook:-> @addSubView new BookView

  setViewState:(state)->

    switch state
      when 'hideTabs'
        @contentPanel.setClass 'no-shadow'
        @mainTabView.hideHandleContainer()
        @sidebar.hideFinderPanel()
      when 'application'
        @contentPanel.unsetClass 'no-shadow'
        @mainTabView.showHandleContainer()
        @sidebar.showFinderPanel()
      else
        @contentPanel.unsetClass 'no-shadow'
        @mainTabView.showHandleContainer()
        @sidebar.hideFinderPanel()

  removeLoader:->

    loadingScreen = $("#main-koding-loader")

    if loadingScreen.length
      loginForm     = $('#main-form-handler')

      loginForm.hide()

      {winWidth,winHeight} = @getSingleton "windowController"
      loadingScreen.css
        marginTop : -winHeight
        opacity   : 0

      @utils.wait 601, =>
        loadingScreen.remove()
        $('body').removeClass 'loading'
        loginForm.show()

  createMainPanels:->

    @addSubView @panelWrapper = new KDView
      tagName  : "section"

    @panelWrapper.addSubView @sidebarPanel = new KDView
      domId    : "sidebar-panel"

    @panelWrapper.addSubView @contentPanel = new KDView
      domId    : "content-panel"
      cssClass : "transition"
      bind     : "webkitTransitionEnd" #TODO: Cross browser support

    @contentPanel.on "ViewResized", (rest...)=> @emit "ContentPanelResized", rest...

    @contentPanel.on "ViewResized", (rest...)=> @emit "ContentPanelResized", rest...

    @registerSingleton "contentPanel", @contentPanel, yes
    @registerSingleton "sidebarPanel", @sidebarPanel, yes

<<<<<<< HEAD
    @contentPanel.on "webkitTransitionEnd", (e) =>
      @emit "mainViewTransitionEnd", e

  addHeader:->

    if KD.config.groupEntryPoint
      @addSubView @groupSummary = new GroupSummaryView
=======
  addServerStack:->
    @addSubView @serverStack = new KDView
      domId : "server-rack"
      click : ->
        $('body').removeClass 'server-stack'
        $('.kdoverlay').remove()

  addHeader:()->
>>>>>>> 255e534f

    @addSubView @header = new KDView
      tagName : "header"

    @header.addSubView @logo = new KDCustomHTMLView
      tagName   : "a"
      domId     : "koding-logo"
      # cssClass  : "hidden"
      attributes:
        href    : "#"
      click     : (event)=>
        # return if @userEnteredFromGroup()

        event.stopPropagation()
        event.preventDefault()
        KD.getSingleton('router').handleRoute null

  createMainTabView:->

    @mainTabHandleHolder = new MainTabHandleHolder
      domId    : "main-tab-handle-holder"
      cssClass : "kdtabhandlecontainer"
      delegate : @

    getFrontAppManifest = ->
      appManager = KD.getSingleton "appManager"
      appController = KD.getSingleton "kodingAppsController"
      frontApp = appManager.getFrontApp()
      frontAppName = name for name, instances of appManager.appControllers when frontApp in instances
      appController.constructor.manifests?[frontAppName]

    @mainSettingsMenuButton = new KDButtonView
      domId    : "main-settings-menu"
      cssClass : "kdsettingsmenucontainer transparent"
      iconOnly : yes
      iconClass: "dot"
      callback : ->
        appManifest = getFrontAppManifest()
        if appManifest?.menu
          appManifest.menu.forEach (item, index)->
            item.callback = (contextmenu)->
              mainView = KD.getSingleton "mainView"
              view = mainView.mainTabView.activePane?.mainView
              item.eventName or= item.title
              view?.emit "menu.#{item.eventName}", item.eventName, item, contextmenu

          offset = @$().offset()
          contextMenu = new JContextMenu
              event       : event
              delegate    : @
              x           : offset.left - 150
              y           : offset.top + 20
              arrow       :
                placement : "top"
                margin    : -5
            , appManifest.menu
    @mainSettingsMenuButton.hide()

    @mainTabView = new MainTabView
      domId              : "main-tab-view"
      listenToFinder     : yes
      delegate           : @
      slidingPanes       : no
      tabHandleContainer : @mainTabHandleHolder
    ,null

    @mainTabView.on "PaneDidShow", => KD.utils.wait 10, =>
      appManifest = getFrontAppManifest()
      @mainSettingsMenuButton[if appManifest?.menu then "show" else "hide"]()

    mainController = @getSingleton('mainController')
    mainController.popupController = new VideoPopupController

    mainController.monitorController = new MonitorController

    @videoButton = new KDButtonView
      cssClass : "video-popup-button"
      icon : yes
      title : "Video"
      callback :=>
        unless @popupList.$().hasClass "hidden"
          @videoButton.unsetClass "active"
          @popupList.hide()
        else
          @videoButton.setClass "active"
          @popupList.show()

    @videoButton.hide()

    @popupList = new VideoPopupList
      cssClass      : "hidden"
      type          : "videos"
      itemClass     : VideoPopupListItem
      delegate      : @
    , {}

    @mainTabView.on "AllPanesClosed", ->
      @getSingleton('router').handleRoute "/Activity"

    @contentPanel.addSubView @mainTabView
    @contentPanel.addSubView @mainTabHandleHolder
    @contentPanel.addSubView @mainSettingsMenuButton
    @contentPanel.addSubView @videoButton
    @contentPanel.addSubView @popupList

    getSticky = =>
      @getSingleton('windowController')?.stickyNotification

    getStatus = =>
      KD.remote.api.JSystemStatus.getCurrentSystemStatus (err,systemStatus)=>
        if err
          if err.message is 'none_scheduled'
            getSticky()?.emit 'restartCanceled'
          else
            log 'current system status:',err
        else
          systemStatus.on 'restartCanceled', =>
            getSticky()?.emit 'restartCanceled'
          new GlobalNotification
            targetDate  : systemStatus.scheduledAt
            title       : systemStatus.title
            content     : systemStatus.content
            type        : systemStatus.type

    # sticky = @getSingleton('windowController')?.stickyNotification
    @utils.defer => getStatus()

    KD.remote.api.JSystemStatus.on 'restartScheduled', (systemStatus)=>
      sticky = @getSingleton('windowController')?.stickyNotification

      if systemStatus.status isnt 'active'
        getSticky()?.emit 'restartCanceled'
      else
        systemStatus.on 'restartCanceled', =>
          getSticky()?.emit 'restartCanceled'
        new GlobalNotification
          targetDate : systemStatus.scheduledAt
          title      : systemStatus.title
          content    : systemStatus.content
          type       : systemStatus.type

  createSideBar:->

    @sidebar = new Sidebar domId : "sidebar", delegate : @
    @emit "SidebarCreated", @sidebar
    @sidebarPanel.addSubView @sidebar

  changeHomeLayout:(isLoggedIn)->

  decorateLoginState:(isLoggedIn = no)->

    if isLoggedIn
      # Workaround for Develop Tab
      if "Develop" isnt @getSingleton("router")?.getCurrentPath()
        @contentPanel.setClass "social"

      @mainTabView.showHandleContainer()

    else

      @contentPanel.unsetClass "social"
      @mainTabView.hideHandleContainer()

    @changeHomeLayout isLoggedIn
    @utils.wait 300, => @notifyResizeListeners()

  _windowDidResize:->

    {winHeight} = @getSingleton "windowController"
    @panelWrapper.setHeight winHeight - 51<|MERGE_RESOLUTION|>--- conflicted
+++ resolved
@@ -87,15 +87,6 @@
     @registerSingleton "contentPanel", @contentPanel, yes
     @registerSingleton "sidebarPanel", @sidebarPanel, yes
 
-<<<<<<< HEAD
-    @contentPanel.on "webkitTransitionEnd", (e) =>
-      @emit "mainViewTransitionEnd", e
-
-  addHeader:->
-
-    if KD.config.groupEntryPoint
-      @addSubView @groupSummary = new GroupSummaryView
-=======
   addServerStack:->
     @addSubView @serverStack = new KDView
       domId : "server-rack"
@@ -104,7 +95,11 @@
         $('.kdoverlay').remove()
 
   addHeader:()->
->>>>>>> 255e534f
+
+  addHeader:->
+
+    if KD.config.groupEntryPoint
+      @addSubView @groupSummary = new GroupSummaryView
 
     @addSubView @header = new KDView
       tagName : "header"
