--- conflicted
+++ resolved
@@ -28,13 +28,7 @@
 
     @addSubView @nav = @navController.getView()
 
-<<<<<<< HEAD
-    @mainController.on "accountChanged.to.*", =>
-      @navController.removeAllItems()
-      @navController.instantiateListItems defaultItems.items
-=======
     @mainController.on "accountChanged.to.*", => @navController.reset()
->>>>>>> a9734d17
 
 class LandingPageNavigationController extends NavigationController
 
