--- conflicted
+++ resolved
@@ -72,7 +72,6 @@
 
       log 'entered from profile!'
       profileItems = [
-<<<<<<< HEAD
         { title : 'Home',action : 'home', type : 'user'}
         { title : 'Activity',action : 'activity', type : 'user'}
         { title : 'Topics', action : 'topics', type : 'user' }
@@ -80,13 +79,6 @@
         { title : 'Groups', action : 'groups', type : 'user'}
         { title : 'About', action : 'about', type : 'user'}
         { title : 'Apps', action : 'apps', type : 'user'}
-=======
-        { title : 'My Activities', action : 'activity', type : 'user'}
-        { title : 'My Topics',     action : 'topics',   type : 'user' }
-        { title : 'My People',     action : 'members',  type : 'user'}
-        { title : 'My Groups',     action : 'groups',   type : 'user'}
-        { title : 'My Apps',       action : 'apps',     type : 'user'}
->>>>>>> fac0d199
         { type  : "separator" }
       ]
 
@@ -138,8 +130,6 @@
       return
 
     {groupEntryPoint, profileEntryPoint} = KD.config
-
-
 
     switch action
       when 'login'
