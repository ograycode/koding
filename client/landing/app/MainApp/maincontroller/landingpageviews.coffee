
class LandingPageSideBar extends KDView

  constructor:(isLoggedIn = no)->

    options     =
      lazyDomId : 'landing-page-sidebar'

    super options

    @navController = new LandingPageNavigationController
      view         : new NavigationList
        itemClass  : LandingPageNavigationLink
        type       : "navigation"
      scrollView   : no
      wrapper      : no
    ,
      items : [
        { title : "Register", action : "register", loggedOut : yes }
        { type  : "separator" }
        { title : "Logout",   action : "logout",   loggedIn  : yes }
        { title : "Login",    action : "login",    loggedOut : yes }
      ]

    @addSubView @nav = @navController.getView()

class LandingPageNavigationController extends NavigationController

  constructor: ->
    super

    @lc = @getSingleton 'lazyDomController'

  instantiateListItems:(items)->

    # Build groups menu
    if @lc.userEnteredFromGroup()

      {groupEntryPoint} = KD.config

      if KD.isLoggedIn()
        KD.whoami().fetchGroupRoles groupEntryPoint, (err, roles)=>
          if err then console.warn err
          else if roles.length
            items.unshift \
              { title: 'Open Group', path: "/#{groupEntryPoint}/Activity"}
            @_instantiateListItems items
          else
            KD.remote.api.JMembershipPolicy.byGroupSlug groupEntryPoint,
              (err, policy)=>
                if err then console.warn err
                else if policy?.approvalEnabled
                  items.unshift \
                    { title: 'Request to Join', action: 'request'}
                else
                  items.unshift \
                    { title: 'Join Group', action: 'join-group'}
                @_instantiateListItems items

      else
        items.unshift { title: 'Request to Join', action: 'request'}
        @_instantiateListItems items

    else if @lc.userEnteredFromProfile
      log 'entered from profile!'
      profileItems = [
        { title : 'My Activities',action : 'activity', type : 'selected'}
        { title : 'My Topics', action : 'topics', type : 'main' }
        { title : 'My People', action : 'members', type : 'main'}
        { title : 'My Groups', action : 'groups', type : 'main'}
        { title : 'My Apps', action : 'apps', type : 'main'}
      ]
      items = profileItems.concat items
      @_instantiateListItems items
    else
      @_instantiateListItems items

  _instantiateListItems:(items)->
    newItems = for itemData in items
      if KD.isLoggedIn()
        continue if itemData.loggedOut
      else
        continue if itemData.loggedIn
      @getListView().addItem itemData

class LandingPageNavigationLink extends NavigationLink

  constructor:(options = {}, data)->
    data.type or= "account"
    super options, data

  openPath:(path)->
    @getSingleton('router').handleRoute path
    @getSingleton('lazyDomController').hideLandingPage()

  click:(event)->
    {action, appPath, title, path, type} = @getData()
    log "here", @getData()

    {loginScreen} = @getSingleton 'mainController'

    if path
      @openPath path
      return

    switch action
      when 'login'
        loginScreen.animateToForm 'login'
      when 'register'
        loginScreen.animateToForm 'register'
      when 'request'
        loginScreen.animateToForm 'lr'
      when 'join-group'
        {groupEntryPoint} = KD.config
        KD.remote.api.JGroup.one slug: groupEntryPoint, (err, group)=>
          error err if err
          if err then new KDNotificationView
            title : "An error occured, please try again"
          else unless group?
            new KDNotificationView title : "No such group!"
          else group.join (err, response)=>
            error err if err
            if err
              new KDNotificationView
                title : "An error occured, please try again"
            else
              new KDNotificationView
                title : "You successfully joined to group!"
<<<<<<< HEAD
              @openPath "/#{groupEntryPoint}/Activity"
=======
              @openPath "/#{groupEntryPoint}/Activity"

      when 'activity'
        log 'Activity'
      when 'topics'
        log 'Topics'
      when 'members'
        log 'Members'
      when 'groups'
        log 'Groups'
      when 'apps'
        log 'Apps'
>>>>>>> 168ec897
<|MERGE_RESOLUTION|>--- conflicted
+++ resolved
@@ -126,9 +126,6 @@
             else
               new KDNotificationView
                 title : "You successfully joined to group!"
-<<<<<<< HEAD
-              @openPath "/#{groupEntryPoint}/Activity"
-=======
               @openPath "/#{groupEntryPoint}/Activity"
 
       when 'activity'
@@ -141,4 +138,3 @@
         log 'Groups'
       when 'apps'
         log 'Apps'
->>>>>>> 168ec897
