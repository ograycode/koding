--- conflicted
+++ resolved
@@ -154,12 +154,11 @@
 
   runningInFrame: -> window.top isnt window.self
 
-<<<<<<< HEAD
   getGroup: -> (KD.getSingleton 'groupsController').getCurrentGroup()
-=======
+
   getReferralUrl: (username) ->
     "#{location.origin}/R/#{username}"
->>>>>>> 677a1b1e
+
 
 Object.defineProperty KD, "defaultSlug",
   get:->
