--- conflicted
+++ resolved
@@ -12,19 +12,9 @@
     [appId, version] = [@_applicationID, @_applicationVersion]
 
     unless @_storage
-<<<<<<< HEAD
-
-      appId   = @_applicationID
-      version = @_applicationVersion
-
-      KD.whoami().fetchStorage {appId, version}, (error, storage) =>
-        unless error
-          callback @_storage = storage or {appId,version,bucket:{}}
-=======
       KD.whoami().fetchStorage {appId, version}, (error, storage) =>
         unless error
           callback @_storage = storage or {appId, version, bucket:{}}
->>>>>>> be35caeb
           @emit "storageFetched"
         else
           callback null
