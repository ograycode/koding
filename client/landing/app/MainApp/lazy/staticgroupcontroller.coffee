--- conflicted
+++ resolved
@@ -185,21 +185,13 @@
 
   decoratePendingStatus:->
 
-<<<<<<< HEAD
-    @pendingButton = new KDButtonView
-=======
-    link = new CustomLinkView
->>>>>>> 63587cd4
+    @pendingButton = new CustomLinkView
       title    : "REQUEST PENDING"
       cssClass : "request-pending"
       icon     : {}
       click    : (event)=> event.preventDefault()
 
-<<<<<<< HEAD
     @buttonWrapper.addSubView @pendingButton
-=======
-    @buttonWrapper.addSubView link
->>>>>>> 63587cd4
 
   decorateMemberStatus:(isAdmin)->
 
@@ -245,11 +237,7 @@
 
   decorateGuestStatus:->
 
-<<<<<<< HEAD
-    @requestButton = new KDButtonView
-=======
-    link = new CustomLinkView
->>>>>>> 63587cd4
+    @requestButton = new CustomLinkView
       title    : "Request Access"
       cssClass : "request"
       icon     : {}
@@ -257,23 +245,14 @@
         event.preventDefault()
         @lazyDomController.requestAccess()
 
-<<<<<<< HEAD
     @buttonWrapper.addSubView @requestButton
-=======
-    @buttonWrapper.addSubView link
->>>>>>> 63587cd4
 
     if KD.isLoggedIn()
       KD.remote.api.JMembershipPolicy.byGroupSlug @groupEntryPoint, (err, policy)=>
         if err then console.warn err
         else unless policy?.approvalEnabled
-<<<<<<< HEAD
-          @requestButton.setTitle "Join Group"
-          @requestButton.setCallback =>
-            @lazyDomController.openPath "/#{@groupEntryPoint}/Activity"
-=======
-          link.destroy()
-          link = new CustomLinkView
+          @requestButton.destroy()
+          @requestButton = new CustomLinkView
             title    : "Join Group"
             cssClass : "join"
             icon     : {}
@@ -281,5 +260,4 @@
               event.preventDefault()
               @lazyDomController.openPath "/#{@groupEntryPoint}/Activity"
 
-          @buttonWrapper.addSubView link
->>>>>>> 63587cd4
+          @buttonWrapper.addSubView @requestButton