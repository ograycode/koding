--- conflicted
+++ resolved
@@ -3,8 +3,8 @@
   constructor:(options, data)->
 
     options = $.extend
-      type        : "new-comment"
-      cssClass    : "item-add-comment-box"
+      type      : "new-comment"
+      cssClass  : "item-add-comment-box"
     ,options
 
     options.itemTypeString or= 'comment'
@@ -25,31 +25,18 @@
     {itemTypeString} = @getOptions()
 
     commentFormWrapper.addSubView @commentInput   = new KDHitEnterInputView
-<<<<<<< HEAD
       type        : "textarea"
       delegate    : @
       placeholder : "Type your #{itemTypeString} and hit enter..."
       autogrow    : yes
       validate    :
         # event       : "keyup"
-=======
-      type          : "textarea"
-      delegate      : @
-      placeholder   : "Type your comment and hit enter..."
-      autogrow      : yes
-      validate      :
->>>>>>> 77f3f4f1
         rules       :
           required  : yes
           maxLength : 2000
         messages    :
-<<<<<<< HEAD
           required    : "Please type a #{itemTypeString}..."
       callback    : @commentInputReceivedEnter
-=======
-          required  : "Please type a comment..."
-      callback      : @commentInputReceivedEnter
->>>>>>> 77f3f4f1
 
     @attachListeners()
 
