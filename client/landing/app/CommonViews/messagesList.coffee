class MessagesListItemView extends KDListItemView
  constructor:(options, data)->
    super
  
  partial:(data)->
    "<div>#{data.subject or '(No title)'}</div>"

class MessagesListView extends KDListView

class MessagesListController extends KDListViewController
  
  constructor:(options, data)->
    options.subItemClass or= InboxMessagesListItem
    options.listView or= new MessagesListView
      # lastToFirst : yes

    super options, data

    @getListView().registerListener
      KDEventTypes  : "AvatarPopupShouldBeHidden"
      listener      : @
      callback      : => 
        @propagateEvent KDEventType : 'AvatarPopupShouldBeHidden'

  fetchMessages:(callback)->
    appManager.tell 'Inbox', 'fetchMessages',
      as          : 'recipient'
      limit       : 10
      sort        :
        timestamp : 1
    , (err, messages)=>
      # @propagateEvent KDEventType : "ClearMessagesListLoaderTimeout"
      @removeAllItems()
      @instantiateListItems messages

      unreadCount = 0
      for message in messages
        unreadCount++ unless message.flags_?.read
          
      @emit "MessageCountDidChange", unreadCount
      callback? err,messages

  fetchNotificationTeasers:(callback)->
    KD.whoami().fetchActivityTeasers? {
      targetName: $in: [
        'CReplieeBucketActivity'
        'CFolloweeBucketActivity'
        'CLikeeBucketActivity'
      ]
    }, {
      limit: 8
      sort:
        timestamp: -1
    }, (err, items)=>
      if err
        warn "There was a problem fetching notifications!",err
      else
<<<<<<< HEAD
        unglanced = items.filter (item)-> item.flags_?.glanced isnt yes
        @propagateEvent KDEventType : 'NotificationCountDidChange', {
          count : unglanced.length
        }
=======
>>>>>>> c3d87526
        callback? items
        @emit 'NotificationCountDidChange', items.length

class NotificationListItem extends KDListItemView

  activityNameMap = ->
    JStatusUpdate : "your status update."
    JCodeSnip     : "your status update."

  bucketNameMap = ->
    CReplieeBucketActivity  : "comment"
    CFolloweeBucketActivity : "follow"
    CLikeeBucketActivity    : "like"

  actionPhraseMap = ->
    comment : "commented on"
    reply   : "commented on"
    like    : "liked"
    follow  : "followed"
    share   : "shared"
    commit  : "committed"
  
  constructor:(options = {}, data)->

    options.tagName        or= "li"
    options.linkGroupClass or= LinkGroup
    options.avatarClass    or= AvatarView

    super options, data

    @setClass bucketNameMap()[data.bongo_.constructorName]
    
    @snapshot = JSON.parse Encoder.htmlDecode data.snapshot
        
    # group = data.map (participant)->
    #   constructorName : participant.targetOriginName
    #   id              : participant.targetOriginId

    {group} = @snapshot
    
    @participants = new options.linkGroupClass {group}
    @avatar       = new options.avatarClass
      size     : 
        width  : 40
        height : 40
      origin   : group[0]

  pistachio:->
    """
      <div class='avatar-wrapper fl'>
        {{> @avatar}}
      </div>
      <div class='right-overflow'>
        <p>{{> @participants}} {{@getActionPhrase #(dummy)}} {{@getActivityPlot #(dummy)}}</p>
        <footer>
          <time>{{$.timeago @getLatestTimeStamp #(dummy)}}</time>
        </footer>
      </div>
    """
  
  getLatestTimeStamp:()->
    data = @getData()
    # lastUpdateAt = @snapshot.group[@snapshot.group.length-1]
    lastUpdateAt = @snapshot.group.modifiedAt
    return lastUpdateAt or data.createdAt
  
  getActionPhrase:()->
    data = @getData()
    return actionPhraseMap()[bucketNameMap()[data.bongo_.constructorName]]

  getActivityPlot:()->
    data = @getData()
    return activityNameMap()[@snapshot.anchor.constructorName]
    
  viewAppended:->
    @setTemplate @pistachio()
    @template.update()

  click:->
    bongo.api[@snapshot.anchor.constructorName].one _id : @snapshot.anchor.id, (err, post)->
      appManager.tell "Activity", "createContentDisplay", post

    # {sourceName,sourceId} = @getData()[0]
    # contentDisplayController = @getSingleton('contentDisplayController')
    # list = @getDelegate()
    # list.propagateEvent KDEventType : 'AvatarPopupShouldBeHidden'
    # bongo.cacheable sourceName, sourceId, (err, source)=>
    #   appManager.tell "Activity", "createContentDisplay", source
    

<|MERGE_RESOLUTION|>--- conflicted
+++ resolved
@@ -55,13 +55,10 @@
       if err
         warn "There was a problem fetching notifications!",err
       else
-<<<<<<< HEAD
         unglanced = items.filter (item)-> item.flags_?.glanced isnt yes
         @propagateEvent KDEventType : 'NotificationCountDidChange', {
           count : unglanced.length
         }
-=======
->>>>>>> c3d87526
         callback? items
         @emit 'NotificationCountDidChange', items.length
 
