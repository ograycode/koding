# FIXME (gokmen) Needs to be rw

class AbstractPersonalFormView extends KDFormView
  constructor:(options = {}, data)->
    super options, null
    @memberData = data

    @windowController = KD.getSingleton 'windowController'
    @setListeners()

    $(window).on "keydown.input", @checkInput.bind this

  checkInput:(e, classToCheck = 'active')->
    if @$().hasClass(classToCheck) and e.which is 27
      @resetInputValue?()
      @unsetClass 'active'
    else if @$().hasClass(classToCheck) and e.which is 13
      @submit e

  mouseDown:(event)->
    @showForm()
    no

  showForm:->
    @windowController.addLayer @
    if not @$().hasClass 'active'
      @setClass 'active'
      @focusFirstElement()

  viewAppended:    JView::viewAppended
  pistachio:       -> ''
  resetInputValue: -> no

  setListeners:->
    @on 'ReceivedClickElsewhere', =>
      @unsetClass 'active'
      @resetInputValue()

  doModify:(modifier, unsetClass=yes, callback=noop)->
    @memberData.modify modifier, (err)=>
      if err
        KD.notify_ 'There was an error updating your profile.'
        return callback err
      @memberData.emit 'update'
      @unsetClass 'active'  if unsetClass
      callback null


class PersonalFormNameView extends AbstractPersonalFormView

  constructor:(options = {}, data)->
    options = $.extend
      cssClass    : 'profilename-form'
      callback    : @formCallback
    , options

    super options, data

    {profile} = @memberData
    @firstName = new KDInputView
      cssClass      : 'firstname editable'
      defaultValue  : Encoder.htmlDecode profile.firstName
      name          : 'firstName'
      attributes    :
        size        : Encoder.htmlDecode(profile.firstName).length
      validate      :
        rules       :
          required  : yes
          maxLength : 25
        messages    :
          required  : "First name is required!"
          maxLength : "Sorry, maximum 25 chars can be entered for the firstname!"

    @lastName = new KDInputView
      cssClass      : 'lastname editable'
      defaultValue  : Encoder.htmlDecode profile.lastName
      name          : 'lastName'
      attributes    :
        size        : Encoder.htmlDecode(profile.lastName).length
      validate      :
        rules       :
          maxLength : 25
        messages    :
          maxLength : "Sorry, maximum 25 chars can be entered for the lastname!"

    @nameView = new ProfileTextView
      tagName       : "p"
      tooltip       :
        title       : "Click to edit"
        placement   : "left"
        direction   : 'center'
        offset      :
          top       : 0
          left      : -5
    , @memberData

    @attachListeners()

  pistachio:->
    """
    {{> @nameView}}
    {{> @firstName}}{{> @lastName}}
    """

  resetInputValue:->
    @firstName.setValue Encoder.htmlDecode @memberData.profile.firstName
    @lastName.setValue  Encoder.htmlDecode @memberData.profile.lastName

  attachListeners:->
    @firstName.on 'keyup', (event)=>
      pubInst = @firstName
      newWidth = if pubInst.getValue().length < 3 then 3 else if pubInst.getValue().length > 12 then 12 else pubInst.getValue().length
      pubInst.setDomAttributes {size: newWidth}

    @lastName.on 'keyup', (events)->
      pubInst = @lastName
      newWidth = if pubInst.getValue().length < 3 then 3 else if pubInst.getValue().length > 12 then 12 else pubInst.getValue().length
      pubInst.setDomAttributes {size: newWidth}

  formCallback:({firstName, lastName})->
    {profile} = @memberData
    if profile.firstName is firstName and profile.lastName is lastName
      @unsetClass 'active'
      return no

    @doModify
      'profile.firstName' : firstName
      'profile.lastName'  : lastName

<<<<<<< HEAD
=======
    @memberData.modify query, (err)=>
      if err
        new KDNotificationView
          title : "There was an error updating your profile."
      else
        new KDNotificationView
          title     : "Success!"
          duration  : 500

        @unsetClass "active"
        # Set document title too...
        document.title = "#{firstName} #{lastName}"
>>>>>>> 4247c4c3

class PersonalFormAboutView extends AbstractPersonalFormView

  constructor:(options = {}, data)->
    options = $.extend
      cssClass  : 'personal-profile-about'
      callback  : @formCallback
    , options

    super options, data

    {profile}  = @memberData

    @defaultPlaceHolder = "You haven't entered anything in your bio yet. Why not add something now?"

    @aboutInput = new KDInputView
      cssClass      : 'about editable hitenterview active'
      type          : 'textarea'
      defaultValue  : if profile.about is @defaultPlaceHolder then '' else Encoder.htmlDecode profile.about
      placeholder   : if profile.about isnt @defaultPlaceHolder then null else Encoder.htmlDecode profile.about
      name          : 'about'

    @aboutInfo = new PersonalAboutView
      tooltip            :
        title            : "Click to edit"
        placement        : "left"
        direction        : 'center'
        offset           :
          top            : 0
          left           : -5
      defaultPlaceHolder : @defaultPlaceHolder
    , @memberData

    @windowController = KD.getSingleton 'windowController'

  pistachio:->
    """
    {{> @aboutInfo}}
    {{> @aboutInput}}
    """

  resetInputValue:->
    {profile} = @memberData
    if profile.about is @defaultPlaceHolder
      @aboutInput.setValue ''
    else
      @aboutInput.setValue Encoder.htmlDecode profile.about

  formCallback:({about})->
    if @memberData.profile.about is about
      @unsetClass 'active'
      return no

    if about is ''
      @unsetClass 'active'
      @memberData.profile.about = @defaultPlaceHolder
      @aboutInfo.setData @memberData
      @resetInputValue()

    @doModify 'profile.about' : about


class PersonalAboutView extends JView
  constructor:(options, data)->
    super options, data
    @getData().profile.about or= options.defaultPlaceHolder

  click: KD.utils.showMoreClickHandler

  pistachio:->
    """
    <p>{{ @utils.applyTextExpansions #(profile.about), yes }}</p>
    """


class PersonalFormLocationView extends AbstractPersonalFormView

  constructor:(options = {}, data)->
    options = $.extend
      cssClass      : 'profilelocation-form'
      callback      : @formCallback
    , options

    super options, data

    @memberData.locationTags or= ['Earth']

    @location     = new KDInputView
      cssClass      : 'locationtags editable'
      type          : 'text'
      defaultValue  : @memberData.locationTags[0]
      name          : 'locationTags'
      validate      :
        rules       :
          maxLength : 30

    @locationTags = new LocationView
      tooltip       :
        title       : "Click to edit"
        placement   : "right"
        direction   : 'center'
        offset      :
          top       : 0
          left      : -5
    , @memberData

  pistachio:->
    """
    <p>{{> @locationTags}}</p>
    {{> @location}}
    """

  resetInputValue:->
    @location.setValue @memberData.locationTags[0] or 'Earth'

  formCallback:({locationTags})->
    if locationTags is @memberData.locationTags[0]
      @unsetClass 'active'
      return no

    @doModify {locationTags: [locationTags]}


class LocationView extends JView

  pistachio:-> "{{ @getFirstLocation #(locationTags)}}"
  getFirstLocation:(locationTags)-> locationTags[0]


class PersonalFormSkillTagView extends AbstractPersonalFormView

  constructor:(options = {}, data)->
    options = $.extend
      cssClass : "kdautocomplete-form"
    , options

    super options, data

    @memberData.skillTags or= []

  viewAppended:->
    super
    @addSubView tagWrapper = new KDCustomHTMLView
      tagName     : "div"
      cssClass    : "form-actions-holder clearfix"
      bind        : "mouseenter mouseleave"
      mouseenter  : =>
        unless @$().hasClass "active"
          @label.updatePartial "<a href='#'>Click to edit...</a>"
      mouseleave  : =>
        @label.updatePartial "SKILLS"

    tagWrapper.addSubView @label = new KDLabelView
      cssClass    : "skilltagslabel"
      title       : "SKILLS"
      click       : @bound 'showForm'

    tagWrapper.addSubView @loader = new KDLoaderView size : width : 14

    @tagController = new SkillTagAutoCompleteController
      name                : 'skillTagsInput'
      cssClass            : 'skilltag-form'
      type                : 'tags'
      itemDataPath        : 'title'
      itemClass           : TagAutoCompleteItemView
      selectedItemClass   : SkillTagAutoCompletedItem
      outputWrapper       : tagWrapper
      selectedItemsLimit  : 10
      form                : this
      dataSource          : ({inputValue}, callback)=>
        blacklist = (data.getId() for data in @tagController.getSelectedItemData() when 'function' is typeof data.getId)
        @emit "AutoCompleteNeedsTagData", {inputValue,blacklist,callback}

    @tagController.on 'ItemListChanged', =>
      @loader.show()
      {skillTags} = @getData()
      @memberData.addTags skillTags, (err)=>
        return KD.notify_ "There was an error while adding new skills."  if err
        skillTagsFlat = skillTags.map (tag)-> tag.$suggest ? tag.title
        @doModify {skillTags: skillTagsFlat}, no, @loader.hide.bind @loader

    @addSubView @tagController.getView()
    @tagController.putDefaultValues @memberData.skillTags

  mouseDown:(event)-> no


class SkillTagAutoCompleteController extends KDAutoCompleteController

  constructor:(options = {}, data)->
    options.nothingFoundItemClass or= SuggestNewTagItem
    options.allowNewSuggestions    ?= yes
    super options, data

  putDefaultValues:(stringTags)->
    KD.remote.api.JTag.fetchSkillTags
      title     :
        $in     : stringTags
    ,
      sort      :
        title   : 1
    , (err,tags)=>
        unless err and not tags
          @setDefaultValue tags
        else
          warn "There was a problem fetching default tags!", err, tags

  getCollectionPath:-> 'skillTags'


class SkillTagAutoCompletedItem extends KDAutoCompletedItem

  constructor:(options = {}, data)->
    options.cssClass = "clearfix"
    super options, data

    @tag = new TagLinkView {}, @getData()

  viewAppended: JView::viewAppended
  pistachio:-> "{{> @tag}}"

  click:(event)->
    @getDelegate().removeFromSubmitQueue @ if $(event.target).is('span.close-icon')
    @getDelegate().getView().$input().trigger<|MERGE_RESOLUTION|>--- conflicted
+++ resolved
@@ -126,22 +126,9 @@
     @doModify
       'profile.firstName' : firstName
       'profile.lastName'  : lastName
-
-<<<<<<< HEAD
-=======
-    @memberData.modify query, (err)=>
-      if err
-        new KDNotificationView
-          title : "There was an error updating your profile."
-      else
-        new KDNotificationView
-          title     : "Success!"
-          duration  : 500
-
-        @unsetClass "active"
-        # Set document title too...
-        document.title = "#{firstName} #{lastName}"
->>>>>>> 4247c4c3
+    , yes, (err)->
+      document.title = "#{firstName} #{lastName}"  unless err
+
 
 class PersonalFormAboutView extends AbstractPersonalFormView
 
