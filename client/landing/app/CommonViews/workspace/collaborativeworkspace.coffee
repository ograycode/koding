class CollaborativeWorkspace extends Workspace

  constructor: (options = {}, data) ->

    super options, data

    @sessionData    = []
    instances       = @getOptions().firebaseInstances

    return warn "CollaborativeWorkspace requires at least one Firebase instance." unless instances

    currentInstance = instances
    currentInstance = instances[KD.utils.getRandomNumber(instances.length) - 1] if Array.isArray instances
    @firepadRef     = new Firebase "https://#{currentInstance}.firebaseIO.com/"
    @sessionKey     = options.sessionKey or @createSessionKey()
    @workspaceRef   = @firepadRef.child @sessionKey
    @historyRef     = @workspaceRef.child "history"
    @users          = {}

    @createUserListContainer()
    @createLoader()

    if @getOptions().enableChat
      @container.addSubView @chatView = new ChatPane
        delegate: this
      @chatView.hide()

    @workspaceRef.once "value", (snapshot) =>
      if @getOptions().sessionKey
        unless snapshot.val()
          @showNotActiveView()
          return false

      isOldSession = keys = snapshot.val()?.keys

      if isOldSession
        @sessionData  = keys
        @createPanel()
        @userRef = @workspaceRef.child("users").child KD.nick()
        @userRef.set "online"
        @userRef.onDisconnect().set "offline"
      else
        @createPanel()
        @workspaceRef.set "keys": @sessionData
        @userRef = @workspaceRef.child("users").child KD.nick()
        @userRef.set "online"
        @userRef.onDisconnect().set "offline"

      if @amIHost()
        @workspaceRef.onDisconnect().remove()
        @userRef.onDisconnect().remove()

      @loader.destroy()
      @chatView?.show()

      initialMessage   = "$0 started a #{@getOptions().name} session. Session key is, #{@sessionKey}"
      if isOldSession
        initialMessage = "$0 joined."

      @setHistory initialMessage

    @workspaceRef.child("users").on "child_added", (snapshot) =>
      @fetchUsers()

    @workspaceRef.child("users").on "child_changed", (snapshot) =>
      @setHistory "#{snapshot.name()} is disconnected."

    @workspaceRef.on "child_removed", (snapshot) =>
      @showDisconnectedModal()  unless @disconnectedModal

    @on "AllPanesAddedToPanel", (panel, panes) ->
      paneSessionKeys = []
      paneSessionKeys.push pane.sessionKey for pane in panes
      @sessionData.push paneSessionKeys

    @fetchUsers()

  fetchUsers: ->
    @workspaceRef.once "value", (snapshot) =>
      val = snapshot.val()
      return  unless val

      usernames = []
      usernames.push username for username, status of val.users unless @users[username]

      KD.remote.api.JAccount.some { "profile.nickname": { "$in": usernames } }, {}, (err, jAccounts) =>
        @users[user.profile.nickname] = user for user in jAccounts
        @emit "WorkspaceUsersFetched"

  createPanel: (callback = noop) ->
    panelOptions             = @getOptions().panels[@lastCreatedPanelIndex]
    panelOptions.delegate    = @
    panelOptions.sessionKeys = @sessionData[@lastCreatedPanelIndex]  if @sessionData
    newPanel                 = new CollaborativePanel panelOptions

    @container.addSubView newPanel
    @panels.push newPanel
    @activePanel = newPanel

    callback()
    @emit "PanelCreated"

  createSessionKey: ->
    nick = KD.nick()
    u    = KD.utils
    return  "#{nick}:#{u.generatePassword(4)}:#{u.getRandomNumber(100)}"

  ready: -> # have to override for collaborative workspace

  amIHost: ->
    [sessionOwner] = @sessionKey.split ":"
    return sessionOwner is KD.nick()

  showNotActiveView: ->
    notValid = new KDView
      cssClass : "not-valid"
      partial  : "This session is not valid or no longer available."

    notValid.addSubView new KDView
      cssClass : "description"
      partial  : "This usually means, the person who is hosting this session is disconnected or closed the session."

    notValid.addSubView new KDButtonView
      cssClass : "cupid-green"
      title    : "Start New Session"
      callback : @bound "startNewSession"

    @container.addSubView notValid
    @loader.hide()

  startNewSession: ->
    @destroySubViews()
    options = @getOptions()
    delete options.sessionKey
    @addSubView new CollaborativeWorkspace options

  createLoader: ->
    @loader    = new KDView
      cssClass : "workspace-loader"
      partial  : """<span class="text">Loading...<span>"""

    @loader.addSubView loaderView = new KDLoaderView size: width : 36
    @loader.on "viewAppended", -> loaderView.show()
    @container.addSubView @loader

  joinSession: (sessionKey) ->
    {parent}           = @
    options            = @getOptions()
    options.sessionKey = sessionKey
    @destroy()

<<<<<<< HEAD
    # TODO: fatihacet - temp fix to resize split view for users that joined a new session
    workspace = new CollaborativeWorkspace options
    workspace.on "PanelCreated", =>
      workspace.activePanel.splitView.resizePanel "20%", 0
    parent.addSubView workspace
=======
    parent.addSubView new CollaborativeWorkspace options
>>>>>>> d01a09e1

  showDisconnectedModal: ->
    if @amIHost()
      title   = "Disconnected from remote"
      content = "It seems, you have been disconnected from Firebase server. You cannot continue this session."
    else
      title   = "Host disconnected"
      content = "It seems, host is disconnected from Firebase server. You cannot continue this session."

    @disconnectedModal = new KDBlockingModalView
      title        : title
      content      : "<p>#{content}</p>"
      cssClass     : "host-disconnected-modal"
      overlay      : yes
      buttons      :
        Start      :
          title    : "Start New Session"
          callback : =>
            @disconnectedModal.destroy()
            delete @disconnectedModal
            @startNewSession()
        Join       :
          title    : "Join Another Session"
          callback : =>
            @disconnectedModal.destroy()
            delete @disconnectedModal
            @showSessionModal (modal) ->
              modal.modalTabs.showPaneByIndex(1)
        Exit       :
          title    : "Exit App"
          cssClass : "modal-cancel"
          callback : =>
            @disconnectedModal.destroy()
            delete @disconnectedModal
            appManager = KD.getSingleton("appManager")
            appManager.quit appManager.frontApp

  showJoinModal: (callback = noop) ->
    options        = @getOptions()
    modal          = new KDModalView
      title        : options.joinModalTitle   or "Join New Session"
      content      : options.joinModalContent or "This is your session key, you can share this key with your friends to work together."
      overlay      : yes
      cssClass     : "workspace-modal join-modal"
      width        : 500
      buttons      :
        Join       :
          title    : "Join Session"
          cssClass : "modal-clean-green"
          callback : => @handleJoinASessionFromModal sessionKeyInput.getValue(), modal
        Close      :
          title    : "Close"
          cssClass : "modal-cancel"
          callback : -> modal.destroy()

    modal.addSubView sessionKeyInput = new KDHitEnterInputView
      type         : "text"
      placeholder  : "Paste new session key and hit enter to join"
      callback     : => @handleJoinASessionFromModal sessionKeyInput.getValue(), modal

    callback modal

  handleJoinASessionFromModal: (sessionKey, modal) ->
    return unless sessionKey
    @joinSession sessionKey
    modal.destroy()

  createUserListContainer: ->
    @container.addSubView @userListContainer = new KDView
      cssClass : "user-list"

    @userListContainer.bindTransitionEnd()

  showUsers: ->
    return  if @userList
    @userListContainer.setClass "active"

    @userListContainer.addSubView @userList = new CollaborativeWorkspaceUserList {
      @workspaceRef
      @sessionKey
      container : @userListContainer
      delegate  : @
    }

  setHistory: (message = "") ->
    user    = KD.nick()
    message = message.replace "$0", user

    @historyRef.child(Date.now()).set {
      message
      user
    }<|MERGE_RESOLUTION|>--- conflicted
+++ resolved
@@ -149,15 +149,7 @@
     options.sessionKey = sessionKey
     @destroy()
 
-<<<<<<< HEAD
-    # TODO: fatihacet - temp fix to resize split view for users that joined a new session
-    workspace = new CollaborativeWorkspace options
-    workspace.on "PanelCreated", =>
-      workspace.activePanel.splitView.resizePanel "20%", 0
-    parent.addSubView workspace
-=======
     parent.addSubView new CollaborativeWorkspace options
->>>>>>> d01a09e1
 
   showDisconnectedModal: ->
     if @amIHost()
