--- conflicted
+++ resolved
@@ -39,14 +39,11 @@
     @setClass 'navigation-item clearfix'
 
   mouseDown:(event)->
-<<<<<<< HEAD
     {appPath, title, path} = @getData()
-=======
 
     # This check is for Invite Friends link which has no app at all
-    return if @.child?
-
->>>>>>> fe1e155b
+    return if @child?
+
     mc = @getSingleton('mainController')
     mc.emit "NavigationLinkTitleClick",
       orgEvent  : event
