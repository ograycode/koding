--- conflicted
+++ resolved
@@ -370,7 +370,6 @@
       @$('.flex-wrapper').removeClass 'shake'
       KD.utils.defer => @$('.flex-wrapper').addClass 'animate shake'
     else
-<<<<<<< HEAD
       {account, replacementToken} = params
       $.cookie 'clientId', replacementToken  if replacementToken
 
@@ -378,9 +377,6 @@
       # prevent user from seeing the main wiev
       KD.utils.setPreferredDomain account if account
 
-=======
-      {account} = params
->>>>>>> a4a51280
       mainController = KD.getSingleton('mainController')
       mainView       = mainController.mainViewController.getView()
       mainView.show()
