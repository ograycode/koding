class LoginAppsController extends AppController

  handler = (callback)->->
    unless KD.isLoggedIn()
      KD.singleton('appManager').open 'Login', (app)-> callback app
    else
      KD.getSingleton('router').handleRoute "/Activity"

  handleResetRoute = ({params:{token}})->
    KD.singleton('appManager').open 'Login', (app) ->
      if KD.isLoggedIn()
        KD.getSingleton('router').handleRoute "/Account/Profile?focus=password&token=#{token}"
      else
        app.getView().setCustomDataToForm('reset', {recoveryToken:token})
        app.getView().animateToForm('reset')

  handleFinishRegistration = ({params:{token}}) ->
    KD.singleton('appManager').open 'Login', (app) ->
      app.prepareFinishRegistrationForm token  unless KD.isLoggedIn()

#  handleFailureOfRestriction =->
#    KD.utils.defer -> new KDNotificationView title: "Login restricted"

#  handleRestriction = (handler) ->
#    ({params: {token : token }})->
#      for url in [
#        'http:\/\/localhost'
#        'https:\/\/koding.com'
#      ] when 0 is window.location.href.indexOf url
<<<<<<< HEAD
        return do handler()
=======
#        return do handler()
>>>>>>> 48134e40

#      return handleFailureOfRestriction()  unless token

#      KD.remote.api.JInvitation.byCodeForBeta token, (err, invite)->
#        if err or !invite?
#          return handleFailureOfRestriction()

#        do handler()

  KD.registerAppClass this,
    name                         : "Login"
    routes                       :
      #'/:name?/Login/:token?'    : handleRestriction (app)->
          #handler (app)-> app.getView().animateToForm 'login'
      '/:name?/Login/:token?'    : handler (app)-> app.getView().animateToForm 'login'
      '/:name?/Redeem'           : handler (app)-> app.getView().animateToForm 'redeem'
      '/:name?/Register/:token?' : handler (app)-> app.getView().animateToForm 'register'
      '/:name?/Recover'          : handler (app)-> app.getView().animateToForm 'recover'
      '/:name?/Reset'            : handler (app)-> app.getView().animateToForm 'reset'
      '/:name?/Reset/:token'     : handleResetRoute
      '/:name?/ResendToken'      : handler (app)-> app.getView().animateToForm 'resendEmail'
    hiddenHandle                 : yes
    behavior                     : 'application'
    # removed preCondition because Reset can be called while
    # current user logged-in status

  constructor:(options = {}, data)->

    options.view    = new LoginView
      testPath      : "landing-login"
    options.appInfo =
      name          : "Login"

    super options, data

  prepareFinishRegistrationForm: (token) ->
    { JPasswordRecovery } = KD.remote.api
    JPasswordRecovery.fetchRegistrationDetails token, (err, details) =>
      return  if KD.showError err

      view = @getView()
      view.finishRegistrationForm.setRegistrationDetails details
      view.setCustomDataToForm 'finishRegistration', recoveryToken: token
      view.animateToForm 'finishRegistration'<|MERGE_RESOLUTION|>--- conflicted
+++ resolved
@@ -27,11 +27,7 @@
 #        'http:\/\/localhost'
 #        'https:\/\/koding.com'
 #      ] when 0 is window.location.href.indexOf url
-<<<<<<< HEAD
-        return do handler()
-=======
 #        return do handler()
->>>>>>> 48134e40
 
 #      return handleFailureOfRestriction()  unless token
 
