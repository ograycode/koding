<!doctype html>
<html lang="en">
<head>
  <!-- note: don't alter  references. see cakefile.targetPaths.staticFilesBaseUrl -->
  <meta charset="utf-8">
  <meta http-equiv="X-UA-Compatible" content="IE=edge,chrome=1">
  <title>Welcome to Koding. A new way for developers to get work done.</title>
  <meta name="description" content="">
  <meta name="author" content="">
  <meta name="viewport" content="width=device-width, initial-scale=1.0">
  <link rel="shortcut icon" href="https://api.koding.com/images/favicon.ico">
  <link rel="fluid-icon" href="https://api.koding.com/images/kd-fluid-icon512.png" title="Koding" />
  <link rel="stylesheet" href="https://api.koding.com/css/kd.css?1336501035131">
</head>
<body class="loading">
  <div class="kdview main-loading">
    <figure>
      <ul>
        <li></li>
        <li></li>
        <li></li>
        <li></li>
        <li></li>
        <li></li>
      </ul>
    </figure>
  </div>
  <script src="https://api.koding.com/js/require.js"></script>
  <script>
    require.config({baseUrl: "https://api.koding.com/js", waitSeconds:15});
    require([
<<<<<<< HEAD
      "order!https://api.koding.com/js/libs/pusher.1.12.min.js",
      "order!https://api.koding.com/js/libs/jquery-1.8.0.min.js",
=======
      "order!https://api.koding.com/js/libs/sockjs-0.3.js",
      "order!https://api.koding.com/js/libs/jquery-1.7.1.min.js",
>>>>>>> 33b66511
      "order!https://api.koding.com/js/libs/jquery-ui-1.8.16.custom.min.js",
      "order!https://api.koding.com/js/underscore-min.1.3.js",
      "order!https://api.koding.com/js/kd.js",
      "order!https://api.koding.com/js/libs/diff_match_patch.js"
    ]);    
  </script>
  <script type="text/javascript">
    var _gaq = _gaq || [];
    _gaq.push(['_setAccount', 'UA-6520910-8']);
    _gaq.push(['_setDomainName', 'koding.com']);
    _gaq.push(['_trackPageview']);
    (function() {
      var ga = document.createElement('script'); ga.type = 'text/javascript'; ga.async = true;
      ga.src = ('https:' == document.location.protocol ? 'https://ssl' : 'http://www') + '.google-analytics.com/ga.js';
      var s = document.getElementsByTagName('script')[0]; s.parentNode.insertBefore(ga, s);
    })();
  </script>
</body>
</html><|MERGE_RESOLUTION|>--- conflicted
+++ resolved
@@ -29,13 +29,8 @@
   <script>
     require.config({baseUrl: "https://api.koding.com/js", waitSeconds:15});
     require([
-<<<<<<< HEAD
-      "order!https://api.koding.com/js/libs/pusher.1.12.min.js",
+      "order!https://api.koding.com/js/libs/sockjs-0.3.js",
       "order!https://api.koding.com/js/libs/jquery-1.8.0.min.js",
-=======
-      "order!https://api.koding.com/js/libs/sockjs-0.3.js",
-      "order!https://api.koding.com/js/libs/jquery-1.7.1.min.js",
->>>>>>> 33b66511
       "order!https://api.koding.com/js/libs/jquery-ui-1.8.16.custom.min.js",
       "order!https://api.koding.com/js/underscore-min.1.3.js",
       "order!https://api.koding.com/js/kd.js",
