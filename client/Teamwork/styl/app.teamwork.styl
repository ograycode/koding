--- conflicted
+++ resolved
@@ -187,7 +187,6 @@
   &.ready
     .loading
       display                   none
-<<<<<<< HEAD
   .headline
     text-align                  center
     margin-bottom               57px
@@ -206,58 +205,6 @@
       bg                        color, #cecece
       opacity                   .2
 
-=======
-  &.active
-    height                      100%
-  .actions
-    overflow                    hidden
-    border-bottom               1px solid #191F21
-    .item
-      width                     185px
-      text-align                center
-      padding                   0 30px
-      fl()
-      h3
-        margin                  33px 0 26px
-        font-size               18px
-        font-weight             normal
-        color                   #9F9F9F
-      p
-        width                   180px
-        margin                  0 auto 32px
-        color                   #676F71
-        font-size               14px
-      .badge
-        size                    48px, 48px
-        margin                  0 auto
-      &.team-up .badge
-        r-sprite                  teamwork "teamup"
-      &.join-in .badge
-        r-sprite                  teamwork "join"
-        position                relative
-        left                    -4px
-      &.import .badge
-        r-sprite                  teamwork "import"
-.tw-dashboard-input
-  border                        1px solid #4F4F4F !important
-  font-size                     14px !important
-  rounded                       14px !important
-  size                          186px !important, 47px !important
-  line-height                   47px
-  text-indent                   10px
-  bg                            image, none !important
-  text-align                    left !important
-.tw-dashboard-button
-  abs()
-  top                           15px
-  right                         0
-  size                          20px !important, 20px
-  z-index                       22
-  r-sprite                        teamwork "arrow"
-  border                        none
-.tw-input-container
-  position                      relative
->>>>>>> 65758db1
 .tw-playground-item
   position                      relative
   text-align                    left
@@ -410,17 +357,10 @@
       border                    none
   .tw-cog
     display                     block
-    r-sprite                      teamwork, "settings"
+    r-sprite                    teamwork, "settings"
   .tw-chat
     display                     block
-<<<<<<< HEAD
-    sprite                      teamwork, "chat"
-  .tw-export
-    display                     block
-    sprite                      teamwork, "export"
-=======
-    r-sprite                      teamwork, "chat"
->>>>>>> 65758db1
+    r-sprite                    teamwork, "chat"
   .tw-chat-toggle
     &.active
       background-color          #282F31
