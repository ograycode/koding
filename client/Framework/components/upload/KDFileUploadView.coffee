#####
# File Upload class, consists of
# - a KDView for upload area
# - n KDInputViews
# - a KDListView to list files after drop
# - n KDListItemViews
#####
#
# options:
#   limit        : 1            -> number of max amount of files to be sent to server
#   preview      : "thumbs"     -> thumbs or list
#   extensions   : null         -> allowed extensions e.g. ["png","jpg","gif"]
#   fileMaxSize  : 0            -> max number in kilobytes for each file size
#   totalMaxSize : 0            -> max number in kilobytes for sum of all file sizes
#   title        : String       -> a title which will appear in droppable area
#
# NOTE: since it creates input fields with filedata it should be added to forms
#####
class KDFileUploadView extends KDView
  constructor:(options,data)->
    if window.FileReader?
      options.limit         ?= 20
      options.fileMaxSize   ?= 4096
      options.filetotalSize ?= 4096
      options.extensions    ?= null
      options.preview       ?= "list"
      options.title         ?= "Drop your files here!"
      options.onlyOne       ?= no
      super options,data
      @listController = null
      @addDropArea()
      @addList()
      @files = {}
      @totalSizeToUpload = 0
      @setClass "kdfileupload"
    else
      super options,data
      @setPartial "<p class='warning info'><strong>Oops sorry,</strong> file upload is only working on Chrome, Firefox and Opera at the moment. We're working on a fix.</p>"

  addDropArea:()->
    @dropArea = new KDFileUploadArea
      title    : @getOptions().title
      bind     : 'drop dragenter dragleave dragover dragstart dragend'
      cssClass : "kdfileuploadarea"
      delegate : @
    @addSubView @dropArea

  addList:()->
    @fileList = switch @getOptions().preview
      when "thumbs" then do @addThumbnailList
      else do @addFileList

    @listController = new KDListViewController
      view : @fileList

    @addSubView @listController.getView()

  addFileList:()-> new KDFileUploadListView delegate : @
  addThumbnailList:()-> new KDFileUploadThumbListView delegate : @

  fileDropped:(file)->
<<<<<<< HEAD
    reader = new FileReader()
    reader.onload = (event)=>
      @propagateEvent KDEventType : "FileReadComplete", {progressEvent : event, file : file}
      @emit "FileReadComplete", {progressEvent : event, file : file}
=======
    uploader = new KDMultipartUploader { url: '/Upload', file }
    uploader.send()
    uploader.once 'FileReadComplete', (event)=>
      @emit 'FileReadComplete', {file, progressEvent:event}
      @fileReadComplete file, event
    uploader.once 'FileUploadSuccess', (res)=> @fileUploadComplete file, res
    uploader.once 'FileUploadError', @bound 'handleUploadError'

  handleUploadError:(xhr)->
    # TODO: handle this error, if any
>>>>>>> d63d2219

  fileUploadComplete:(file, res)->
    @fileList.itemsByName[file.name]?.setClass 'uploaded'
    @emit 'FileUploadComplete', res

<<<<<<< HEAD
  fileReadComplete:(pubInst,event)->
    file = event.file
    file.data = event.progressEvent.target.result
=======
  fileReadComplete:(file, event)->
    file.data = event.target.result
>>>>>>> d63d2219
    @putFileInQueue file

  putFileInQueue:(file)->
    if @getOptions().onlyOne
      @files = {}
      @fileList.empty()
    if not @isDuplicate(file) and @checkLimits(file)
      @files[file.name] = file
      @fileList.addItem file
      return yes
    else
      return no

  removeFile:(pubInst,event)->
    file = pubInst.getData()
    delete @files[file.name]
    @fileList.removeItem pubInst

  isDuplicate:(file)->
    if @files[file.name]?
      @notify "File is already in queue!"
      yes
    else
      no

  checkLimits:(file)->
    return @checkFileAmount() and @checkFileSize(file) and @checkTotalSize(file)

  checkFileAmount:()->
    maxAmount  = @getOptions().limit
    amount = 1
    for own name,file of @files
      amount++
    if amount > maxAmount
      @notify "Total number of allowed file is #{maxAmount}"
      no
    else
      yes

  checkTotalSize:(file)->
    totalMaxSize  = @getOptions().totalMaxSize
    totalSize = file.size
    for own name,file of @files
      totalSize += file.size

    if totalSize/1024 > totalMaxSize
      @notify "Total allowed filesize is #{totalMaxSize} kilobytes"
      no
    else
      yes

  checkFileSize:(file)->
    fileMaxSize = @getOptions().fileMaxSize
    if file.size/1024 > fileMaxSize
      @notify "Maximum allowed filesize is #{fileMaxSize} kilobytes"
      no
    else
      yes

  notify:(title)->
    new KDNotificationView
      title   : title
      duration: 2000
      type    : "tray"

class KDFileUploadArea extends KDView
  # isDroppable:()->
  #   return @droppingEnabled ? yes
  #
  # dropAccept:(item)=>
  #   yes
  #
  # dropOver:(event,ui)=>
  #   event.preventDefault()
  #   event.stopPropagation()
  #   @setClass "hover"
  #
  # dropOut:(event,ui)=>
  #   event.preventDefault()
  #   event.stopPropagation()
  #   @unsetClass "hover"

  dragEnter:(e)->
    e.preventDefault()
    e.stopPropagation()
    @setClass "hover"

  dragOver:(e)->
    e.preventDefault()
    e.stopPropagation()
    @setClass "hover"

  dragLeave:(e)->
    e.preventDefault()
    e.stopPropagation()
    @unsetClass "hover"

  drop:(jQueryEvent)->
    jQueryEvent.preventDefault()
    jQueryEvent.stopPropagation()
    @unsetClass "hover"

    orgEvent = jQueryEvent.originalEvent

    files = orgEvent.dataTransfer.files

    for file in files
      @getDelegate().fileDropped file
    no

  viewAppended:()->
    title = @getOptions().title
    o = @getDelegate().getOptions()
    @setPartial "<span>#{title}</span>"
    @addSubView new KDCustomHTMLView
      cssClass    : "info"
      tagName     : "span"
      tooltip     :
        title     : "Max. File Amount: <b>#{o.limit}</b> files<br/>Max. File Size: <b>#{o.fileMaxSize}</b> kbytes<br/>Max. Total Size: <b>#{o.totalMaxSize}</b> kbytes"
        placement : "above"
        offset    : 0
        delayIn   : 300
        html      : yes
        animate   : yes
        selector  : null
        partial   : "i"

<<<<<<< HEAD
    # TIPTIP DEPRECATED
    # @$().find("span.iconic").tipTip defaultPosition : "top"

=======
>>>>>>> d63d2219

class KDFileUploadListView extends KDListView
  constructor:(options,data)->
    options.itemClass ?= KDFileUploadItemView
    super options,data
    @setClass "kdfileuploadlist"
    @itemsByName = {}

  addItem:(file)->
<<<<<<< HEAD
    itemInstance = new KDKDFileUploadListItemView {delegate : @},file
    @getDelegate().listenTo
      KDEventTypes:
        eventType:        "removeFile"
      listenedToInstance: itemInstance
      callback:           @getDelegate().removeFile
=======
    itemInstance = new (@getOptions().itemClass) {delegate : @},file
    @getDelegate().on "removeFile", @getDelegate().removeFile
>>>>>>> d63d2219
    @addItemView itemInstance
    @itemsByName[file.name] = itemInstance

class KDKDFileUploadListItemView extends KDListItemView
  constructor:(options,data)->
    super options,data
    @setClass "kdfileuploadlistitem clearfix"
    @active = no

  click:(e)->
    if $(e.target).is "span.iconic.x"
      @emit "removeFile", orgEvent : e

  viewAppended:()->
    @$().append @partial @data

  partial:(file)->
    $ "<span class='file-title'>#{file.name}</span>
       <span class='file-size'>#{(file.size / 1024).toFixed(2)}kb</span>
       <span class='x'></span>"

class KDFileUploadThumbListView extends KDFileUploadListView
  constructor:(options,data)->
    options.itemClass ?= KDFileUploadThumbItemView
    super options,data
    @setClass "kdfileuploadthumblist"

<<<<<<< HEAD
  addItem:(file)->
    itemInstance = new KDFileUploadThumbItemView {delegate : @},file
    @getDelegate().listenTo
      KDEventTypes:
        eventType:        "removeFile"
      listenedToInstance: itemInstance
      callback:           @getDelegate().removeFile
    @addItemView itemInstance

=======
>>>>>>> d63d2219
class KDFileUploadThumbItemView extends KDListItemView
  constructor:(options,data)->
    super options,data
    @setClass "kdfileuploadthumbitem clearfix"
    @active = no

  click:(e)->
<<<<<<< HEAD
    @handleEvent {type : "removeFile", orgEvent : e} if $(e.target).is "span.close-icon"
=======
    if $(e.target).is "span.iconic.x"
      @emit "removeFile", orgEvent : e
>>>>>>> d63d2219

  viewAppended:()->
    @$().append @partial @data
    # @addSubView new KDInputView
    #   type          : "hidden"
    #   name          : "file-name"
    #   defaultValue  : @data.name
    # @addSubView new KDInputView
    #   type          : "hidden"
    #   name          : "file-data"
    #   defaultValue  : @data.data


  partial:(file)->
    imageType = /image.*/
    fileUrl = if file.type.match imageType then window.URL.createObjectURL file else "./images/icon.file.png"

    $ "<img class='thumb' src='#{fileUrl}'/>
       <p class='meta'>
        <span class='file-title'>#{file.name}</span>
        <span class='file-size'>#{(file.size / 1024).toFixed(2)}kb</span>
        <span class='close-icon'></span>
       </p>"

class KDFileUploadSingleView extends KDFileUploadView

    putFileInQueue:(file)->
      @files = {}
      @fileList.empty()
      if not @isDuplicate(file) and @checkLimits(file)
        @files[file.name] = file
        @fileList.addItem file
        return yes
      else
        return no<|MERGE_RESOLUTION|>--- conflicted
+++ resolved
@@ -59,12 +59,6 @@
   addThumbnailList:()-> new KDFileUploadThumbListView delegate : @
 
   fileDropped:(file)->
-<<<<<<< HEAD
-    reader = new FileReader()
-    reader.onload = (event)=>
-      @propagateEvent KDEventType : "FileReadComplete", {progressEvent : event, file : file}
-      @emit "FileReadComplete", {progressEvent : event, file : file}
-=======
     uploader = new KDMultipartUploader { url: '/Upload', file }
     uploader.send()
     uploader.once 'FileReadComplete', (event)=>
@@ -75,20 +69,13 @@
 
   handleUploadError:(xhr)->
     # TODO: handle this error, if any
->>>>>>> d63d2219
 
   fileUploadComplete:(file, res)->
     @fileList.itemsByName[file.name]?.setClass 'uploaded'
     @emit 'FileUploadComplete', res
 
-<<<<<<< HEAD
-  fileReadComplete:(pubInst,event)->
-    file = event.file
-    file.data = event.progressEvent.target.result
-=======
   fileReadComplete:(file, event)->
     file.data = event.target.result
->>>>>>> d63d2219
     @putFileInQueue file
 
   putFileInQueue:(file)->
@@ -216,12 +203,6 @@
         selector  : null
         partial   : "i"
 
-<<<<<<< HEAD
-    # TIPTIP DEPRECATED
-    # @$().find("span.iconic").tipTip defaultPosition : "top"
-
-=======
->>>>>>> d63d2219
 
 class KDFileUploadListView extends KDListView
   constructor:(options,data)->
@@ -231,17 +212,8 @@
     @itemsByName = {}
 
   addItem:(file)->
-<<<<<<< HEAD
-    itemInstance = new KDKDFileUploadListItemView {delegate : @},file
-    @getDelegate().listenTo
-      KDEventTypes:
-        eventType:        "removeFile"
-      listenedToInstance: itemInstance
-      callback:           @getDelegate().removeFile
-=======
     itemInstance = new (@getOptions().itemClass) {delegate : @},file
     @getDelegate().on "removeFile", @getDelegate().removeFile
->>>>>>> d63d2219
     @addItemView itemInstance
     @itemsByName[file.name] = itemInstance
 
@@ -269,18 +241,6 @@
     super options,data
     @setClass "kdfileuploadthumblist"
 
-<<<<<<< HEAD
-  addItem:(file)->
-    itemInstance = new KDFileUploadThumbItemView {delegate : @},file
-    @getDelegate().listenTo
-      KDEventTypes:
-        eventType:        "removeFile"
-      listenedToInstance: itemInstance
-      callback:           @getDelegate().removeFile
-    @addItemView itemInstance
-
-=======
->>>>>>> d63d2219
 class KDFileUploadThumbItemView extends KDListItemView
   constructor:(options,data)->
     super options,data
@@ -288,12 +248,8 @@
     @active = no
 
   click:(e)->
-<<<<<<< HEAD
-    @handleEvent {type : "removeFile", orgEvent : e} if $(e.target).is "span.close-icon"
-=======
     if $(e.target).is "span.iconic.x"
       @emit "removeFile", orgEvent : e
->>>>>>> d63d2219
 
   viewAppended:()->
     @$().append @partial @data
@@ -316,16 +272,4 @@
         <span class='file-title'>#{file.name}</span>
         <span class='file-size'>#{(file.size / 1024).toFixed(2)}kb</span>
         <span class='close-icon'></span>
-       </p>"
-
-class KDFileUploadSingleView extends KDFileUploadView
-
-    putFileInQueue:(file)->
-      @files = {}
-      @fileList.empty()
-      if not @isDuplicate(file) and @checkLimits(file)
-        @files[file.name] = file
-        @fileList.addItem file
-        return yes
-      else
-        return no+       </p>"