class KDNotificationView extends KDView
  constructor:(options)->
    super options
    options = @notificationSetDefaults options

    @notificationSetType        options.type
    @notificationSetTitle       options.title         if options.title?
    @notificationSetContent     options.content       if options.content?
    @notificationSetTimer       options.duration      if options.duration?
    @notificationSetOverlay     options.overlay       if options.overlay?
    @notificationSetFollowUps   options.followUps     if options.followUps?
    @notificationShowTimer()                          if options.showTimer?
    @notificationSetCloseHandle options.closeManually
    
    @once "viewAppended",       @bound "setLoader"    if options.loader

    @notificationDisplay()

  # OVERRIDE KDView
  setDomElement:(cssClass = '')->
    @domElement = $ "<div class='kdnotification #{cssClass}'>
        <a class='kdnotification-close hidden'></a>
        <div class='kdnotification-timer hidden'></div>
        <div class='kdnotification-title'></div>
        <div class='kdnotification-content hidden'></div>
      </div>"

  destroy:->
    @notificationCloseHandle.unbind ".notification"
    @notificationOverlay.remove() if @notificationOverlay?
    super()
    @notificationStopTimer()
    @notificationRepositionOtherNotifications()

  viewAppended:-> @notificationSetPositions()

  # OWN METHODS
  notificationSetDefaults:(options)->
    options.duration      ?= 1500
    if options.duration > 2999 or options.duration is 0
      options.closeManually ?= yes
    return options

  notificationSetTitle:(title)->
    unless title instanceof KDView
      @$().find(".kdnotification-title").html title
    else
      @notificationTitle.destroy() if @notificationTitle and \
                                      @notificationTitle instanceof KDView
      @addSubView title, ".kdnotification-title"
    @notificationTitle = title

  notificationSetType:(type = "main")->
    @notificationType = type

  notificationSetPositions:->
    @setClass @notificationType
    sameTypeNotifications = $("body").find ".kdnotification.#{@notificationType}"

    if @getOptions().container
      winHeight = @getOptions().container.getHeight()
      winWidth  = @getOptions().container.getWidth()
    else
      {winWidth, winHeight} = @getSingleton('windowController')

    switch @notificationType
      when "tray"
        bottomMargin = 8
        for notification,i in sameTypeNotifications
          bottomMargin += $(notification).outerHeight(no) + 8 if i isnt 0
        styles =
          bottom: bottomMargin
          right : 8
      when "growl"
        topMargin = 8
        for notification,i in sameTypeNotifications
          topMargin += $(notification).outerHeight(no) + 8 if i isnt 0
        styles =
          top   : topMargin
          right : 8
      when "mini"
        styles =
          top   : 0
          left  : winWidth/2 - @getDomElement().width()/2
      when "sticky"
        styles =
          top   : 0
          left  : winWidth/2 - @getDomElement().width()/2
      else
        styles =
          top   : winHeight/2 - @getDomElement().height()/2
          left  : winWidth/2 - @getDomElement().width()/2

    @getDomElement().css styles

  notificationRepositionOtherNotifications:->

    sameTypeNotifications = $("body").find ".kdnotification.#{@notificationType}"
    heights = ($(elm).outerHeight(no) for elm,i in sameTypeNotifications)

    for elm,i in sameTypeNotifications
      switch @notificationType
        when "tray", "growl"
          newValue = 0
          position = if @notificationType is "tray" then "bottom" else "top"
          for h,j in heights[0..i]
            if j isnt 0 then newValue += h else newValue = 8
          options = {}
          options[position] = newValue + i*8
          $(elm).css options

  notificationSetCloseHandle:(closeManually = no)->
    @notificationCloseHandle = @getDomElement().find ".kdnotification-close"
    if closeManually
      @notificationCloseHandle.removeClass "hidden"

    @notificationCloseHandle.bind "click.notification",(e)=> @destroy()
    $(window).bind "keydown.notification",(e)=> @destroy() if e.which is 27

  notificationSetTimer:(duration)->
    return if duration is 0
    @notificationTimerDiv = @getDomElement().find ".kdnotification-timer"
    @notificationTimerDiv.text Math.floor duration/1000

    @notificationTimeout = setTimeout ()=>
      @getDomElement().fadeOut 200,()=>
        @destroy()
    ,duration

    @notificationInterval = setInterval ()=>
      next = parseInt(@notificationTimerDiv.text(),10) - 1
      @notificationTimerDiv.text next
    ,1000

<<<<<<< HEAD
  notificationShowTimer:->
=======
  notificationSetFollowUps: (followUps)->

    followUps = [followUps]  unless Array.isArray followUps
    chainDuration = 0
    
    followUps.forEach (followUp)=>

      chainDuration += followUp.duration ? 10000

      @utils.wait chainDuration, =>
        @notificationSetTitle   followUp.title    if followUp.title
        @notificationSetContent followUp.content  if followUp.content
        @notificationSetPositions()

  notificationShowTimer:()->
>>>>>>> 8c1be782
    @notificationTimerDiv.removeClass "hidden"
    @getDomElement().bind "mouseenter",()=>
      @notificationStopTimer()
    @getDomElement().bind "mouseleave",()=>
      newDuration = parseInt(@notificationTimerDiv.text(),10)*1000
      @notificationSetTimer newDuration

  notificationStopTimer:->
    clearTimeout @notificationTimeout
    clearInterval @notificationInterval

<<<<<<< HEAD
  notificationSetOverlay:->
=======
  notificationSetOverlay:(options)->

    options.transparent     ?= yes
    options.destroyOnClick  ?= yes

>>>>>>> 8c1be782
    @notificationOverlay = $ "<div/>",
      class : "kdoverlay transparent"
    @notificationOverlay.hide()
    @notificationOverlay.removeClass "transparent"  unless options.transparent
    @notificationOverlay.appendTo "body"
    @notificationOverlay.fadeIn 200
    @notificationOverlay.bind "click",()=>
<<<<<<< HEAD
      @destroy()
  notificationGetOverlay:-> @notificationOverlay
=======
      @destroy()  if options.destroyOnClick
  notificationGetOverlay:()-> @notificationOverlay
>>>>>>> 8c1be782

  setLoader:->
    @setClass "w-loader"
    {loader} = @getOptions()

    loader.diameter or= switch @notificationType
      when "tray"   then 25
      when "growl"  then 30
      when "mini"   then 18
      when "sticky" then 25
      else               30

    @loader = new KDLoaderView
      size          :
        width       : loader.diameter
      loaderOptions :
        color       : loader.color    or "#ffffff"
        shape       : loader.shape    or "spiral"
        diameter    : loader.diameter
        density     : loader.density   ? 30
        range       : loader.range     ? 0.4
        speed       : loader.speed     ? 1.5
        FPS         : loader.FPS       ? 24

    @addSubView @loader, null, yes
    @$().css
      paddingLeft : loader.diameter*2
    @loader.$().css
      position    : "absolute"
      left        : loader.left or Math.floor loader.diameter / 2
      top         : loader.top  or "50%"
      marginTop   : -(loader.diameter/2)
    @loader.show()

  showLoader:->
    @setClass "loading"
    @loader.show()

  hideLoader:->
    @unsetClass "loading"
    @loader.hide()

  notificationSetContent:(content)->
    @notificationContent = content
    @getDomElement().find(".kdnotification-content").removeClass("hidden").html content

  notificationDisplay:->
    if @getOptions().container
      @getOptions().container.addSubView @
    else
      KDView.appendToDOMBody @<|MERGE_RESOLUTION|>--- conflicted
+++ resolved
@@ -132,9 +132,6 @@
       @notificationTimerDiv.text next
     ,1000
 
-<<<<<<< HEAD
-  notificationShowTimer:->
-=======
   notificationSetFollowUps: (followUps)->
 
     followUps = [followUps]  unless Array.isArray followUps
@@ -150,7 +147,6 @@
         @notificationSetPositions()
 
   notificationShowTimer:()->
->>>>>>> 8c1be782
     @notificationTimerDiv.removeClass "hidden"
     @getDomElement().bind "mouseenter",()=>
       @notificationStopTimer()
@@ -162,15 +158,11 @@
     clearTimeout @notificationTimeout
     clearInterval @notificationInterval
 
-<<<<<<< HEAD
-  notificationSetOverlay:->
-=======
   notificationSetOverlay:(options)->
 
     options.transparent     ?= yes
     options.destroyOnClick  ?= yes
 
->>>>>>> 8c1be782
     @notificationOverlay = $ "<div/>",
       class : "kdoverlay transparent"
     @notificationOverlay.hide()
@@ -178,13 +170,8 @@
     @notificationOverlay.appendTo "body"
     @notificationOverlay.fadeIn 200
     @notificationOverlay.bind "click",()=>
-<<<<<<< HEAD
-      @destroy()
-  notificationGetOverlay:-> @notificationOverlay
-=======
       @destroy()  if options.destroyOnClick
   notificationGetOverlay:()-> @notificationOverlay
->>>>>>> 8c1be782
 
   setLoader:->
     @setClass "w-loader"
