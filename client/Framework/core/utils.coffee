# utils singleton
# -------------------------
#
# -------------------------

__utils =

  idCounter : 0

  formatPlural:(count, noun)->
    "#{count or 0} #{if count is 1 then noun else Inflector.pluralize noun}"

  selectText:(element, selectionStart, selectionEnd)->
    doc   = document
    if doc.body.createTextRange
      range = document.body.createTextRange()
      range.moveToElementText element
      range.select()
    else if window.getSelection
      selection = window.getSelection()
      range     = document.createRange()
      range.selectNodeContents element
      selection.removeAllRanges()
      selection.addRange range

  getCallerChain:(args, depth)->
    {callee:{caller}} = args
    chain = [caller]
    while depth-- and caller = caller?.caller
      chain.push caller
    chain

  getUniqueId:->
    "#{__utils.getRandomNumber(100000)}_#{Date.now()}"

  getRandomNumber :(range)->
    range = range or 1000000
    Math.floor Math.random()*range+1

  uniqueId : (prefix)->
    id = __utils.idCounter++
    if prefix? then "#{prefix}#{id}" else id

  getRandomRGB :()->
    "rgb(#{@getRandomNumber(255)},#{@getRandomNumber(255)},#{@getRandomNumber(255)})"

  getRandomHex : ->
    # hex = (Math.random()*0xFFFFFF<<0).toString(16)
    hex = (Math.random()*0x999999<<0).toString(16)
    while hex.length < 6
      hex += "0"
    "##{hex}"

  trimIllegalChars :(word)->

  curryCssClass:(obligatoryClass, optionalClass)-> obligatoryClass + if optionalClass then ' ' + optionalClass else ''


  getUrlParams:(tag)->
    tag ?= window.location.search
    hashParams = {};

    a = /\+/g  # Regex for replacing addition symbol with a space
    r = /([^&;=]+)=?([^&;]*)/g
    d = (s)->
      decodeURIComponent s.replace a, " "
    q = tag.substring 1

    while e = r.exec q
      hashParams[d e[1] ] = d e[2]

    hashParams

  capAndRemovePeriods:(path)->
    newPath = for arg in path.split "."
      arg.capitalize()
    newPath.join ""

  slugify:(title = "")->
    url = title
      .toLowerCase()                # change everything to lowercase
      .replace(/^\s+|\s+$/g, "")    # trim leading and trailing spaces
      .replace(/[_|\s]+/g, "-")     # change all spaces and underscores to a hyphen
      .replace(/[^a-z0-9-]+/g, "")  # remove all non-alphanumeric characters except the hyphen
      .replace(/[-]+/g, "-")        # replace multiple instances of the hyphen with a single instance
      .replace(/^-+|-+$/g, "")      # trim leading and trailing hyphens

  stripTags:(value)->
    value.replace /<(?:.|\n)*?>/gm, ''

  proxifyUrl:(url="")->
    if url is ""
      "data:image/gif;base64,R0lGODlhAQABAAAAACH5BAEKAAEALAAAAAABAAEAAAICTAEAOw=="
    else
      "https://api.koding.com/1.0/image.php?url="+ encodeURIComponent(url)

  applyMarkdown: (text)->
    # problems with markdown so far:
    # - links are broken due to textexpansions (images too i guess)
    return null unless text

    marked.setOptions
      gfm: true
      pedantic: false
      sanitize: true
      highlight:(text,lang)->
        if hljs.LANGUAGES[lang]?
          hljs.highlight(lang,text).value
        else
          text

    text = Encoder.htmlDecode text

    text = marked text

  applyLineBreaks: (text)->
    return null unless text
    text.replace /\n/g, "<br />"

  applyTextExpansions: (text, shorten)->
    return null unless text
    # @expandWwwDotDomains @expandUrls @expandUsernames @expandTags text
    text = text.replace /&#10;/g, ' '
    text = __utils.putShowMore text if shorten
    @expandUrls @expandUsernames text
    # @expandWwwDotDomains @expandUrls @expandUsernames text

  expandWwwDotDomains: (text) ->
    return null unless text
    text.replace /(^|\s)(www\.[A-Za-z0-9-_]+.[A-Za-z0-9-_:%&\?\/.=]+)/g, (_, whitespace, www) ->
      "#{whitespace}<a href='http://#{www}' target='_blank'>#{www}</a>"

  expandUsernames: (text,sensitiveTo=no) ->
    # sensitiveTo is a string containing parent elements whose children
    # should not receive name expansion

    # as a JQuery selector, e.g. "pre"
    # means that all @s in <pre> tags will not be expanded

    return null unless text

    # default case for regular text
    if not sensitiveTo
      text.replace /\B\@([\w\-]+)/gim, (u) ->
        username = u.replace "@", ""
        u.link "#!/member/#{username}"
    # context-sensitive expansion
    else
      result = ""
      $(text).each (i,element)->
        if ($(element).parents(sensitiveTo).length is 0) and not ($(element).is sensitiveTo)
          if $(element).html()?
            replacedText =  $(element).html().replace /\B\@([\w\-]+)/gim, (u) ->
              username = u.replace "@", ""
              u.link "#!/member/#{username}"
            $(element).html replacedText
        result += $(element).get(0).outerHTML or "" # in case there is a text-only element
      result
<<<<<<< HEAD



=======
>>>>>>> c8bdba1a

  expandTags: (text) ->
    return null unless text
    text.replace /[#]+[A-Za-z0-9-_]+/g, (t) ->
      tag = t.replace "#", ""
      "<a href='#!/topic/#{tag}' class='ttag'><span>#{tag}</span></a>"

  expandUrls: (text) ->
    return null unless text
<<<<<<< HEAD
    text.replace /([A-Za-z]+:\/\/)?([A-Za-z0-9-_]\.)?[A-Za-z0-9-_]+\.[A-Za-z][A-Za-z0-9-_:%&#\+\?\/.=]+/g, (url) ->
      originalUrl = url
      visibleUrl = url.replace(/(ht|f)tp(s)?\:\/\//,"").replace(/\/.*/,"")

      if not /[A-Za-z]+:\/\//.test url
        # url has no protocol
        url = '//'+url
      "<a href='#{url}' data-original-url='#{originalUrl}' target='_blank' >#{visibleUrl}/…</a>"
      # unless url in ["//more...","//less..."]
      #   "<a href='#{url}' data-original-url='#{originalUrl}' target='_blank' >#{visibleUrl}/…</a>"
      # else
      #   originalUrl

      # new KDView
      #   partial :   "<a href='#{url}' target='_blank'>#{visibleUrl}</a>"
      #   tooltip :
      #     title : url
=======
    text.replace /([a-zA-Z]+\:\/\/)?(\w+:\w+@)?[a-zA-Z\d\.-]+\.([a-zA-Z]{2,4}(:\d+)?)([\/\?][\S\/]*)*\b\/?/g, (url) ->
      originalUrl = url

      # remove protocol and trailing path
      visibleUrl = url.replace(/(ht|f)tp(s)?\:\/\//,"").replace(/\/.*/,"")

      checkForPostSlash = /.*(\/\/)+.*\/.+/.test originalUrl # test for // ... / ...

      if not /[A-Za-z]+:\/\//.test url

        # url has no protocol
        url = '//'+url

      "<a href='#{url}' data-original-url='#{originalUrl}' target='_blank' >#{visibleUrl}#{if checkForPostSlash then "/…" else ""}<span class='expanded-link'></span></a>"
>>>>>>> c8bdba1a

  putShowMore: (text, l = 500)->
    shortenedText = __utils.shortenText text,
      minLength : l
      maxLength : l + Math.floor(l/10)
      suffix    : ' '

    text = if text.length > shortenedText.length
      morePart  = "<span class='collapsedtext hide'>"
      morePart += "<a href='#' class='more-link' title='Show more...'>···</a>"
      morePart += text.substr shortenedText.length
      morePart += "<a href='#' class='less-link' title='Show less...'>···</a>"
      morePart += "</span>"
      shortenedText + morePart
    else
      shortenedText

  shortenText:do ->
    tryToShorten = (longText, optimalBreak = ' ', suffix)->
      unless ~ longText.indexOf optimalBreak then no
      else
        longText.split(optimalBreak).slice(0, -1).join(optimalBreak) + (suffix ? optimalBreak)
    (longText, options={})->
      return unless longText
      minLength = options.minLength or 450
      maxLength = options.maxLength or 600
      suffix    = options.suffix     ? '...'

      longTextLength  = Encoder.htmlDecode(longText).length
      # longTextLength  = longText.length

      return longText if longTextLength < minLength or longTextLength < maxLength

      longText = Encoder.htmlDecode longText
      longText = longText.substr 0, maxLength

      # prefer to end the teaser at the end of a sentence (a period).
      # failing that prefer to end the teaser at the end of a word (a space).
      candidate = tryToShorten(longText, '. ', suffix) or tryToShorten longText, ' ', suffix

      if candidate?.length > minLength
        Encoder.htmlEncode candidate
        # candidate
      else
        Encoder.htmlEncode longText
        # longText

  getMonthOptions : ()->
    ((if i > 9 then { title : "#{i}", value : i} else { title : "0#{i}", value : i}) for i in [1..12])

  getYearOptions  : (min = 1900,max = Date::getFullYear())->
    ({ title : "#{i}", value : i} for i in [min..max])

  getFileExtension: (path) ->
    fileName = path or ''
    [name, extension...]  = fileName.split '.'
    extension = if extension.length is 0 then '' else extension[extension.length-1]

  getFileType: (extension)->

    fileType = "unknown"

    _extension_sets =
      code    : [
        "php", "pl", "py", "jsp", "asp", "htm","html", "phtml","shtml"
        "sh", "cgi", "htaccess","fcgi","wsgi","mvc","xml","sql","rhtml"
        "js","json","coffee"
        "css","styl","sass"
      ]
      text    : [
        "txt", "doc", "rtf", "csv", "docx", "pdf"
      ]
      archive : [
        "zip","gz","bz2","tar","7zip","rar","gzip","bzip2","arj","cab"
        "chm","cpio","deb","dmg","hfs","iso","lzh","lzma","msi","nsis"
        "rpm","udf","wim","xar","z","jar","ace","7z","uue"
      ]
      image   : [
        "png","gif","jpg","jpeg","bmp","svg","psd","qt","qtif","qif"
        "qti","tif","tiff","aif","aiff"
      ]
      video   : [
        "avi","mp4","h264","mov","mpg","ra","ram","mpg","mpeg","m4a"
        "3gp","wmv","flv","swf","wma","rm","rpm","rv"
      ]
      sound   : ["aac","au","gsm","mid","midi","snd","wav","3g2","mp3","asx","asf"]
      app     : ["kdapp"]


    for own type,set of _extension_sets
      for ext in set
        if extension is ext
          fileType = type

    return fileType

  _permissionMap: ->
    map =
      '---': 0
      '--x': 1
      '-w-': 2
      '-wx': 3
      'r--': 4
      'r-x': 5
      'rw-': 6
      'rwx': 7

  symbolsPermissionToOctal: (permissions) ->
    permissions = permissions.substr(1)

    user    = permissions.substr 0, 3
    group   = permissions.substr 3, 3
    other   = permissions.substr 6, 3
    octal   = '' + @_permissionMap()[user] + @_permissionMap()[group] + @_permissionMap()[other]

  getNameFromFullname :(fullname)->
    fullname.split(' ')[0]

  getParentPath :(path)->

    path = path.substr(0, path.length-1) if path.substr(-1) is "/"
    parentPath = path.split('/')
    parentPath.pop()
    return parentPath.join('/')

  removeBrokenSymlinksUnder:(path)->
    kiteController = KD.getSingleton('kiteController')
    escapeFilePath = FSHelper.escapeFilePath
    kiteController.run "stat #{escapeFilePath path}", (err)->
      if not err
        kiteController.run "find -L #{escapeFilePath path} -type l -delete", noop

  wait: (duration, fn) ->
    if "function" is typeof duration
      fn = duration
      duration = 0
    setTimeout fn, duration

  killWait:(id)-> clearTimeout id

  getCancellableCallback:(callback)->
    cancelled = no
    kallback = (rest...)->
      callback rest... unless cancelled
    kallback.cancel = -> cancelled = yes
    kallback

  ###
  password-generator
  Copyright(c) 2011 Bermi Ferrer <bermi@bermilabs.com>
  MIT Licensed
  ###
  generatePassword: do ->

    letter = /[a-zA-Z]$/;
    vowel = /[aeiouAEIOU]$/;
    consonant = /[bcdfghjklmnpqrstvwxyzBCDFGHJKLMNPQRSTVWXYZ]$/;

    (length = 10, memorable = yes, pattern = /\w/, prefix = '')->

      return prefix if prefix.length >= length

      if memorable
        pattern = if consonant.test(prefix) then vowel else consonant

      n   = (Math.floor(Math.random() * 100) % 94) + 33
      chr = String.fromCharCode(n)
      chr = chr.toLowerCase() if memorable

      unless pattern.test chr
        return __utils.generatePassword length, memorable, pattern, prefix

      return __utils.generatePassword length, memorable, pattern, "" + prefix + chr


  ###
  //     Underscore.js 1.3.1
  //     (c) 2009-2012 Jeremy Ashkenas, DocumentCloud Inc.
  //     Underscore is freely distributable under the MIT license.
  //     Portions of Underscore are inspired or borrowed from Prototype,
  //     Oliver Steele's Functional, and John Resig's Micro-Templating.
  //     For all details and documentation:
  //     http://documentcloud.github.com/underscore
  ###

`
__utils.throttle = function(func, wait) {
  var context, args, timeout, throttling, more;
  var whenDone = __utils.debounce(function(){ more = throttling = false; }, wait);
  return function() {
    context = this; args = arguments;
    var later = function() {
      timeout = null;
      if (more) func.apply(context, args);
      whenDone();
    };
    if (!timeout) timeout = setTimeout(later, wait);
    if (throttling) {
      more = true;
    } else {
      func.apply(context, args);
    }
    whenDone();
    throttling = true;
  };
};

// Returns a function, that, as long as it continues to be invoked, will not
// be triggered. The function will be called after it stops being called for
// N milliseconds.
__utils.debounce = function(func, wait) {
  var timeout;
  return function() {
    var context = this, args = arguments;
    var later = function() {
      timeout = null;
      func.apply(context, args);
    };
    clearTimeout(timeout);
    timeout = setTimeout(later, wait);
  };
};
`<|MERGE_RESOLUTION|>--- conflicted
+++ resolved
@@ -156,12 +156,6 @@
             $(element).html replacedText
         result += $(element).get(0).outerHTML or "" # in case there is a text-only element
       result
-<<<<<<< HEAD
-
-
-
-=======
->>>>>>> c8bdba1a
 
   expandTags: (text) ->
     return null unless text
@@ -171,40 +165,20 @@
 
   expandUrls: (text) ->
     return null unless text
-<<<<<<< HEAD
-    text.replace /([A-Za-z]+:\/\/)?([A-Za-z0-9-_]\.)?[A-Za-z0-9-_]+\.[A-Za-z][A-Za-z0-9-_:%&#\+\?\/.=]+/g, (url) ->
+    text.replace /([a-zA-Z]+\:\/\/)?(\w+:\w+@)?[a-zA-Z\d\.-]+\.([a-zA-Z]{2,4}(:\d+)?)([\/\?][\S\/]*)*\b\/?/g, (url) ->
       originalUrl = url
+
+      # remove protocol and trailing path
       visibleUrl = url.replace(/(ht|f)tp(s)?\:\/\//,"").replace(/\/.*/,"")
 
+      checkForPostSlash = /.*(\/\/)+.*\/.+/.test originalUrl # test for // ... / ...
+
       if not /[A-Za-z]+:\/\//.test url
+
         # url has no protocol
         url = '//'+url
-      "<a href='#{url}' data-original-url='#{originalUrl}' target='_blank' >#{visibleUrl}/…</a>"
-      # unless url in ["//more...","//less..."]
-      #   "<a href='#{url}' data-original-url='#{originalUrl}' target='_blank' >#{visibleUrl}/…</a>"
-      # else
-      #   originalUrl
-
-      # new KDView
-      #   partial :   "<a href='#{url}' target='_blank'>#{visibleUrl}</a>"
-      #   tooltip :
-      #     title : url
-=======
-    text.replace /([a-zA-Z]+\:\/\/)?(\w+:\w+@)?[a-zA-Z\d\.-]+\.([a-zA-Z]{2,4}(:\d+)?)([\/\?][\S\/]*)*\b\/?/g, (url) ->
-      originalUrl = url
-
-      # remove protocol and trailing path
-      visibleUrl = url.replace(/(ht|f)tp(s)?\:\/\//,"").replace(/\/.*/,"")
-
-      checkForPostSlash = /.*(\/\/)+.*\/.+/.test originalUrl # test for // ... / ...
-
-      if not /[A-Za-z]+:\/\//.test url
-
-        # url has no protocol
-        url = '//'+url
 
       "<a href='#{url}' data-original-url='#{originalUrl}' target='_blank' >#{visibleUrl}#{if checkForPostSlash then "/…" else ""}<span class='expanded-link'></span></a>"
->>>>>>> c8bdba1a
 
   putShowMore: (text, l = 500)->
     shortenedText = __utils.shortenText text,
