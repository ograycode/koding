--- conflicted
+++ resolved
@@ -181,11 +181,7 @@
         when "leave"
           setTitle "#{actorName} has left <a href='/#{target.slug}'>#{target.title}</a>."
         when "mention"
-<<<<<<< HEAD
-          setTitle "#{actorName} mentioned you in a comment"
-=======
           setTitle "#{actorName} mentioned you in a post."
->>>>>>> 3671007a
 
       # when "newMessage"
       #   @emit "NewMessageArrived"
