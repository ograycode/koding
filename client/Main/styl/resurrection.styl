@import "../../Framework/src/themes/default/kdfn"
@import "../styl/appfn"
@import "../styl/app.fonts"

@css {
/*
MAIN APP stylesheet
resurrection.styl
*/
}

// When app class is added to html tag
// layout becomes 100% width and height
// so that apps can control their own
// scrollviews and add their chrome frames
html.app
  height            100%
  body
    height          100%

body
  font-family       openSansFamily
  font-weight       400

  &.noscroll
    overflow        hidden

  &.logged-in
    #main-header
      nav
        hidden()

  > .invisible
    display         none

input
textarea
button
  font-family       openSansFamily

pre
  font-family       monoFamily

.kdview
  overflow          visible

.no-anim
  noAnim()

#kdmaincontainer
  width             auto
  // vendor            transform, translateX(0)
  #main-sidebar
    hidden()

  &.fullscreen
    width             100%!important
    left              0!important
    top               0!important
    bottom            0!important
    right             0!important
    z-index           10
    .application-page
      padding         0!important
    .app-settings-menu
      top             0
      right           0
    #main-header
      hidden()


  &.with-sidebar

    #main-sidebar
      visible()

    #main-header
      hidden()

    #main-panel-wrapper
      kalc            width, 100% \- 258px
      margin-left     258px

    aside.activity-sidebar
      left            258px
      top             0

    .content-page.activity > main
      kalc            width, 100% \- 292px


#main-header
  margin              0
  size                100%,55px
  z-index             1000
  overflow            visible
  visibility          visible
  shadow              0 3px 0 rgba(0, 0, 0, .15)
  fix()

  // .inner-container
  //   bg                  color, #1f2628
  //   size                100%, 55px
  //   // vendor              transform, translateY(0)
  //   // -webkit-transition  -webkit-transform .2s ease
  //   // -moz-transition     -moz-transform .2s ease
  //   // transition          transform .2s ease
  //   z-index             1
  //   rel()

  //   .logotype
  //     hidden()

  nav
    line-height         18px
    fr()

    a
      -webkit-font-smoothing  antialiased
      font-smoothing          antialiased

      font-size         16px
      margin-left       12px
      font-weight       500
      font-family       openSansFamily
      color             rgba(255,255,255,.83)
      padding-bottom    1px
      noTextDeco()
      visibility        hidden

      &.active
        font-weight     600
        border-bottom   1px solid rgba(255,255,255,.83)

      &:last-child
        visibility      visible

      &.login
        padding         7px 13px
        rounded         4px
        white-space     nowrap
        margin-left     21px
        font-size       14px
        font-weight     600
        border          1px solid rgba(255, 255, 255, .5)

  &.no-dock
    max-width             1290px
    shadow                none
    margin                0
    padding               0 45px
    abs                   48px 0 0 50%
    vendor                transform, translateX(-50%)
    z-index               15
    borderBox()


    #dock
      hidden()

    .inner-container
      bg                  color, transparent

    .logotype
      font-size               24px
      color                   #444
      font-weight             700
      line-height             16px
      color                   #fff
      font-family             asapFamily
      -webkit-font-smoothing  antialiased
      noTextDeco()
      visible()
      fl()

    #koding-logo
      margin              0 14px 0 0
      size                auto auto
      bg                  color, transparent
      position            static
      letter-spacing      .01em
      fl()

      cite
        r-sprite          home 'logo'
        margin            0
        display           block

    nav a
      visibility          visible

.header-notification
  size                100% 26px
  bg                  color rgba(24, 148, 83, .9)
  bg                  image url('data:image/png;base64,iVBORw0KGgoAAAANSUhEUgAAABQAAAAUCAQAAAAngNWGAAAAT0lEQVQ4y43SOxIAIAxCQUruf+HYqBPNj6HdjgdjHLJpzCLMWYAV+2DNHtgxB3t24cQ2nJkRGjNCYyksThXZD5tERObhEJzIDhTyFRkhMi6JHdO5oh57CwAAAABJRU5ErkJggg==')
  bg                  repeat repeat
  bg                  scroll no-scroll
  vendor              transition, top .077s ease-in
  left                0
  top                 29px
  z-index             0
  color               white
  letter-spacing      .05em
  text-align          center
  line-height         26px
  font-size           12px
  borderBox()
  abs()
  &.in
    top               55px
  &.warn
    bg                color rgba(187, 159, 9, .9)
  &.err
    bg                color rgba(238, 100, 98, .9)
  &.fx
    vendor            animation, progress 60s linear infinite
  strong
    font-weight       600
  .cancel
    right             10px
    top               3px
    abs()
  a
    border-bottom     1px solid white
    color             white
    noTextDeco()
  .custom-link-view
    display           inline-block
    size              16px 16px
    vertical-align    top
    border-bottom     none
    margin            5px 0 0 5px
    span.close.icon
      display         block
      r-sprite        app '16-close-white'






#koding-logo
  size              57px 55px
  bg                color, logoBg
  z-index           11
  top               0
  left              0
  abs()

  &.staging
    bg              color #ff9200 // old koding orange

  &.sandbox
    bg              color #0099cc

  &.vagrant
    bg              color purple

  &.custom
    bg              color transparent
    bg              position, center center
    bg              repeat, no-repeat
    cite
      hidden()

  cite
    r-sprite        app 'nav-logo'
    margin          0 0 0 1px
    display         block


#kdmaincontainer.logout-tv
  vendor                  animation, logoutTv .5s 1 forwards ease
  abs                     0px 0 0 0px
  size                    100vw, 100vh

  &~.turn-off-line
    top                   50%
    left                  0
    size                  100%, 2px
    background            #fff
    opacity               0
    z-index               1000
    vendor                animation, logoutTvLine .3s .35s 1 forwards ease
    abs()
    &:after
      content             ""
      display             block
      margin              -3px auto 0
      size                50%, 6px
      background          #fff
      rounded             100%
      box-shadow          0 0 20px 10px rgba(255,255,255,.6)
  &~.turn-off-dot
    top                   50%
    left                  50%
    bg                    color, #fff
    rounded               20px
    size                  10px, 10px
    margin-top            -5px
    vendor                transform, scaleX(0) scaleY(0)
    shadow                0 0 8px #fff
    vendor                animation, logoutTvDot .3s .6s 1 forwards ease
    z-index               1000
    abs()

#kdmaincontainer.scale
    vendor            animation, shrink 1s ease-out
    vendor            animation-iteration-count, 1
    vendor            transform-style, preserve-3d
    vendor            transform, scale(0)


/*3d loading*/
/* logo */
#main-loading
  vendor               perspective, 600px
  vendor               transform-style, preserve-3d
  abs()
  top                 0
  left                0
  z-index             10000
  bg                  color, #111617
  vendor              transition, opacity .75s ease-in-out
  opacity             1
  overflow            hidden
  &.out
    opacity           0

  figure.splash
    // max-width         40%
    // margin            0 auto
    text-align        center
    text-shadow       0 1px 0 rgba(0,0,0,.5)
    padding           20px
    // bg                color, rgba(0, 0, 0, .05)
    // border            1px solid rgba(0, 0, 0, .1)
    top               50px
    rel()
    .splash-title
      font-weight     300
      font-size       18px
      padding         0 0 20px
      color           #eee
    .splash-name
      bg              color, rgba(0, 0, 0, .05)
      display         inline-block
      font-weight     300
      font-size       24px
      color           linkColor1
      padding         5px 10px
    .splash-body
      font-weight     300
      margin          0 auto
      max-width       400px
      max-height      100px
      font-size       14px
      color           #ccc

.threed-logo
  left                 50%
  top                  50%;
  size                 200px, 260px
  margin               -130px 0 0 -100px
  // -moz-animation       logoHeartBeat 2s infinite ease
  abs()

  &
  & *
    vendor             transform-style, preserve-3d

  .line
    display            block
    position           relative
    size               200px, 60px
    bg                 color, #fff

    &~.line
      margin-top       20px

    &:nth-child(1)
      bg               color, #ff9200
    &:nth-child(2)
      width            142px

    i
      abs()
      top              0
      left             0
      display          block
      size             100%, 20px
      bg               color, #eee
      vendor           backface-visibility, hidden
      vendor           transform, rotateX(90deg) translateZ(10px) translateY(-10px)

      &:after
        abs()
        top            0
        left           0
        content        ""
        display        block
        bg             color, #ccc
        size           100%, 100%
        vendor         backface-visibility, hidden
        vendor         transform, translateZ(-60px) rotateX(180deg)

    &:nth-child(1) i
      bg               color, #c97200
      &:after
        bg             color, #b86800

    &:nth-child(1)
      vendor           animation, lineRotate 2.5s 0.01s infinite forwards ease-out /* .01s = hack for firefox :@ */
    &:nth-child(2)
      vendor           animation, lineRotate 2.5s .5s infinite forwards ease-out
    &:nth-child(3)
      vendor           animation, lineRotate 2.5s 1s infinite forwards ease-out


//
// BOOK STYLES
//

#instruction-book
  abs()
  bottom                    15px
  left                      -1609px
  size                      1509px, 425px
  z-index                   1000
  rounded                   4px
  shadow                    inset 0 5px 5px rgba(0,0,0,.35), 0 15px 40px rgba(0,0,0,.8)
  background                transparent url("../images/book/book.jpg") no-repeat 0 0
  vendor                    transition, all .3s ease-in-out
  overflow                  visible
  &.more-terminal
      bottom                40px
  &.moveUp
    bottom                  145px
  &.in
    left                    -700px
  &.aside
    left                    -1500px
  .contents
    overflow                auto
    height                  290px
    padding-right           0.7em
    li
      min-height            26px
  .controls
    abs()
    top                     33px
    right                   61px
    z-index                 999
    size                    auto, auto
    text-align              right
    .page-nav
      display               inline-block
      margin-left           15px
      text-align            center
      a
        width               28px
        padding             0
        margin              0
        i
          display                          inline-block
          size                             0,0
          border                           7px solid #727272
          border-top-width                 5px
          border-bottom-width              5px
          border-top-color                 transparent
          border-bottom-color              transparent
          margin-top                       8px
        &:first-child
          border-top-right-radius          0
          border-bottom-right-radius       0
          border-right                     0
          i
            border-left-color              transparent
            margin-left                    -7px
        &:last-child
          border-top-left-radius           0
          border-bottom-left-radius        0
          i
            border-right-color             transparent
            margin-right                   -7px
        &.disabled
          i.prev
            border-right-color             #ccc
          i.next
            border-left-color              #ccc
    a
      noTextDeco()
      font-size                            11px
      color                                #727272
      text-shadow                          0 1px 0 #fff
      border-radius                        4px
      background                           linear-gradient(#fff 0%, #F0F0F0 100%)
      border                               1px solid #D9D9D9
      shadow                               0 1px 0 0 #fff
      height                               26px
      line-height                          26px
      display                              inline-block
      padding                              0 0.8em
      vendor                               transition, color .1s linear
      font-weight                          600
      margin-left                          15px
      &.dismiss-button
        abs()
        top                                 -50px
        right                               -73px
        background                          transparent url('../images/book/close_button.png') center center no-repeat
        border                              0
        size                                30px, 30px
        line-height                         50px
        padding                             0
        text-indent                         -100px
        overflow                            hidden
        color                               transparent
        noTextDeco()
        text-align                          left
        shadow                              0 0 0 0 #fff
        &:hover
        &:focus
          color                             transparent
          background-color                  transparent
      &:hover
      &:focus
        color                               rgba(0,0,0,.8)
  .controls .cta_button
  .cta_button
    color                   #fff
    text-shadow             0 1px 1px #2E1A00
    border-radius           4px
    gradient                #FFAB23 0%, #F27500 100%
    background              linear-gradient(#FFAB23 0%, #F27500 100%)
    font-weight             600
    border                  1px solid #C1650F
    shadow                  0 1px 1px 0 #fff
    noTextDeco()
    &.full_width
      display               block
      font-size             13px
      width                 auto
      border-bottom-color   #8F4907
      line-height           20px
      text-align            center
      margin                1em auto
      padding               0.6em 1em
      shadow                0 1px 3px 0 rgba(194,110,0,0.50)
    &:hover
    &:focus
      gradient              #FFBF57 0%, #F27500 100%
      background            linear-gradient(#FFBF57 0%, #F27500 100%)
      color                 #fff
    &:active
      shadow                inset 0 1px 3px 0 rgba(0,0,0,.5)
      gradient              #F27500 0%, #FC7A00 100%
      background            linear-gradient(#F27500 0%, #FC7A00 100%)

  &.new-feature
    >div
      &.right-page
        background          url(/a/images/book/new-feature.png) bottom right no-repeat

  >div
    size                    735px, 408px
    vendor                  transition, opacity .3s ease-out
    &.left-page
      margin                6px 0 0 15px
    &.right-page
      margin                6px 0 0 0
    &.out
      opacity               0

section.page
  background            transparent no-repeat 0 0
  &.table-of-contents
    bg                  image, url("../images/book/01.png")
    bg                  position, 55px 90px
    .embedded
      margin            20px 30px 0 450px
      line-height       25px
      font-size         14px
      a
        color           linkColor1
        fl()
      span
        fr()

  &.a-story
    bg                  image, url("../images/book/02.png")
    bg                  position, center 74px
    >article
      text-align        center
      margin            250px 0 0 0
    &.no-header
      bg                position, center top
      >article
        margin          324px 0 0 0

    &.more-1
      bg                image, url("../images/book/03.png")
    &.more-2
      bg                image, url("../images/book/04.png")
    &.more-3
      bg                image, url("../images/book/05.png")
    &.more-4
      bg                image, url("../images/book/06.png")
    &.more-5
      bg                image, url("../images/book/07.png")
    &.more-6
      bg                image, url("../images/book/08.png")

  &.foreword
    bg                  image, url("../images/book/09.png")
    bg                  position, right bottom

  &.activity
    bg                  image, url("../images/book/10.png")
    bg                  position, center bottom
    p
      width             auto
  &.topics
    bg                  image, url("../images/book/11.png")
    bg                  position, left 174px
    p
      width             55%
      margin-left       45%
      padding           15px 20px 0 0

    .embedded
      abs()
      top               97px
      left              43px
      size              260px, 130px
      .ttag
        font-size       12px
        margin          0 6px 6px 0
        line-height     20px
        padding         0 7px
        max-width       150px
        rounded         4px
      .kdloader
        margin          40px 0 0 120px


  &.members
    bg                  image, url("../images/book/12.png")
    bg                  position, left bottom
    >article
      margin            20px 0 0 255px
      gradient          rgba(247, 247, 247, 0), rgba(247, 247, 247, .65)
      p
        width           auto
        padding-left    0

  &.develop
    bg                  image, url("../images/book/13.png")
    bg                  position, left bottom
    &.enviroments
      >article
        margin-top      80px
        padding-left    35px
        p
          padding-left  0
    >article
      margin            20px 15px 0 360px
      .tip
        margin-top    7px
        display       block
        font-style    italic
        color         #777
        padding       7px 13px
        background    #eee
        rounded       4px
        span
          color       k-orange
          font-weight 600
      p
        width           auto
    &.more-1
      bg                image, url("../images/book/14.png")
      bg                position, left center
      >article
        padding-top     60px
        p
          padding-left  0
        strong
          color         linkColor1
          font-weight   600
          word-break    break-all
    &.more-2
      bg                image, url("../images/book/15.png")
      bg                position, center center
      >article
        margin          130px 20px 0 120px
    &.more-3
      bg                image, url("../images/book/17.png")
      bg                position, center center
      >article
        margin          160px 60px 0 330px
    &.more-4
      >article
        margin          70px 30px 0 400px
        p
          padding-left  0

      .embedded
        .editor-advanced-settings-menu
          top           66px
          left          336px
    &.more-5
      bg                image, url("../images/book/drag-drop.jpg")
      bg                position, 40px 70px
      >article
        margin          70px 30px 0 400px
        p
          padding-left  0

  &.terminal
    bg                  image, url("../images/book/13a.png")
    bg                  position, left 80px
    >article
      margin            55px 20px 0 260px
      font-size         13px
      p
        width           auto
    &.more-1
      >article
        strong
          color         linkColor1
          font-weight   600
        code
          margin        14px 20px 0 40px
          display       block
          font-size     14px
          padding       3px 6px
          color         #28fe14
          background    #444
          font-weight   400
          border        1px solid #eee
          word-break    break-all
          rounded       2px

  &.apps
    bg                  image, url("../images/book/18.png")
    bg                  position, right bottom

  &.share
    bg                  image, url("../images/book/share.jpg")
    bg                  position, 90% 100px

  &.etiquette
    bg                  image, url("../images/book/19.png")
    bg                  position, right 90%
    >article
      font-size         13px
    p
      padding-right     0
      &:last-child
        abs()
        top             0
        right           0
        padding         15px 20px 0 20px

  &.enjoy
    bg                  image, url("../images/book/08.png")
    bg                  position, center 74px
    .embedded
      abs               30px, 165px
    >article
      overflow          visible
      p
        padding         300px 0 0
        text-align      center
        width           100%
      span
        abs()
        top             15px
        right           20px
        font-weight     300
        font-size       12px
        line-height     16px
        color           #aaa
        a
          color         linkColor1

  >article
    size                auto, auto
    font-size           14px
    >p
      padding           15px 20px 0 43px
      line-height       1.75em
      width             50%
      borderBox()
      &.centered
        margin          0 auto
        padding-top     5em
    ul
    ol
      li
        margin-left      2em
        list-style-type  disc
        line-height      1.75em

  >header
    color               #37342f
    padding-top         13px
    size                auto, 60px
    line-height         60px
    font-size           32px
    border-bottom       1px solid rgba(0,0,0,.08)
    padding-left        43px


#kdmaincontainer > .pointer
  abs()
  bottom                380px
  left                  500px
  top                   auto
  display               block
  z-index               99999
  size                  20px, 20px
  border                3px solid white
  opacity               1
  bg                    color, #ff9200
  gradient              #FFAB23, #F27500
  vendor                transition, left 2s ease-in-out\,\
                                    top 2s ease-in-out\,\
                                    opacity .4s
  border-radius         50%
  shadow                0px 1px 3px 0px rgba(0,0,0,.2)
  &.clickPulse
    vendor              animation, clickAnimate 1s forwards ease-in-out
  &.out
    opacity             0

.kdnotification
  a
    color               inherit

@-webkit-keyframes clickAnimate
  0%
    -webkit-transform   scale(1)
    shadow              0 0 0 0 rgba(255,146,0,0)
  15%
    -webkit-transform   scale(0.6)
  25%
    -webkit-transform   scale(1)
  50%
    shadow              0 0 0 10px rgba(255,146,0,.8)
  100%
    shadow              0 0 0 25px rgba(255,146,0,0)

@-moz-keyframes clickAnimate
  0%
    -moz-transform      scale(1)
    shadow              0 0 0 0 rgba(255,146,0,0)
  15%
    -moz-transform      scale(0.6)
  25%
    -moz-transform      scale(1)
  50%
    shadow              0 0 0 10px rgba(255,146,0,.8)
  100%
    shadow              0 0 0 25px rgba(255,146,0,0)

// Intro animation for 'Show me how!' button

.cta_button
  vendor                animation, bounceIn .6s ease-in-out

@-webkit-keyframes bounceIn
  0%
    -webkit-transform   scale(0)
    opacity             0
  50%
    -webkit-transform   scale(1.1)
    opacity             1
  75%
    -webkit-transform   scale(0.9)
  100%
    -webkit-transform   scale(1)

@-moz-keyframes bounceIn
  0%
    -moz-transform      scale(0)
    opacity             0
  50%
    -moz-transform      scale(1.1)
    opacity             1
  75%
    -moz-transform      scale(0.9)
  100%
    -moz-transform      scale(1)


.nominate-modal

  z-index                       10001
  background                    white
  border-radius                 7px
  text-align                    center
  box-shadow                    0 0 20px

  a
    text-decoration             none

  .logo

    background                  url("../images/icon_rocket.png") no-repeat
    height                      160px
    top                         -20px
    left                        130px
    width                       160px
    abs()

  .header

    height                      100px
    background                  #504E4B
    border-top-right-radius     5px
    border-top-left-radius      5px
    margin-bottom               40px

  p

    padding                     20px 70px 10px 70px
    font-size                   15px

  div.button

    background                  #2E7FA1
    text-shadow                 none
    color                       white
    font-size                   20px
    padding                     10px
    width                       210px
    margin                      20px auto
    border-radius               4px
    cursor                      pointer

div.nominateicon
  width                         45px
  height                        55px
  background                    url("../images/icon_medal.png") no-repeat
  background-position           12px 0px
  background-color              #2B3335
  border-radius                 3px
  cursor                        pointer
  right                         285px
  z-index                       1
  top                           0
  abs()

.kdmodal.redeem-modal

  .formline
    overflow              visible
    padding               15px 0 0
    .input-wrapper
      overflow            visible
      margin-right        8px
      fr()
    label
      margin              0

#editor-modal
  &.loading
    .kdmodal-inner
    .kdmodal-content
      height                 400px
    .kdloader
      margin                 -18px 0 0 -18px
      top                    50%
      left                   50%

  .kdbutton.disabled
    cursor                   not-allowed

  h4 span
    font-size                12px
    color                    #747474

  .kdmodal-inner
  .kdmodal-content
    margin                    0 !important
    position                  relative
  .close-icon
    display                   none
  .editor-pane > div:first-child
    overflow                  hidden
    padding                   6px
    bg                        color, rgba(204, 204, 204, .4)
    color                     #333
    h4
      fl()
      font-size               18px
      position                relative
      top                     6px
    button
      fr()
      margin-left             6px
  figure
    height                    358px
    border-radius             0 0 6px 6px
  .kdnotification
    abs()
    top                       8px !important
    vendor                    shadow, none
    vendor                    rounded, 4px
<<<<<<< HEAD
=======
    
    &.mini
      top                     8px !important

    &.tray
      max-width               50%
      padding                 5px 10px

      .kdnotification-content
        font-size             13px

.kdmodal.vm-settings
  // bg                      color #1A1A1A

  // .kdmodal-title
  //   hidden()

  // .kdmodal-inner
  //   margin                13px
  //   // bg                    color #1A1A1A
  .kdmodal-content
    overflow              visible

  .close-icon
    hidden()

  .modal-arrow
    left                  -52px !important
    // &:before

  .kdformview .formline
    cf()

    .input-wrapper
      margin-bottom       0
      fr()
      .koding-on-off
        margin-top        7px
      .kdselectbox
        margin-top        4px

    &.adddomain
      .input-wrapper
        float             none
      .kdinput.text
        display           block
      .float-wrapper
        display           block
        float             none

    &.advanced

      .input-wrapper
        margin-bottom     0

      .kdbutton
        margin-right       5px

    &.button-field
      margin              0 !important

  label.kdlabel
    font-size             14px
    line-height           43px
    margin                0
    &.advanced
      font-size           12px
      cursor              pointer
      color               #aaa
      display             block
      float               none
      &.expanded
        &:before
          border-left-color transparent
          border-top-color  #aaa
          top               3px
          left              0

      &:before
        content           ' '
        border            5px solid transparent
        border-left-color #aaa
        size              10px 10px
        margin-right      2px
        display           inline-block
        left              4px
        borderBox()
        rel()

>>>>>>> c98da17f


@media only screen and (min-width : 320px) and (max-width : 568px)
  #main-header.no-dock
    #koding-logo
      kalc                margin-left, 50% \- 60px

    nav
      float               none
      clear               both
      padding-top         48px
      text-align          center

      a
        font-size         14px

        &:first-of-type
          margin-left     0

        &.about
        &.pricing
          display         none

        &.login
          padding         0
          rounded         0
          margin-left     12px
          font-weight     500
          border          none<|MERGE_RESOLUTION|>--- conflicted
+++ resolved
@@ -1009,8 +1009,6 @@
     top                       8px !important
     vendor                    shadow, none
     vendor                    rounded, 4px
-<<<<<<< HEAD
-=======
     
     &.mini
       top                     8px !important
@@ -1100,7 +1098,6 @@
         borderBox()
         rel()
 
->>>>>>> c98da17f
 
 
 @media only screen and (min-width : 320px) and (max-width : 568px)
