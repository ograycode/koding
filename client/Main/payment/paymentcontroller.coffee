class PaymentController extends KDController

  fetchPaymentMethods: (callback) ->

    { dash } = Bongo

    methods = null
    preferredPaymentMethod = null
    appStorage = new AppStorage 'Account', '1.0'
    queue = [

      -> appStorage.fetchStorage ->
        preferredPaymentMethod = appStorage.getValue 'preferredPaymentMethod'
        queue.fin()

      => KD.whoami().fetchPaymentMethods (err, paymentMethods) ->
        methods = paymentMethods
        queue.fin err
    ]

    dash queue, (err) -> callback err, {
      preferredPaymentMethod
      methods
      appStorage
    }

  observePaymentSave: (modal, callback) ->
    modal.on 'PaymentInfoSubmitted', (paymentMethodId, updatedPaymentInfo) =>
      @updatePaymentInfo paymentMethodId, updatedPaymentInfo, (err, savedPaymentInfo) =>
        if err
          modal.emit 'FormValidationFailed', err
          return callback err
        callback null, savedPaymentInfo
        @emit 'PaymentDataChanged'

  removePaymentMethod: (paymentMethodId, callback) ->
    { JPayment } = KD.remote.api
    JPayment.removePaymentMethod paymentMethodId, (err) =>
      return callback err  if err
      @emit 'PaymentDataChanged'

  fetchSubscription: do ->
    findActiveSubscription = (subscriptions, planCode, callback) ->
      for own paymentMethodId, subs of subscriptions
        for sub in subscriptions
          if sub.planCode is planCode and sub.status in ['canceled', 'active']
            return callback null, sub

      callback null

    fetchSubscription = (type, planCode, callback) ->
      { JPaymentSubscription } = KD.remote.api

      if type is 'group'
        KD.getGroup().checkPayment (err, subs) =>
          findActiveSubscription subs, planCode, callback
      else
        JPaymentSubscription.fetchUserSubscriptions (err, subs) ->
          findActiveSubscription subs, planCode, callback

  fetchPlanByCode: (planCode, callback) ->

    { JPaymentPlan } = KD.remote.api

    JPaymentPlan.fetchPlanByCode planCode, callback

  fetchPaymentInfo: (type, callback) ->

    { JPaymentPlan } = KD.remote.api

    switch type
      when 'group', 'expensed'
        KD.getGroup().fetchPaymentInfo callback
      when 'user'
        JPaymentPlan.fetchAccountDetails callback

<<<<<<< HEAD
  updatePaymentInfo: (paymentMethodId, paymentMethod, callback) ->

    { JPayment } = KD.remote.api

    paymentMethod[key] = value.trim()  for own key, value of paymentMethod
=======
  updatePaymentInfo: (paymentMethodId = null, paymentMethod, callback) ->
    {JPayment} = KD.remote.api
>>>>>>> 2a506c46
    JPayment.setPaymentInfo paymentMethodId, paymentMethod, callback

  createPaymentInfoModal: -> new PaymentFormModal

  createUpgradeForm: (parent) ->
    buyPacksButton = new KDButtonView
      cssClass     : "buy-packs"
      style        : "solid green medium"
      title        : "Buy Resource Packs"
      callback     : ->
        parent   or= @parent
        parent.emit "Cancel"
        KD.singleton("router").handleRoute "/Pricing"

    return new JView
      pistachioParams:
        button  : buyPacksButton
      pistachio :
        """
        <h2>
          You do not have enough resources, you need to buy at least one "Resource Pack" to be able to create an extra VM.
        </h2>
        {{> button}}
        """

  createUpgradeWorkflow: (options = {}) ->
    {tag, productForm, confirmForm} = options

    productForm or= @createUpgradeForm()
    confirmForm or= new PlanUpgradeConfirmForm
      name : 'overview'
    workflow      = new PaymentWorkflow {productForm, confirmForm}

    productForm
      .on 'PlanSelected', (plan, planOptions) ->
        callback = ->
          workflow.collectData productData: { plan, planOptions }

        {oldSubscription} = workflow.collector.data
        unless oldSubscription
        then callback()
        else
          usage = oldSubscription?.usage ? {}
          plan.checkQuota {usage}, (err) ->
            return  if KD.showError err
            callback()

      .on 'CurrentSubscriptionSet', (oldSubscription) ->
        workflow.collectData { oldSubscription }

    workflow
      .on 'DataCollected', (data) =>
        @transitionSubscription data, (err, subscription, rest...) ->

          return workflow.emit 'GroupCreationFailed'  if err
          workflow.emit 'SubscriptionTransitionCompleted', subscription
          workflow.emit 'Finished', data, err, subscription, rest...

      .on 'Finished', (data, err, subscription, rest...) =>
        { plan, email, createAccount, paymentMethod: {billing} } = data
        if err?.short is 'existing_subscription'
          { existingSubscription } = err
          if existingSubscription.status is 'active'
            new KDNotificationView title: "You are already subscribed to this plan!"
            KD.getSingleton('router').handleRoute '/Account/Subscriptions'
          else
            existingSubscription.plan = plan
            @confirmReactivation existingSubscription, (err, subscription) =>
              return KD.showError err  if err
              @emit "SubscriptionReactivated", subscription
        else if createAccount
          { cardFirstName: firstName, cardLastName: lastName } = billing
          { JUser } = KD.remote.api
          JUser.convert { firstName, lastName, email }, (err, {recoveryToken}) =>
            return KD.showError err  if err
            workflow.emit "PasswordRecoveryToken", recoveryToken
            JUser.logout ->
        else
          @emit "SubscriptionCompleted"

        KD.singletons.dock.getView().show()
      .enter()

    workflow

  confirmReactivation: (subscription, callback) ->
    modal = KDModalView.confirm
      title       : 'Inactive subscription'
      description :
        """
        Your existing subscription for this plan has been canceled.  Would
        you like to reactivate it?
        """
      subView     : new SubscriptionView {}, subscription
      ok          :
        title     : 'Reactivate'
        callback  : -> subscription.resume (err) ->
          return callback err  if err

          modal.destroy()

          callback null, subscription

  createSubscription: (options, callback) ->
    { plan, planOptions, promotionType, paymentMethod } = options
    { paymentMethodId } = paymentMethod
    { planApi } = planOptions

    throw new Error "Must provide a plan API!"  unless planApi?

    options = {
      planOptions
      promotionType
      paymentMethodId
      planCode: plan.planCode
    }

    planApi.subscribe options, callback

  transitionSubscription: (formData, callback) ->
    { productData, oldSubscription, promotionType, paymentMethod, createAccount, email } = formData
    { plan, planOptions } = productData
    { planCode } = plan
    { paymentMethodId } = paymentMethod
    if oldSubscription
      oldSubscription.transitionTo { planCode, paymentMethodId }, callback
    else
      @createSubscription {
        plan
        planOptions
        promotionType
        email
        paymentMethod
        createAccount
      }, callback

  debitSubscription: (subscription, pack, callback) ->
    subscription.debit { pack }, (err, nonce) =>
      return callback err  if err
      @emit 'SubscriptionDebited', subscription
      callback null, nonce

  creditSubscription: (subscription, pack, callback) ->
    subscription.credit { pack }, (err) =>
      return callback err  if err
      @emit 'SubscriptionCredited', subscription
      callback()

  fetchActiveSubscription: (tags, callback) ->
    if KD.getGroup()?.slug is "koding"
      return callback()  if KD.whoami().type isnt "registered"
      status = $in: ["active", "canceled"]
      @fetchSubscriptionsWithPlans {tags, status}, (err, subscriptions) ->
        return callback err  if err
        noSync = null
        active = null

        for subscription in subscriptions
          if "nosync" in subscription.tags
            noSync = subscription
          else
            active = subscription

        subscription = active or noSync

        if subscription
        then callback null, subscription
        else callback message: "Subscription not found", code: "no subscription"
    else
      @fetchGroupSubscription callback

  fetchGroupSubscription: (callback) ->
    KD.getGroup().fetchSubscription callback

  fetchSubscriptionsWithPlans: (options, callback) ->
    [callback, options] = [options, callback]  unless callback

    options ?= {}

    KD.whoami().fetchPlansAndSubscriptions options, (err, plansAndSubs) =>
      return callback err  if err

      { subscriptions } = @groupPlansBySubscription plansAndSubs

      callback null, subscriptions

  groupPlansBySubscription: (plansAndSubscriptions = {}) ->

    { plans, subscriptions } = plansAndSubscriptions

    plansByCode = plans.reduce( (memo, plan) ->
      memo[plan.planCode] = plan
      memo
    , {})

    for subscription in subscriptions
      subscription.plan = plansByCode[subscription.planCode]

    { plans, subscriptions }

  canDebitPack: (options = {}, callback = noop) ->
    {subscriptionTag, packTag, multiplyFactor} = options
    multiplyFactor ?= 1

    return warn "missing parameters"  unless subscriptionTag or packTag

    @fetchActiveSubscription tags: subscriptionTag, (err, subscription) ->
      KD.remote.api.JPaymentPack.one tags: packTag, (err, pack) ->
        subscription.checkUsage pack, multiplyFactor, callback<|MERGE_RESOLUTION|>--- conflicted
+++ resolved
@@ -74,16 +74,9 @@
       when 'user'
         JPaymentPlan.fetchAccountDetails callback
 
-<<<<<<< HEAD
-  updatePaymentInfo: (paymentMethodId, paymentMethod, callback) ->
-
-    { JPayment } = KD.remote.api
-
-    paymentMethod[key] = value.trim()  for own key, value of paymentMethod
-=======
   updatePaymentInfo: (paymentMethodId = null, paymentMethod, callback) ->
     {JPayment} = KD.remote.api
->>>>>>> 2a506c46
+    paymentMethod[key] = value.trim()  for own key, value of paymentMethod
     JPayment.setPaymentInfo paymentMethodId, paymentMethod, callback
 
   createPaymentInfoModal: -> new PaymentFormModal
