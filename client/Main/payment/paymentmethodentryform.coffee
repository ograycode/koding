--- conflicted
+++ resolved
@@ -26,13 +26,6 @@
           cardLastName    :
             placeholder   : 'Last name'
             defaultValue  : KD.whoami().profile.lastName
-<<<<<<< HEAD
-            required      : 'Last name is required!'
-
-      # cardDescription     :
-      #   label             : 'Description'
-      #   cssClass          : 'hidden'
-=======
             validate      :
               notifications: yes
               event       : "blur"
@@ -40,7 +33,6 @@
                 required  : yes
               messages    :
                 required  : 'Last name is required!'
->>>>>>> ca6799c1
 
       cardNumber          :
         placeholder       : 'Credit card number'
@@ -62,15 +54,9 @@
         placeholder       : "MM"
         maxLength         : 2
         validate          :
-<<<<<<< HEAD
-          event           : 'blur'
-          rules           :
-            required      : yes
-=======
           notifications   : yes
           event           : 'blur'
           rules           :
->>>>>>> ca6799c1
             maxLength     : 2
             regExp        : do ->
               remainingMonths = KD.utils
@@ -79,40 +65,20 @@
                 .map((item)-> item.title)
                 .join '|'
               return ///#{remainingMonths}///
-<<<<<<< HEAD
-=======
           messages        :
             regExp        : "Expiration month should be 2 digits and between 01 to 12"
->>>>>>> ca6799c1
         nextElementFlat   :
           cardYear        :
             placeholder   : "YY"
             maxLength     : 2
             validate      :
-<<<<<<< HEAD
-              event       : 'blur'
-              rules       :
-                required  : yes
-=======
               notifications: yes
               event       : 'blur'
               rules       :
->>>>>>> ca6799c1
                 regExp    : do ->
                   twoDigitsYear = (new Date).getFullYear()%100
                   yearOptions   = [twoDigitsYear...twoDigitsYear+15].join '|'
                   return ///#{yearOptions}///
-<<<<<<< HEAD
-      cardCV              :
-        placeholder       : 'CVC'
-        validate          :
-          rules           :
-            required      : yes
-            regExp        : /[0-9]{3,4}/
-          messages        :
-            required      : 'Card verification code (CVC) is required!'
-            regExp        : 'Card verification code (CVC) should be a 3- or 4-digit number!'
-=======
               messages    :
                 regExp    : "Expiration year should be between #{twoDigitsYear = (new Date).getFullYear()%100} to #{twoDigitsYear+14}"
       cardCV              :
@@ -124,7 +90,6 @@
             regExp        : /^[0-9]{3,4}$/
           messages        :
             regExp        : 'Card verification code (CVC) should be a 3 or 4-digit number!'
->>>>>>> ca6799c1
 
     super
       cssClass              : KD.utils.curry 'payment-method-entry-form', options.cssClass
@@ -135,21 +100,13 @@
       buttons               :
         Save                :
           title             : 'ADD CARD'
-<<<<<<< HEAD
-          style             : 'solid green'
-=======
           style             : 'solid medium green'
->>>>>>> ca6799c1
           type              : 'submit'
           loader            :
             color           : '#ffffff'
             diameter        : 26
         BACK                :
-<<<<<<< HEAD
-          style             : 'solid light-gray'
-=======
           style             : 'medium solid light-gray to-left'
->>>>>>> ca6799c1
           callback          : => @parent.showForm 'choice'
 
   viewAppended:->
@@ -158,11 +115,7 @@
     { cardNumber: cardNumberInput } = @inputs
     cardNumberInput.on 'keyup', @bound 'handleCardKeyup'
 
-<<<<<<< HEAD
-    @on 'FormValidationFailed', =>
-=======
     @on 'FormValidationFailed', (err)=>
->>>>>>> ca6799c1
       KD.utils.wait 500, => @unsetClass 'animate shake'
       @setClass 'animate shake'
       @buttons.Save.hideLoader()
