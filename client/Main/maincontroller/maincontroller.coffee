class MainController extends KDController

  ###

  * EMITTED EVENTS
    - AppIsReady
    - AccountChanged                [account, firstLoad]
    - pageLoaded.as.loggedIn        [account, connectedState, firstLoad]
    - pageLoaded.as.loggedOut       [account, connectedState, firstLoad]
    - accountChanged.to.loggedIn    [account, connectedState, firstLoad]
    - accountChanged.to.loggedOut   [account, connectedState, firstLoad]

  ###

  connectedState = connected : no

  constructor:(options = {}, data)->

    options.failWait  = 10000            # duration in miliseconds to show a connection failed modal

    super options, data

    @appStorages = {}

    @createSingletons()
    @setFailTimer()
    @attachListeners()

    @introductionTooltipController = new IntroductionTooltipController

  createSingletons:->

    KD.registerSingleton "mainController",            this
    KD.registerSingleton "appManager",   appManager = new ApplicationManager
    KD.registerSingleton "notificationController",    new NotificationController
    KD.registerSingleton "linkController",            new LinkController
    KD.registerSingleton "display",                   new ContentDisplayController
    KD.registerSingleton "kiteController",            new KiteController
    KD.registerSingleton 'router',           router = new KodingRouter
    KD.registerSingleton "localStorageController",    new LocalStorageController
    KD.registerSingleton "oauthController",           new OAuthController
    KD.registerSingleton "groupsController",          new GroupsController
    KD.registerSingleton "vmController",              new VirtualizationController
    KD.registerSingleton "paymentController",         new PaymentController
    KD.registerSingleton "locationController",        new LocationController

    # appManager.create 'Chat', (chatController)->
    #   KD.registerSingleton "chatController", chatController

    @ready =>
      router.listen()
      KD.registerSingleton "activityController",      new ActivityController
      KD.registerSingleton "appStorageController",    new AppStorageController
      KD.registerSingleton "kodingAppsController",    new KodingAppsController
      # KD.registerSingleton "kontrol",                 new Kontrol

      # @showInstructionsBook()
      @emit 'AppIsReady'

      console.timeEnd "Koding.com loaded"

  accountChanged:(account, firstLoad = no)->
    @userAccount             = account
    connectedState.connected = yes

    account.fetchMyPermissionsAndRoles (err, permissions, roles)=>
      return warn err  if err
      KD.config.roles       = roles
      KD.config.permissions = permissions

      @ready @emit.bind this, "AccountChanged", account, firstLoad

      @createMainViewController()  unless @mainViewController

      @emit 'ready'

      # this emits following events
      # -> "pageLoaded.as.loggedIn"
      # -> "pageLoaded.as.loggedOut"
      # -> "accountChanged.to.loggedIn"
      # -> "accountChanged.to.loggedOut"
      eventPrefix = if firstLoad then "pageLoaded.as" else "accountChanged.to"
      eventSuffix = if @isUserLoggedIn() then "loggedIn" else "loggedOut"
      @emit "#{eventPrefix}.#{eventSuffix}", account, connectedState, firstLoad

  createMainViewController:->
    KD.registerSingleton "dock", new DockController
    @mainViewController  = new MainViewController
      view    : mainView = new MainView
        domId : "kdmaincontainer"
    mainView.appendToDomBody()

  doLogout:->
    mainView = KD.getSingleton("mainView")
    KD.logout()
    storage = new LocalStorage 'Koding'
    KD.remote.api.JUser.logout (err, account, replacementToken)=>
      mainView._logoutAnimation()
      KD.utils.wait 1000, ->
        $.cookie 'clientId', replacementToken  if replacementToken
        storage.setValue 'loggingOut', '1'
        location.reload()

  attachListeners:->
    # @on 'pageLoaded.as.(loggedIn|loggedOut)', (account)=>
    #   log "pageLoaded", @isUserLoggedIn()

    # TODO: this is a kludge we needed.  sorry for this.  Move it someplace better C.T.
    wc = @getSingleton 'windowController'
    @utils.wait 15000, ->
      KD.remote.api?.JSystemStatus.on 'forceReload', ->
        window.removeEventListener 'beforeunload', wc.bound 'beforeUnload'
        location.reload()

    # # async clientId change checking procedures causes
    # # race conditions between window reloading and post-login callbacks
    # @utils.repeat 3000, do (cookie = $.cookie 'clientId') => =>
    #   cookieExists = cookie?
    #   cookieMatches = cookie is ($.cookie 'clientId')
    #   cookie = $.cookie 'clientId'
    #   if cookieExists and not cookieMatches
    #     return @isLoggingIn off  if @isLoggingIn() is on

    #     window.removeEventListener 'beforeunload', wc.bound 'beforeUnload'
    #     @emit "clientIdChanged"

    #     # window location path is set to last route to ensure visitor is not
    #     # redirected to another page
    #     @utils.defer ->
    #       firstRoute = KD.getSingleton("router").visitedRoutes.first

<<<<<<< HEAD
    #       if firstRoute and /^\/Verify/.test firstRoute
    #         firstRoute = "/"
=======
          if firstRoute and /^\/Verify/.test firstRoute
            firstRoute = "/"
          if firstRoute and /^\/Reset/.test firstRoute
            firstRoute = "/"
>>>>>>> ed0afe88

    #       window.location.pathname = firstRoute or "/"

  setVisitor:(visitor)-> @visitor = visitor
  getVisitor: -> @visitor
  getAccount: -> KD.whoami()

  handleLogin: (credentials, callback) ->
    { JUser } = KD.remote.api

    @isLoggingIn on
    
    credentials.username = credentials.username.toLowerCase().trim()
    
    JUser.login credentials, (err, params) =>
      return callback err  if err

      { account, replacementToken } = params

      $.cookie 'clientId', replacementToken  if replacementToken

      @accountChanged account

      @once 'AccountChanged', (account) -> callback null, params

  isUserLoggedIn: -> KD.isLoggedIn()

  isLoggingIn: (isLoggingIn) ->

    storage = new LocalStorage 'Koding'
    if storage.getValue('loggingOut') is '1'
      storage.unsetKey 'loggingOut'
      return yes
    if isLoggingIn?
      @_isLoggingIn = isLoggingIn
    else
      @_isLoggingIn ? no

  showInstructionsBook:->
    if $.cookie 'newRegister'
      @emit "ShowInstructionsBook", 9
      $.cookie 'newRegister', erase: yes
    else if @isUserLoggedIn()
      BookView::getNewPages (pages)=>
        return unless pages.length
        BookView.navigateNewPages = yes
        @emit "ShowInstructionsBook", pages.first.index

  setFailTimer: do->
    modal = null
    fail  = ->
      modal = new KDBlockingModalView
        title   : "Couldn't connect to the backend!"
        content : "<div class='modalformline'>
                     We don't know why, but your browser couldn't reach our server.<br><br>Please try again.
                   </div>"
        height  : "auto"
        overlay : yes
        buttons :
          "Refresh Now" :
            style       : "modal-clean-red"
            callback    : ->
              modal.destroy()
              location.reload yes
      # if location.hostname is "localhost"
      #   KD.utils.wait 5000, -> location.reload yes

    checkConnectionState = ->
      unless connectedState.connected
        fail()

    return ->
      @utils.wait @getOptions().failWait, checkConnectionState
      @on "AccountChanged", =>
        if modal
          modal.setTitle "Connection Established"
          modal.$('.modalformline').html "<b>It just connected</b>, don't worry about this warning."
          modal.buttons["Refresh Now"].destroy()

          @utils.wait 2500, -> modal?.destroy()<|MERGE_RESOLUTION|>--- conflicted
+++ resolved
@@ -129,15 +129,10 @@
     #     @utils.defer ->
     #       firstRoute = KD.getSingleton("router").visitedRoutes.first
 
-<<<<<<< HEAD
-    #       if firstRoute and /^\/Verify/.test firstRoute
-    #         firstRoute = "/"
-=======
-          if firstRoute and /^\/Verify/.test firstRoute
-            firstRoute = "/"
-          if firstRoute and /^\/Reset/.test firstRoute
-            firstRoute = "/"
->>>>>>> ed0afe88
+    #      if firstRoute and /^\/Verify/.test firstRoute
+    #        firstRoute = "/"
+    #      if firstRoute and /^\/Reset/.test firstRoute
+    #        firstRoute = "/"
 
     #       window.location.pathname = firstRoute or "/"
 
