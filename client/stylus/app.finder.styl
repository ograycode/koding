@import "./client/Framework/themes/default/kdfn"
@import "./client/stylus/appfn"
@import "nib/gradients"
@import "nib/vendor"

active-color = rgb(246,162,32)
finderDimmedColor1 = #cccccc
finderDimmedColor2 = #c2c2c2
@css {
/*
FINDER stylesheet
app.finder.styl
*/
}

selectedNeighbor()
  background        finderSelectedColor1

dimmed()
  color             #282828
  text-shadow       none
  // background        linear-gradient(top, #ccc 0%, #c2c2c2 100%)
  bg                color, #ccc

dimmedNeighbor()
  background        finderDimmedColor2

#finder-holder
  height                auto
  overflow              visible
  .nfinder
    overflow            visible
    > div
      // padding           10px 0
      borderBox()
    ul
      min-width         180px
      margin-left       0
      &.drop-target
        background      rgba(136, 183, 214, 0.13)

.nfinder
  .no-context-menu
    .kdlistitemview-finderitem
      .chevron
        hidden()
  .dim
    .kdlistitemview-finderitem.selected
      dimmed()
      &+.selected
        dimmedNeighbor()
      &+.jtreeview
        .kdlistitemview-finderitem
          &:first-child
            &.selected
              dimmedNeighbor()

    .jtreeview.last-item-selected + .kdlistitemview-finderitem.selected
      dimmedNeighbor()


.jtreeview.last-item-selected + .kdlistitemview-finderitem.selected
  selectedNeighbor()

.kdlistitemview-finderitem
  height              auto
  min-height          22px
  font-size           11px
  color               #282828
  noTextSelection()

  &:first-child
    margin-top 0px

  .chevron
    abs()
    top               0
    right             4px
    z-index           2
    float             none
    display           none
    size              22px,22px
    margin            0
    sprite()
    bg                position,-180px -360px

  &.selected
    color             white
    text-shadow       0 -1px 0 rgba(0,0,0,0.22)
    // background        linear-gradient(top, finderSelectedColor2 0%, finderSelectedColor1 50%)
    bg                color, finderSelectedColor1

    // I'll find a better place for it ~ GG
    .vm
      span.path-select
        display     block
        bg          position, -220px -520px
    .title
      color white
      text-shadow none
    &+.selected
      selectedNeighbor()
    &+.jtreeview
      .kdlistitemview-finderitem
        &:first-child
          &.selected
            selectedNeighbor()

  &.unsaved
    span.icon
      color           black!important
      font-size       14px
      text-indent     -2px
      line-height     10px
      vertical-align  top
      &:before
        content       "*"


  &.selected
    span.chevron
      display       block
      bg            position,-180px -380px

  &:hover
    span.chevron
    .vm span.path-select
      display       block

  &.expanded
    > div
      span.icon
        bg          position,-40px -120px
      span.arrow
        bg          position, -40px 0px


  &.being-inline-edited
    .chevron
      hidden()

  &.being-deleted
    background        linear-gradient(top, rgb(199,81,29) 100%,rgb(168,70,25) 44%)
    height            22px
    .kdview.delete-container
      padding         0 10px
    label
      color           white
    button.kdbutton
      margin          2px 15px 0 0
      padding         2px 4px 2px 4px
      width           auto
      font-weight     normal
      fr()

  &.items-hovering
    background        rgba(136, 183, 214, 0.25)
    text-shadow       none

  &.drop-target
    background        rgb(136, 183, 214)
    color             white
    text-shadow       none

  a.cancel
    abs()
    size            15px, 15px
    bg              position, -82px -222px
    right           5px
    top             3px
    sprite()
    &:focus
    &:active
      bg            position, -62px -242px

  > div
    line-height       22px
    height            100%
    width             auto
    .title
      cursor          default
      font-weight     normal
      width           66%
      margin-right    26px
      display         block
      overflow        hidden
      text-overflow   ellipsis

    form
      height          22px

    input.kdinput.text
      margin          2px 5px 0 0
      height          17px
      line-height     1em
      border          none
      shadow          inset 0 1px 1px rgba(0,0,0,.44)
      rounded         2px
      fl()

    button.kdbutton
      margin          2px 10px 0 0
      padding         2px 4px 2px 4px
      width           auto
      font-weight     normal
      fr()

    .arrow
      sprite()
      fl()

    .kdloader
      margin        2px 3px
      fl()

    &.rename-container
      height        22px
      padding-right 25px
      input.hitenterview
        bg          image, none
        width       100%
        margin      2px 0
      a.cancel
        bg          position, -62px -242px



.drop-helper
  abs()
  border            2px solid finderSelectedColor1
  rounded           4px




#finder-panel
  abs()
  overflow          hidden
  size              208px,100%
  top               0
  left              160px
  text-shadow       1px 1px 1px #fcfcfc
  z-index           3
  background        #e2e2e2 url("../images/finder-back.gif") repeat left top
  leftTransition()
  &.expanded
    left            52px
    .kdscrollview
      overflow      auto
  .kdscrollview
    overflow        hidden

  .finder-resize-handle
    cursor            ew-resize
    abs()
    width             4px
    top               0!important
    right             0!important
    z-index           1
    overflow          visible
    span
      display         block
      abs()
      height          45px
      width           14px
      bg              position, -55px -173px
      top             0
      right           0
      sprite()

  .kdnotification.filetree.mini
    shadow              0 1px 3px rgba(0, 0, 0, 0.3)
    rounded             2px
    margin-top          -14px
    padding             0
    .kdnotification-title
      text-shadow       none
      font-size         10px
      line-height       10px
      padding           0 10px
    &.clickable
      cursor pointer


  // .finder-settings-border
  //   rel()
  //   margin                  0 auto
  //   width                   85%
  //   top                     1px
  //   border-top              1px solid rgba(255,255,255,.5)
  //   background-image        url("../images/finder-resizer-handle.gif")
  //   background-repeat       no-repeat
  //   background-position     center 7px
  //   height                  13px
  //   shadow(0 -1px 0 rgba(0,0,0,.05))
  //   bg(color,transparent)

  button.kdbutton.add-project
    font-weight     normal
    padding         5px 8px
    width           auto

  .separator
    border-top      1px solid #d9d9d9
    border-bottom   1px solid #f2f2f2
    margin          0 20px

#finder-header-holder
  size              auto, 50px
  h2
    font-size       13px
    font-weight     bold
    color           rgba(78, 78, 78, .90)
    text-shadow     0 1px 0 white
    line-height     43px
    margin          0 10px
    size            auto,43px
    border-bottom   1px solid rgba(0,0,0,.05)
    shadow          0 1px 0 rgba(255,255,255,.5)
    min-width       208px
    span
      margin-left   5px

#finder-bottom-controls
  abs()
  bottom                    0
  margin                    0
  size                      100%, 27px
  min-height                27px
  vendor                    transition, max-height .8s
  shadow                    0 0 8px rgba(0,0,0,0.15)
  background-color          #e2e2e2
  border-top                1px solid rgba(255,255,255,0.5)

  .horizontal-handler
    height                  5px
    width                   30px
    display                 block
    margin                  0 auto
    margin-top              12px
    sprite()
    bg                      position,-60px -160px

  .finder-bottom-pin
    left            0
    top             0
    border          none
    background      none
    opacity         .4
    z-index         4
    abs()

  &.show-environments
    height                  auto
    max-height              100%
    padding-bottom          16px
    z-index                 2

  ul
    min-width               203px
    margin                  0 5px 0 5px
    padding                 3px 0 5px 0
    transition              opacity .2s ease-in
    borderBox()
    li
      margin                0 10px 2px 5px
      padding               0
      cursor                pointer
      width                 auto
      span.icon
        size                17px, 20px
        blockMid()
     a
      font-size             14px
      color                 #444
      text-decoration       none
      font-variant          small-caps
      font-weight           bold
      // &:hover
      //   color               linkColor1
      // span:not(.title)
      //   sprite()
      // span.terminal
      //   bg(position,-100px -300px)
      // span.resources
      //   bg(position,-120px -299px)
      // span.plus
      //   bg(position,-120px -480px)
      // span.cog
      //   bg(position,-138px -300px)
      // span.shortcuts
      //   bg(position,-158px -300px)
      // span.remotes
      //   bg(position,-220px -300px)
      // span.databases
      //   bg(position,-198px -300px)


div.virt-controls
  width             auto
  height            25px
  background-color  white
  padding           2px
  min-width         200px

  .vm-toggle
    right           20px
    top             6px
    abs()

  .vmreinitialize-button
    border          none
    background      none
    right           -5px
    z-index         10
    abs()

div.led-wrapper
  borderBox()
  width                                 auto
  display                               inline-block
  opacity 1
  vendor transition, opacity .1s ease-in-out

  div.label
    padding-left                        22px
    padding-top                         5px
    font-size                           11px
    font-weight                         bold
    cursor                              pointer

  div.led
    left                                10px
    top                                 10px
    width                               6px
    height                              6px
    border-radius                       50%
    display inline-block
    abs()
    borderBox()
    vendor transition,                  background-color 0.25s ease-in-out \, box-shadow 0.25s ease-in-out \, opacity 0.25s ease-in-out
  &.red
    .led
      background-color                  #ff9200
      // box-shadow                        #000 0 -1px 7px 1px, inset #884600 0 -1px 9px, #ff9200 0 2px 12px
      animation-name                    pulseAlert
      animation-duration                1s
      animation-iteration-count         infinite
  &.green
    .led
      animation-name                    pulseOnce
      animation-duration                1s
      animation-iteration-count         1
      background-color                  #5f5f5f
      // box-shadow                        rgba(0, 0, 0, 0.3) 0 -1px 5px 1px,inset #333 0 -1px 2px,#555 0 2px 6px
      // box-shadow                        #181818 0 -1px 7px 1px, inset #333 0 -1px 5px, #555 0 2px 14px
  &.yellow
    .led
      background-color                  #ff0
  &.blue
    .led
      background-color                  #00f
      // box-shadow                        #000 0 -1px 7px 1px, inset #006 0 -1px 9px, #06F 0 2px 14px
  &.off
    .led
      background-color                  rgba(0,0,0,0)
      // box-shadow                        #111 0 -1px 7px 1px, inset #333 0 -1px 9px, #888 0 2px 14px

  &:hover
    &.green
      .led
        bg color,                       #0f0
    &.red
      .led
        bg color,                       #f60

  &.pulse
    .led
      animation-name                    pulseOnce
      animation-duration                1s
      animation-iteration-count         1

.fatih
  bg                color rgba(0, 0, 0, 0.6)
  .closeModal
    display         none
  .fatih-search-input
    padding         10px !important
    height          52px !important
    width           450px
    font-size       30px
    border          none !important
    width           100%
  .kdloader
    position        relative
    left            50%
    margin          10px 0 10px -18px
  .not-found
    padding         20px
  .fatih-search-results
    li
      margin        5px 0
      padding       2px 12px
      cursor        pointer
      &:hover
        bg          color, #FFF8D6
      &.selected
        bg          color, pink
      .kdview
        bg          color, #323232
      .kdview:hover
        bg          color, #323232
    .icon.file
      fl()
      sprite()
      width         30px
      height        30px
      bg            position, -194px 0px
    .name
      display       block
      margin-top    2px
    .path
      display       block
      margin-top    2px
      color         #AAA
      font-style    italic
  .code-line
    overflow        auto
    .line
      width         25px
      text-align    right
      margin-right  5px
      background    #3b3b3b
      color         #FFF
      font-weight   bold
      fl()
      padding       3px
    .content
      fl()
      color         #CC7833
      padding       3px
  .fatih-user-item
    padding         5px 10px
    .avatarview
      fl()
    .user-details
      fl()
      margin-left   10px
      font-size     13px
    .user-nickname
      margin-top    3px
  .fatih-pref-icon
    sprite()
    width           16px
    height          16px
    abs()
    top             1px
    right           2px
    bg              position, -62px -303px
    cursor          pointer
  .fatih-pref-item
    padding         5px 10px
    width           230px
    fl()
    .kdinput.text
      width         70px
  .fatih-pref-label
    width           120px
    height          24px
    line-height     24px
    fl()
  .coming-soon
    padding         20px 10px
  .fatih-pref-pane-close
    width           12px
    height          12px
    top             2px
    right           3px
    bg              position, -85px -542px
    pointer()
    abs()
    sprite()
  .fatih-user-actions
    padding         10px 0
    .avatarview
      fl()
      margin        0 12px
    button
      margin        5px 5px 0 0

.finder-item
  line-height       22px
  height            100%
  width             auto
  .title
    font-weight     normal
    width           auto
    margin-right    26px
    display         block
    overflow        hidden
  .title.unsaved
    font-style      italic

  form
    height          22px

  input.kdinput.text
    margin          2px 5px 0 0
    height          17px
    line-height     1em
    border          none
    shadow          inset 0 1px 1px rgba(0,0,0,.44)
    rounded         2px
    fl()

  button.kdbutton
    margin          2px 10px 0 0
    padding         2px 4px 2px 4px
    width           auto
    font-weight     normal
    fr()

  .icon
  .arrow
    sprite()
    fl()

  .kdloader
    margin        3px 3px
    fl()

  .icon
    margin        3px 3px
    size          16px,16px

  .section-title
    span.icon.domain
      bg          position,-40px -40px
    span.icon.ftp
      bg          position,-40px -60px

.file-container

  .vm
  .file
  .mount
  .folder
  .broken
  .section
    font-size       11px

    span.icon
    span.arrow
      sprite()
      fl()

    span.icon
    span.path-select
      margin        2px 3px
      size          16px,16px
    span.arrow
      margin        3px 3px
      margin-left   0
      size          10px,16px
      bg            position, -1000px -1000px

  .vm
    margin-left     0 !important
    height          32px
    padding-top     1px
    padding-bottom  3px

    &.online
      span.icon
        bg          position, -20px -140px !important

    span.arrow
      width         0

    span.icon
      bg            position, 0px -140px !important
    span.chevron
      top           3px

    span.path-select
      top           0
      size          18px,18px
      right         22px
      display       none
      bg            position, -220px -540px
      sprite()
      abs()

    span.vm-info
      top           15px
      left          22px
      font-size     10px
      font-style    italic
      opacity       .7
      abs()

    div.vm-toggle
      top           3px
      right         20px
      abs()

  .folder
  .mount
    span.icon
      bg            position, -40px -100px
    span.icon.application
      bg            position, -40px -320px
    span.arrow
      bg            position, -40px -20px

  .folder
    span.icon
      &.app
        bg          position, -40px -60px

  .broken
    span.icon
      bg            position, -60px -140px

  .file
    span.icon
      bg            position, -40px -140px
      &.code
        bg          position, -40px -180px
      &.image
        bg          position, -40px -200px
      &.archive
        bg          position, -40px -220px
      &.new-file
        bg          position, -40px -240px
      &.video
        bg          position, -40px -260px
      &.sound
        bg          position, -40px -280px
      &.text
        bg          position, -40px -300px


.finder-drag-container
  abs()
  width             208px

  .drag-helper
    height            22px
    margin-bottom     1px
    background        linear-gradient(top, rgba(208, 137, 27,.95) 0%, rgba(246, 162, 32,.95) 50%)
    color             white
    font-size         11px
    rounded           4px
    text-shadow       0 -1px 0 rgba(0,0,0,0.22)
    shadow            0,2px,5px,rgba(0,0,0,.2)
    borderBox()
    &.multiple-items
      padding-left    5px

    .title
      display         inline-block
      margin-right    0

.resources-list
<<<<<<< HEAD

  background-color    #e2e2e2
  shadow              0 0 8px rgba(0,0,0,0.15)
  border-top          1px solid rgba(255,255,255,0.5)
  // height              196px !important
  padding-top         6px
  padding-bottom      6px
  overflow            auto
=======
  border-bottom       1px solid rgba(255,255,255,0.4)
  border-top          1px solid rgba(0,0,0,0.03)
>>>>>>> 0e14670f

  .vm
    height            50px
    margin-left       0px !important
    cursor            pointer
    color             #555
<<<<<<< HEAD

    &.selected
      // background      active-color
=======
    border-top        1px solid rgba(255,255,255,0.4)
    border-bottom     1px solid rgba(0,0,0,0.03)
    bg                color, rgba(255,255,255,0.2)
    &:last-child
      border-bottom   1px solid rgba(0,0,0,0.03)

    &.selected
>>>>>>> 0e14670f
      background      linear-gradient(top, finderSelectedColor2 0%, active-color 50%)
      color           white
      text-shadow     -1px -1px 0 rgba(0,0,0,0.3)
      .chevron
        bg            position,-180px -300px
<<<<<<< HEAD
        opacity       1

    &:hover
      .chevron
        opacity       1
=======
>>>>>>> 0e14670f

    &.online
      .icon
        opacity       1

    .icon
      width           20px !important
      left            10px
      top             10px
      height          20px
      display         block
      margin          0
<<<<<<< HEAD
      opacity         .4
=======
      opacity         1
>>>>>>> 0e14670f
      abs()
      sprite()
      bg              position,-260px -160px

    .vm-info
      font-size       13px
      font-weight     bold
      left            36px
      top             9px
      abs()

    .vm-desc
      left            36px
      top             27px
      font-size       11px
      opacity         .9
      abs()

    .vm-terminal
      width           20px
      height          20px
      right           25px
      top             17px
      border          0px
      bg              position, -100px -300px
      sprite()
      abs()

    .chevron
      width           20px
      height          20px
      right           7px
      top             15px
<<<<<<< HEAD
      opacity         0
      abs()
      sprite()
      bg              position,-180px -320px
=======
      opacity         1
      abs()
      sprite()
      bg              position, -180px -320px
>>>>>>> 0e14670f

.vm-toggle-menu
  font-size          12px
  padding            2px 0px 7px 10px

  .vm-toggle-item
    right            16px
    top              2px
<<<<<<< HEAD
    abs()         
=======
    abs()
>>>>>>> 0e14670f

.vm-details-menu
  font-size       12px
  padding         8px 4px 7px 10px

button.create-vm
  position          relative
  bottom            -8px
  left              40px
  span.icon
    height          14px !important
    width           14px !important
    top             -1px

button.open-environment
  position          relative
  bottom            -8px
  left              40px

/*
**  Overriding Treeview STYLES
*/

// #finder > .kdview.kdtreeitemview:first-child .finder-item
//   margin-left   17px

// .kdtreeview-filetree
//   .kdtreeitemview
//     min-width     208px
//     height        auto
//     border        1px solid transparent
//     border-width  1px 0
//     font-size     11px
//     color         #282828
//     // min-width:    150px
//     noTextSelection()

//     &:first-child
//       margin-top 0px

//     .title
//       /*text-transform  uppercase*/
//       font-weight     bold
//       text-shadow     0 1px 0 white
//       color           #444
//       &:hover
//         color         #222

//     .chevron
//       abs()
//       top           1px
//       right         10px
//       z-index       1
//       float         none
//       display       none
//       size          16px,16px
//       margin        0
//       sprite()
//       bg            position,-180px -360px

//     &.selected
//       border        1px solid #F6A220
//       border-width  1px 0
//       color         white
//       text-shadow   0 -1px 0 rgba(0,0,0,0.22)
//       bg            color, finderSelectedColor1
//       // background    linear-gradient(top, finderSelectedColor2 0%, finderSelectedColor1 50%)
//       .title
//         color white
//         text-shadow none

//     &.unsaved
//       span.icon
//         color           black!important
//         font-size       14px
//         text-indent     -2px
//         line-height     10px
//         vertical-align  top
//         &:before
//           content       "*"
//         // bg              color,black
//         // opacity         .5
//       // border-left       5px solid #333
//       // borderBox()
//       // font-weight   bold
//       // color         #282828
//       // text-shadow   none


//     &.selected
//       span.chevron
//         display       block
//         bg            position,-180px -380px

//     &:hover
//       span.chevron
//         display       block

//     &.folder.expanded
//       .finder-item
//         span.icon
//           bg          position,-40px -120px

//     &.being-inline-edited
//       .chevron
//         hidden()

//     &.being-deleted
//       border-color      rgb(168,70,25) transparent rgb(199,81,29) transparent
//       background        linear-gradient(top, rgb(199,81,29) 100%,rgb(168,70,25) 44%)
//       height            22px
//       .kdview.delete-container
//         margin          0!important
//       span.icon
//         display         none
//       label
//         abs()
//         color           white
//         font-size       12px
//         top             2px
//         left            10px
//       button.kdbutton
//         margin          2px 10px 0 0
//         padding         2px 4px 2px 4px
//         width           auto
//         font-weight     normal
//         fr()
//       a.cancel
//         color           white
//         line-height     24px
//         margin-right    10px

//   .drop-helper
//     abs()
//     border            2px solid finderSelectedColor1
//     rounded           4px<|MERGE_RESOLUTION|>--- conflicted
+++ resolved
@@ -763,30 +763,14 @@
       margin-right    0
 
 .resources-list
-<<<<<<< HEAD
-
-  background-color    #e2e2e2
-  shadow              0 0 8px rgba(0,0,0,0.15)
-  border-top          1px solid rgba(255,255,255,0.5)
-  // height              196px !important
-  padding-top         6px
-  padding-bottom      6px
-  overflow            auto
-=======
   border-bottom       1px solid rgba(255,255,255,0.4)
   border-top          1px solid rgba(0,0,0,0.03)
->>>>>>> 0e14670f
 
   .vm
     height            50px
     margin-left       0px !important
     cursor            pointer
     color             #555
-<<<<<<< HEAD
-
-    &.selected
-      // background      active-color
-=======
     border-top        1px solid rgba(255,255,255,0.4)
     border-bottom     1px solid rgba(0,0,0,0.03)
     bg                color, rgba(255,255,255,0.2)
@@ -794,20 +778,11 @@
       border-bottom   1px solid rgba(0,0,0,0.03)
 
     &.selected
->>>>>>> 0e14670f
       background      linear-gradient(top, finderSelectedColor2 0%, active-color 50%)
       color           white
       text-shadow     -1px -1px 0 rgba(0,0,0,0.3)
       .chevron
         bg            position,-180px -300px
-<<<<<<< HEAD
-        opacity       1
-
-    &:hover
-      .chevron
-        opacity       1
-=======
->>>>>>> 0e14670f
 
     &.online
       .icon
@@ -820,11 +795,7 @@
       height          20px
       display         block
       margin          0
-<<<<<<< HEAD
-      opacity         .4
-=======
       opacity         1
->>>>>>> 0e14670f
       abs()
       sprite()
       bg              position,-260px -160px
@@ -858,17 +829,10 @@
       height          20px
       right           7px
       top             15px
-<<<<<<< HEAD
-      opacity         0
-      abs()
-      sprite()
-      bg              position,-180px -320px
-=======
       opacity         1
       abs()
       sprite()
       bg              position, -180px -320px
->>>>>>> 0e14670f
 
 .vm-toggle-menu
   font-size          12px
@@ -877,11 +841,7 @@
   .vm-toggle-item
     right            16px
     top              2px
-<<<<<<< HEAD
-    abs()         
-=======
     abs()
->>>>>>> 0e14670f
 
 .vm-details-menu
   font-size       12px
