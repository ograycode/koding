@import "./client/Framework/themes/default/kdfn"
@import "./client/stylus/appfn"

@css {
/*
Content Display stylesheet
app.contentdisplays.styl
*/
}

.content-display-wrapper
  abs()
  left                      100%
  top                       0
  bg                        color,rgb(255,255,255)
  z-index                   1000
  overflow                  auto
  .kdsplitview
    vendor                  transition, height .3s ease-in-out
  .header-view-section
    span
      color                 #222
      font-weight           700 !important
      text-shadow           0px 1px 0px #fff
      letter-spacing        0px !important
      padding               28px 0 0 37px !important
    cite
      margin                22px -10px 0 36px
      rel()
      size                  32px,32px
      sprite()
      fl()

  .sub-header
    font-size             12px
  a
    color                 #FF9200
  h2
    padding               0px 0px 0px 17px
    line-height           12px
    font-size             13px
    height                27px
    color                 #4F4F4F
    border-bottom         1px solid #ECECEC
    rel()
    a
      width               50px
      display             inline-block
      margin-right        20px
      padding-top         7px
      font-weight         400
      cursor              pointer
      noTextDeco()

  .profileleft
    margin-left           25px
    padding               25px 0px
    size                  115px,auto
    vendor                transition, width .3s ease-in-out
    borderBox()
    fl()
    >cite
      color               #999
      display             block
      width               84px
      text-align          center
      text-shadow         0 1px 0 rgba(255, 255, 255, 0.6)
      font-weight         400
      font-size           12px
      font-style          normal
      line-height         20px
      padding             0 5px
    a
      display             table-cell
      bg                  size, cover
      bg                  position, center
      bg                  color, #EEEEEE
      color               #AAAAAA
      text-align          center
      vertical-align      middle
      line-height         16px
      font-size           12px
      size                90px,90px
      noTextDeco()
    > span
      padding             1px
      border              1px solid #E3E3E3
      display             block
      margin-bottom       10px
      size                90px,90px
      cite.exempt
        top               100%
        left              100%
        margin            -40px 0 0 -40px
    button
      width               94px
      text-align          center
      padding             8px 0px
      font-size           12px
      font-weight         400
      display             inline-block
      line-height         12px
      margin              0 25px 5px 0

  .profilearea
    border-bottom         1px solid rgba(0,0,0,0.125)
    gradient              #ffffff, #f2f2f2
    height                auto
    overflow              visible
    vendor                transition, height .3s ease-in-out

    section
      borderBox()
      width                 auto
      margin-left           140px
      padding               23px 25px 25px 17px

      h3, h4, h5
        display             inline-block
        rel()
        margin              5px 10px 0 0
        padding             0px
        font-size           16px
        color               #a5a5a5

      h3
        color               #222
        font-size           30px

      h4
        font-weight         300

      h5
        display             block
        a.user-home-link
        cite
          font-size         15px
          font-weight       300
          line-height       25px
          noTextDeco()

        cite
          display           block
          font-size         11px
          // margin-left       10px
          // font-style        normal

<<<<<<< HEAD

=======
        .static-page-view
          color           #a5a5a5
          font-weight     300
          font-size       14px
          cursor          default
          width           auto
          display         inline-block
          margin-left     20px
>>>>>>> 4e4cfb89

  .profilestats
    padding               14px 0px 11px 0px
    border-bottom         1px solid #E2E2E2
    border-top            1px solid #E2E2E2
    margin-top            0
    borderBox()
    a
      color               #222
      font-size           14px
      font-weight         700
      margin-left         3px
      display             inline-block
      noTextDeco()
      cite
        margin-right      3px
        size              20px,20px
        sprite()
        fl()
      span
        margin-right      6px
        font-size         12px
        line-height       20px
        font-weight       300
        color             #a5a5a5
        fl()

    > div
      font-size           14px
      font-weight         700
      line-height         17px
      display             inline-block
      margin              0 30px 0 0
      min-width           100px

  .profilebio
    font-size             15px
    font-weight           300
    line-height           140%
    margin                0px 0px
    padding               20px 0px 0px 0px
    max-width             750px

  .content-display.small-header
    .profilearea
      height              48px
      overflow            hidden
      .profileleft
        padding           5px 0
        size              38px,48px
        > span
          padding         1px
          border          1px solid #E3E3E3
          display         block
          margin-bottom   10px
          size            100%!important,100%!important
          borderBox()
          >.avatarview
            size          100%!important,100%!important
        button
          hidden()
      section
        margin-left       75px
        padding           5px 0

/*
    Content Display Headers
*/

.content-display
  &.status
    .header-view-section
      cite
        bg(position,-399px -305px)

  &.codesnip
    .header-view-section
      cite
        bg(position,-708px -305px)

  &.codeshare
    .header-view-section
      cite
        bg(position,-708px -305px)

  &.discussion
    .header-view-section
      cite
        bg(position,-476px -305px)

  &.tutorial
    .header-view-section
      cite
        bg(position,-784px -305px)

  &.link
    .header-view-section
      cite
        bg(position,-630px -305px)

  &.member
    .header-view-section
      cite
        bg(position,-553px -305px)

/*
    Activity Content Displays
*/
.content-display-main-section
  height                  auto
.content-display-main-section.activity-item
  width                   auto
  padding                 20px
  overflow                hidden
  max-width               1080px
  borderBox()

  > span
    padding               1px
    border                1px solid #E3E3E3
    width                 50px
    display               block
    float                 left
    size                  50px,66px
    span
      background-size     cover
      width               50px
      height              50px
      display             block
    .author
      font-size           9px
      display             block
      height              9px
      color               white
      background          #0896BD
      text-align          center
      line-height         9px
      padding             3px 0px
      border-top          1px solid white

  .activity-item-right-col
    margin-left           75px
  .topictext
    color                 #353535
    margin-left           70px
    max-width             700px
    size                  auto,auto
    p
      font-size           16px
      line-height         130%
      color               #353535
      font-weight         400
      margin-bottom       10px
      margin-top          0px
      padding             0
  .topicmeta
    margin-bottom         20px
    display               block
    font-size             11px
    line-height           16px
    color                 #A5A5A5
    div
      float               left
      a
        font-weight       700
    .stats
      margin-left         10px
      font-size           11px
      display             inline-block
      float               left
      text-align          right
      cite
        font-style        normal
      a
        font-weight       500
        font-size         11px
        text-decoration   none

  figure.code-container
    pre
      code
        max-height        600px

.content-display-meta
  display               none // hidden disabledForBeta
  abs()
  width                 200px
  height                100%
  right                 0
  top                   77px
  border-left           1px solid #ECECEC
  z-index               9999
  background            white
  padding               20px
  h4
    color               #858588
    font-weight         normal
    font-size           10px
    text-transform      uppercase
    margin-bottom       10px
    padding-top         15px
    margin-top          15px
    border-top          1px solid #E2E2E2
    border-bottom       none
  .ttag
    background          rgba(179,102,67,1)
    margin              0 4px 3px 0
    font-weight         600
  .scoreboard
    height              auto
    p
      font-weight       bold
      font-size         14px
      margin-bottom     12px
      line-height       13px
      span
        color           #AAA
        font-weight     normal
        font-weight     300

.kdheaderview
  span.back-arrow
    size                10px,10px
    cursor              pointer
    bg                  color,cyan
    sprite()
    bg                  repeat,no-repeat
    bg                  position,-60px -320px




// Styles for the Discussion ContentView

div.kdview.activity-item.discussion.content-display-main-section
  margin                                          0
  padding                                         0
  borderBox()
  max-width                                       100%

  // Discussion Item - 100%

div.discussion-contents
  borderBox()
  width                                           100%
  border-bottom                                   1px solid #e3e3e3
  padding-bottom                                  10px


// Discussion Item - Sized to 800px

div.discussion-content
  max-width                                       800px
  padding-left                                    20px
  padding-top                                     20px

  &:hover a.delete-link
    opacity                                       0.5

  &:hover a.edit-link
    opacity                                       0.5

  // Avatar Picture and Text

  > span
    padding                                       1px
    border                                        1px solid #E3E3E3
    width                                         50px
    display                                       block
    float                                         left
    size                                          50px,66px

    span
      background-size                             cover
      width                                       50px
      height                                      50px
      display                                     block

    .author
      font-size                                   9px
      display                                     block
      height                                      9px
      color                                       white
      background                                  #0896BD
      text-align                                  center
      line-height                                 9px
      padding                                     3px 0px
      border-top                                  1px solid white

footer.discussion-footer
  padding-bottom                                  0px

  .type-and-time
    font-weight                                   400
    font-size                                     11px
    color                                         #a5a5a5

    .link-group
      font-size                                   11px

  a
    noTextDeco()
    color                                         #FF9200
    font-size                                     11px

  a.count
    font-style                                    normal
    display                                       inline-block
    bg                                            color, #0A92BA
    color                                         #fff
    font-size                                     10px
    padding                                       1px 4px
    line-height                                   10px
    rounded                                       3px
    noTextDeco()

  span.activity-text
    margin                                        0px 2px
    color                                         #FF9200
    font-size                                     12px
    font-weight                                   bold

// Discussion Item - Edit form, Title and Text, time, share, like views

div.discussion-main-opinion
  margin-left                                     72px

  h3
    font-size                                     14px
    font-weight                                   500
    color                                         #FF9200
    margin-bottom                                 15px


  a.delete-link
    display                                       block
    size                                          20px, 20px
    abs()
    top                                           2px
    left                                          805px
    bg                                            position, -80px -520px
    opacity                                       0.1
    vendor                                        transition, opacity .15s linear
    sprite()

    &:hover
      opacity                                     1

  a.edit-link
    display                                       block
    size                                          20px, 20px
    abs()
    top                                           2px
    left                                          790px
    bg                                            position, -120px -400px
    opacity                                       0.1
    vendor                                        transition, opacity .15s linear
    sprite()

    &:hover
      opacity                                     1

  div.comment-container
    a.delete-link
      left                                        700px

p.discussion-body
  form.edit-discussion-form.update-options.discussion
    width                                         auto
    height                                        auto

div.discussion-box
  width                                           100%
  height                                          auto

div.discussion-form
  width                                           auto
  height                                          auto
  rel()

  input.discussion-title
    width                                         100%
    margin-bottom                                 10px
    font-family                                   'Monaco','Courier New','Courier','Andale Mono',monospace, sans-serif
    font-size                                     12px

textarea.discussion-body
  max-height                                      800px
  outline                                         none
  height                                          auto
  min-height                                      144px
  padding                                         10px
  width                                           100%
  box-shadow                                      inset 0 1px 2px rgba(0,0,0,0.10)
  borderBox()
  font-family                                     'Monaco','Courier New','Courier','Andale Mono',monospace, sans-serif
  font-size                                       12px

div.discussion-buttons
  height                                          35px
  margin-bottom                                   25px

.discussion-submit
  fr()
  display                                         block

  .modal-cancel
    font-weight                                   600
    line-height                                   15px!important
    font-size                                     11px
    margin-top                                    11px

  label.markdown-preview-label
    font-size                                     11px
    color                                         #FF9200
    font-weight                                   600
    margin-right                                  0px

  input.checkbox.markdownPreviewCheckbox
    vertical-align                                middle
    margin-right                                  10px

  button
    margin-top                                    12px

    &.fullscreen-button
      padding                                     0px 2px
      height                                      24px
      span
        &.fullscreen
          bg                                      position,-20px -360px

  a.markdown-link
    margin-top                                    19px
    display                                       inline-block
    margin-right                                  9px
    line-height                                   100%
    text-decoration                               none
    font-size                                     11px
      font-weight                                 600

// "x Answers"

div.opinion-box-header
  border-bottom                                   1px solid #e3e3e3
  padding-left                                    110px
  background-color                                #F7F7F7
  color                                           #FF9200
  padding-top                                     5px
  padding-bottom                                  5px
  font-size                                       11px
  font-weight                                     500

// Opinion List - 100%

div.opinion-content

  div.show-more-opinions
    border-left                                   1px solid #E3E3E3
    border-bottom                                 1px solid #E3E3E3
    border-top                                    1px solid #E3E3E3
    margin-left                                   90px
    padding-left                                  20px
    padding-top                                   5px
    padding-bottom                                5px
    background-color                              #f7f7f7
    size                                          auto, 0
    padding                                       0 10px
    line-height                                   27px
    vendor                                        transition, height .15s linear
    borderBox()

    &.in
      height                                      27px

    &.has-new-items

      a.new-count
        display                                   inline
    a
      line-height                                 14px
      color                                       #299FC6
      font-weight                                 400
      noTextDeco()

      &.new-count
        font-weight                               600

    span.small-loader
      abs()
      right                                       15px
      top                                         11px

    .new-items
      left                                        500px
      opacity                                     0
      padding-left                                2px
      padding-right                               2px
      font-weight                                 600
      color                                       white
      rel()
      bg                                          color, #FF9200
      border                                      1px solid #FF9200
      rounded(3px 3px 3px 3px)
      vendor                                      transition, left .3s ease-in-out \, opacity .3s ease-in-out

      &.in
        opacity                                   1
        left                                      6px

    .new-items:after, .new-items:before
      right                                       100%
      border                                      solid transparent
      content                                     " "
      height                                      0
      width                                       0
      abs()
      pointer-events                              none

    .new-items:after
      border-right-color                          #FF9200
      border-width                                4px
      top                                         50%
      margin-top                                  -4px

    .new-items:before
      border-right-color                          #FF9200
      border-width                                5px
      top                                         50%
      margin-top                                  -5px

    a.all-count
      noTextDeco()

    .opinion-loader
      height                                      100%
      vertical-align                              middle

  // Populated Opinion List
  div.opinion-container.opinion-container-box.no-opinion
    display                                       none

  // div.opinion-container.opinion-container-box.opinionated

  div.kdlistview-opinions
    borderBox()
    margin-left                                   90px
    border-left                                   1px solid #e3e3e3

  div.kdlistitemview-opinion
    borderBox()
    border-bottom                                 1px solid #e3e3e3
    padding                                       20px


  div.item-content-opinion
    max-width                                     709px

    > span.avatar
      border                                      1px solid #E3E3E3
      padding                                     1px
      margin-right                                20px
      width                                       40px
      height                                      40px
      bg(color,#fff)
      fl()

      a
        display                                   block
        background-position                       center
        background-image                          url('../images/defaultavatar/default.avatar.50.png')
        bg(size,cover)
        bg(repeat,no-repeat)

  footer.opinion-footer
    margin-left                                   65px
    margin-top                                    15px

    .type-and-time
      font-weight                                 400
      font-size                                   12px
      color                                       #a5a5a5

      .link-group
        font-size                                 12px

    a
      noTextDeco()

    a.count
      font-style                                  normal
      display                                     inline-block
      bg                                          color, #0A92BA
      color                                       #fff
      font-size                                   10px
      padding                                     1px 4px
      line-height                                 10px
      rounded                                     3px
      noTextDeco()

    span.activity-text
      margin                                      0px 2px
      color                                       #FF9200
      font-size                                   11px
      font-weight                                 bold

div.opinion-contents

  &:hover a.delete-link
    opacity                                       0.5

  &:hover a.edit-link
    opacity                                       0.5

  a.delete-link
    display                                       block
    size                                          20px, 20px
    abs()
    top                                           2px
    left                                          715px
    bg                                            position, -80px -520px
    opacity                                       0.1
    vendor                                        transition, opacity .15s linear
    sprite()

    &:hover
      opacity                                     1

  a.edit-link
    display                                       block
    size                                          20px, 20px
    abs()
    top                                           2px
    left                                          700px
    bg                                            position, -120px -400px
    opacity                                       0.1
    vendor                                        transition, opacity .15s linear
    sprite()

    &:hover
      opacity                                     1

p.opinion-body-edit
  margin-left                                     65px
  width                                           auto
  height                                          auto

div.opinion-box
  width                                           100%
  height                                          auto

  div.opinion-form
    width                                         auto
    height                                        auto
    rel()

    textarea.opinion-body
      max-height                                  800px
      outline                                     none
      height                                      auto
      min-height                                  144px
      padding                                     10px
      width                                       100%
      box-shadow                                  inset 0 1px 2px rgba(0,0,0,0.10)
      borderBox()
      font-family                                 'Monaco','Courier New','Courier','Andale Mono',monospace, sans-serif
      font-size                                   12px

div.opinion-buttons
  height                                          35px
  margin-bottom                                   25px

  .opinion-heart-box
    fl()

    .help-box
      margin-top                                  11px

.opinion-submit
  fr()
  display                                         block

  .modal-cancel
    font-weight                                   600
    line-height                                   15px!important
    font-size                                     11px
    margin-top                                    11px

  label.markdown-preview-label
    font-size                                     11px
    color                                         #FF9200
    font-weight                                   600
    margin-right                                  0px

  input.checkbox.markdownPreviewCheckbox
    vertical-align                                middle
    margin-right                                  10px

  button
    margin-top                                    12px

    &.fullscreen-button
      padding                                     0px 2px
      height                                      24px
      span
        &.fullscreen
          bg                                      position,-20px -360px

  a.markdown-link
    margin-top                                    19px
    display                                       inline-block
    margin-right                                  9px
    line-height                                   100%
    text-decoration                               none
    font-size                                     11px


p.opinion-body
  margin-left                                     65px
  vendor                                          transition, max-height .2s linear
  overflow                                        hidden

div.opinion-size-links
  display                                         block

  a.opinion-size-link
    margin-top                                    10px
    display                                       inline-block
    background-color                              #e8e9e9
    font-size                                     11px
    font-weight                                   600
    rounded(3px)
    padding                                       4px 10px
    margin-left                                   65px
    noTextDeco()
    width                                         624px
    color                                         #0896BD

// Opinion->Comments

div.item-content-opinion-comments
  padding-top                                     5px

  div.opinion-comment
    max-width                                     644px
    margin-left                                   65px

    div.comment-contents

      p.comment-body

        span.data[data-paths=body]
          color                                   #5F5F5F

          a
            color                                 #FF9200



div.content-display-main-section.opinion-form-footer
  margin-left                                     90px
  margin-top                                      20px
  padding-right                                   20px
  width                                           auto
  height                                          auto
  max-width                                       730px

div.opinion-form
  width                                           auto
  height                                          auto
  rel()

  textarea.opinion-body
    max-height                                    800px
    outline                                       none
    height                                        auto
    min-height                                    144px
    padding                                       10px
    width                                         100%
    box-shadow                                    inset 0 1px 2px rgba(0,0,0,0.10)
    borderBox()
    font-family                                   'Monaco','Courier New','Courier','Andale Mono',monospace, sans-serif
    font-size                                     12px

.opinion-heart-box
  fl()

  .help-box
    margin-top                                    11px

div.opinion-buttons
  height                                          35px
  margin-bottom                                   25px

.opinion-submit
  fr()
  display                                         block

  .modal-cancel
    font-weight                                   600
    line-height                                   15px!important
    font-size                                     11px
    margin-top                                    11px

  label.markdown-preview-label
    font-size                                     11px
    color                                         #FF9200
    font-weight                                   600
    margin-right                                  0px

  input.checkbox.markdownPreviewCheckbox
    vertical-align                                middle
    margin-right                                  10px

  button
    margin-top                                    12px

    &.fullscreen-button
      padding                                     0px 2px
      height                                      24px
      span
        &.fullscreen
          bg                                      position,-20px -360px

  a.markdown-link
    margin-top                                    19px
    display                                       inline-block
    margin-right                                  9px
    line-height                                   100%
    text-decoration                               none
    font-size                                     11px

div.opinion-box
  width                                           100%
  height                                          auto

// Fullscreen Modal

.modal-fullscreen
  borderBox()
  .kdmodal-shadow
    borderBox()
    width                                         100%
    height                                        100%
  .kdmodal-inner
    borderBox()
    width                                         100%
    height                                        100%
  .kdmodal-content
    borderBox()
    width                                         100%
    height                                        100%
  .modal-fullscreen-text
    borderBox()
    width                                         100%
    height                                        100%
    textarea
      borderBox()
      width                                       auto
      height                                      auto
      padding                                     10px
      margin                                      10px

.formline .fullscreen-button
  fr()
  margin-top                                      5px

// prettify styles for discussion code blocks

/* Pretty printing styles. Used with prettify.js. */
/* Vim sunburst theme by David Leibovic */
/* converted to Stylus with love (and "stylus --css")*/

pre .str, code .str
  color                                           #65B042

pre .kwd, code .kwd
  color                                           #E28964

pre .com, code .com
  color                                           #AEAEAE
  font-style                                      italic

pre .typ, code .typ
  color                                           #89bdff

pre .lit, code .lit
  color                                           #3387CC

pre .pun, code .pun
  color                                           #fff

pre .pln, code .pln
  color                                           #fff

pre .tag, code .tag
  color                                           #89bdff

pre .atn, code .atn
  color                                           #bdb76b

pre .atv, code .atv
  color                                           #65B042

pre .dec, code .dec
  color                                           #3387CC

pre.prettyprint, code.prettyprint
  background-color                                #5f5f5f
  rounded                                         3px
  padding                                         1px 4px
  text-shadow                                     rgba(0,0,0,0.25) 1px 1px 1px

pre.prettyprint
  width                                           auto
  margin                                          1em 0px 1em 0px
  padding                                         1em
  white-space                                     pre-wrap

  code
    background-color                              #5F5F5F

li > code.prettyprint,
a > code.prettyprint,
em > code.prettyprint,
p > code.prettyprint
  background-color                                #e6e6e6

ol.linenums
  margin-top                                      0
  margin-bottom                                   0
  color                                           #AEAEAE

li.L0,li.L1,li.L2,li.L3,li.L5,li.L6,li.L7,li.L8
  list-style-type                                 none

@media print
  pre .str, code .str
    color                                         #060

  pre .kwd, code .kwd
    color                                         #006
    font-weight                                   bold

  pre .com, code .com
    color                                         #600
    font-style                                    italic

  pre .typ, code .typ
    color                                         #404
    font-weight                                   bold

  pre .lit, code .lit
    color                                         #044

  pre .pun, code .pun
    color                                         #440

  pre .pln, code .pln
    color                                         #000

  pre .tag, code .tag
    color                                         #006
    font-weight                                   bold

  pre .atn, code .atn
    color                                         #404

  pre .atv, code .atv
    color                                         #060

div.markdown-cheatsheet

  a
    color                                         #ff9200
    noTextDeco()
    font-weight                                   600

  div.modal-block
    > h3
      font-size                                   14px
      font-weight                                 400
      color                                       #ff9200
      margin-bottom                               5px

    > pre
      padding                                     0
      margin                                      5px 5px 20px 10px

      > code
        rounded                                   4px
        padding                                   20px 25px
        background-color                          #333

// tutorial

div.tutorial
  div.link-embed-box
    margin-top                                    0
  .discussion-body
    margin-top                                    15px
  .custom-object.custom-video
    text-align                                    center

// Styles for the Tutorial ContentView

div.kdview.activity-item.tutorial.content-display-main-section
  margin                                          0
  padding                                         0
  borderBox()
  max-width                                       100%

// Tutorial Item - 100%

div.tutorial-contents
  borderBox()
  width                                           100%
  border-bottom                                   1px solid #e3e3e3
  padding-bottom                                  10px


// Tutorial Item - Sized to 800px

div.tutorial-content
  max-width                                       800px
  padding-left                                    20px
  padding-top                                     20px

  &:hover a.delete-link
    opacity                                       0.5

  &:hover a.edit-link
    opacity                                       0.5

  // Avatar Picture and Text

  > span
    padding                                       1px
    border                                        1px solid #E3E3E3
    width                                         50px
    display                                       block
    fl()
    size                                          50px,66px

    span
      background-size                             cover
      width                                       50px
      height                                      50px
      display                                     block

    .author
      font-size                                   9px
      display                                     block
      height                                      9px
      color                                       white
      background                                  #0896BD
      text-align                                  center
      line-height                                 9px
      padding                                     3px 0px
      border-top                                  1px solid white

footer.tutorial-footer
  padding-bottom                                  0px

  .type-and-time
    font-weight                                   400
    font-size                                     11px
    color                                         #a5a5a5

    .link-group
      font-size                                   11px

  a
    noTextDeco()
    color                                         #FF9200
    font-size                                     11px

  a.count
    font-style                                    normal
    display                                       inline-block
    bg                                            color, #0A92BA
    color                                         #fff
    font-size                                     10px
    padding                                       1px 4px
    line-height                                   10px
    rounded                                       3px
    noTextDeco()

  span.activity-text
    margin                                        0px 2px
    color                                         #FF9200
    font-size                                     12px
    font-weight                                   bold

// Tutorial Item - Edit form, Title and Text, time, share, like views

div.tutorial-main-opinion
  margin-left                                     72px

  img.tutorial-preview-image
    cursor                                        pointer
    max-width                                     725px

  h3
    font-size                                     14px
    font-weight                                   500
    color                                         #FF9200
    margin-bottom                                 15px

  a.delete-link
    display                                       block
    size                                          20px, 20px
    abs()
    top                                           2px
    left                                          805px
    bg                                            position, -80px -520px
    opacity                                       0.1
    vendor                                        transition, opacity .15s linear
    sprite()

    &:hover
      opacity                                     1

  a.edit-link
    display                                       block
    size                                          20px, 20px
    abs()
    top                                           2px
    left                                          790px
    bg                                            position, -120px -400px
    opacity                                       0.1
    vendor                                        transition, opacity .15s linear
    sprite()

    &:hover
      opacity                                     1

p.tutorial-body
  margin-top                                      15px

  form.edit-tutorial-form.update-options.tutorial
    width                                         auto
    height                                        auto

div.tutorial-box
  width                                           100%
  height                                          auto

  div.tutorial-form
    width                                         auto
    height                                        auto
    rel()

input.tutorial-title
  width                                           100%
  margin-bottom                                   10px
  font-family                                     'Monaco','Courier New','Courier','Andale Mono',monospace, sans-serif
  font-size                                       12px

textarea.tutorial-body
  max-height                                      800px
  outline                                         none
  height                                          auto
  min-height                                      144px
  padding                                         10px
  width                                           100%
  box-shadow                                      inset 0 1px 2px rgba(0,0,0,0.10)
  borderBox()
  font-family                                     'Monaco','Courier New','Courier','Andale Mono',monospace, sans-serif
  font-size                                       12px

div.tutorial-buttons
  height                                          35px
  margin-bottom                                   25px

.tutorial-heart-box
  fl()

  .help-box
    margin-top                                    11px

.tutorial-submit
  fr()
  display                                         block

  .modal-cancel
    font-weight                                   600
    line-height                                   15px!important
    font-size                                     11px
    margin-top                                    11px

  label.markdown-preview-label
    font-size                                     11px
    color                                         #FF9200
    font-weight                                   600
    margin-right                                  0px

  input.checkbox.markdownPreviewCheckbox
    vertical-align                                middle
    margin-right                                  10px

  button
    margin-top                                    12px

    &.fullscreen-button
      padding                                     0px 2px
      height                                      24px
      span
        &.fullscreen
          bg                                      position,-20px -360px

  a.markdown-link
    margin-top                                    19px
    display                                       inline-block
    margin-right                                  9px
    line-height                                   100%
    text-decoration                               none
    font-size                                     11px
    font-weight                                   600<|MERGE_RESOLUTION|>--- conflicted
+++ resolved
@@ -145,9 +145,6 @@
           // margin-left       10px
           // font-style        normal
 
-<<<<<<< HEAD
-
-=======
         .static-page-view
           color           #a5a5a5
           font-weight     300
@@ -156,7 +153,6 @@
           width           auto
           display         inline-block
           margin-left     20px
->>>>>>> 4e4cfb89
 
   .profilestats
     padding               14px 0px 11px 0px
