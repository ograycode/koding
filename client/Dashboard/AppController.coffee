--- conflicted
+++ resolved
@@ -5,7 +5,7 @@
       KD.singleton('appManager').open 'Dashboard', callback
 
   KD.registerAppClass this,
-    name         : "Dashboard"
+    name                           : "Dashboard"
     routes                         :
       "/:name?/Dashboard"          : ({params : {section,name}})->
         handler name, (app)-> app.loadSection title : "Settings"
@@ -49,7 +49,6 @@
           viewClass  : GroupsMembershipPolicyDetailView
           lazy       : yes
           callback   : @bound 'policyViewAdded'
-<<<<<<< HEAD
       # ,
       #   name         : 'Payment'
       #   viewOptions  :
@@ -90,41 +89,6 @@
             viewOptions  :
               viewClass  : AdministrationView
               lazy       : yes
-=======
-      ,
-        name         : 'Payment'
-        viewOptions  :
-          viewClass  : GroupPaymentSettingsView
-          lazy       : yes
-          callback   : @bound 'paymentViewAdded'
-      ,
-        name         : 'Products'
-        viewOptions  :
-          viewClass  : GroupProductSettingsView
-          lazy       : yes
-          callback   : @bound 'productViewAdded'
-      ,
-        name         : 'Blocked Users'
-        hiddenHandle : @getData().privacy is 'public'
-        kodingOnly   : yes # this is only intended for koding group, we assume koding group is super-group
-        viewOptions  :
-          viewClass  : GroupsBlockedUserView
-          lazy       : yes
-      ,
-        name         : 'Badges'
-        hiddenHandle : @getData().privacy is 'public'
-        kodingOnly   : yes # this is only intended for koding group, we assume koding group is super-group
-        viewOptions  :
-          viewClass  : BadgeDashboardView
-          lazy       : yes
-      ,
-        name         : 'Widgets'
-        hiddenHandle : @getData().privacy is 'public'
-        kodingOnly   : yes # this is only intended for koding group, we assume koding group is super-group
-        viewOptions  :
-          viewClass  : CustomViewsManager
-          lazy       : yes
->>>>>>> 2d05b398
 
       # CURRENTLY DISABLED
 
