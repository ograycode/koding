--- conflicted
+++ resolved
@@ -18,12 +18,9 @@
 socialQueueName = "koding-social-prod"
 
 module.exports = deepFreeze
-<<<<<<< HEAD
-=======
   aws           :
     key         : 'AKIAJSUVKX6PD254UGAA'
     secret      : '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'
->>>>>>> 6bbc5e62
   uri           :
     address     : "https://koding.com"
   projectRoot   : projectRoot
@@ -54,11 +51,7 @@
   #   port        : 3000
   #   heartbeat   : 5000
     # httpRedirect:
-<<<<<<< HEAD
-    #   port      : 80 # don't forget port 80 requires sudo 
-=======
     #   port      : 80 # don't forget port 80 requires sudo
->>>>>>> 6bbc5e62
   bitly :
     username  : "kodingen"
     apiKey    : "R_677549f555489f455f7ff77496446ffa"
@@ -118,14 +111,11 @@
     host        : 'koding.com'
     protocol    : 'https:'
     defaultFromAddress: 'hello@koding.com'
-<<<<<<< HEAD
-=======
   emailWorker   :
     cronInstant : '*/10 * * * * *'
     cronDaily   : '0 10 0 * * *'
     run         : yes
     defaultRecepient : undefined
->>>>>>> 6bbc5e62
   guests        :
     # define this to limit the number of guset accounts
     # to be cleaned up per collection cycle.
