--- conflicted
+++ resolved
@@ -189,16 +189,11 @@
       host        : 1
       protocol    : 1
       defaultFromAddress: 1
-<<<<<<< HEAD
-      notificationCronInstant  : 1
-      notificationCronDaily    : 1
-=======
     emailWorker   :
       cronInstant : 1
       cronDaily   : 1
       run         : 1
       defaultRecepient : 1
->>>>>>> 999ba6f7
     guests        :
       poolSize        : 1
       batchSize       : 1
