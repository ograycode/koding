--- conflicted
+++ resolved
@@ -11,32 +11,18 @@
   {argv} = require 'optimist'
 
   prefetchedFeeds = {}
-<<<<<<< HEAD
   customPartial   = {}
   campaignData    = {}
   currentGroup    = {}
   {bongoModels, client, intro, landing, slug} = options
-=======
-  customPartial = {}
-  campaignData = {}
-
-  {bongoModels, client, intro, landing} = options
->>>>>>> 1cb094b9
 
   createHTML = ->
     replacer             = (k, v)-> if 'string' is typeof v then encoder.XSSEncode v else v
     encodedFeed          = JSON.stringify prefetchedFeeds, replacer
     encodedCampaignData  = JSON.stringify campaignData, replacer
     encodedCustomPartial = JSON.stringify customPartial, replacer
-<<<<<<< HEAD
     currentGroup         = JSON.stringify currentGroup, replacer
     landingOptions       = page : landing
-=======
-    encodedCampaignData = JSON.stringify campaignData, replacer
-
-    landingOptions =
-      page         : landing
->>>>>>> 1cb094b9
 
     if client.connection?.delegate?.profile?.nickname
       {connection: {delegate}} = client
@@ -112,26 +98,21 @@
     # add custom partials into body
     bongoModels.JCustomPartials.one selector, (err, partial)->
       customPartial = partial.data  if not err and partial
-<<<<<<< HEAD
 
       bongoModels.JGroup.one {slug : slug or 'koding'}, (err, group) ->
         console.log err if err
-        if group
-          currentGroup =
-            logo       : group.customize?.logo or ""
-            coverPhoto : group.customize?.coverPhoto or ""
-            id         : group.getId()
-        callback null, createHTML()
+        # add custom partial into referral campaign
+        bongoModels.JReferralCampaign.one {isActive:yes}, (err, campaignData_)->
+          if not err and campaignData_ and campaignData_.data
+            campaignData = campaignData_.data
+          if group
+            currentGroup =
+              logo       : group.customize?.logo or ""
+              coverPhoto : group.customize?.coverPhoto or ""
+              id         : group.getId()
+          callback null, createHTML()
 
 
-=======
-      # add custom partial into referral campaign
-      bongoModels.JReferralCampaign.one {isActive:yes}, (err, campaignData_)->
-        if not err and campaignData_ and campaignData_.data
-          campaignData = campaignData_.data
-        html = createHTML()
-        return callback null, html
->>>>>>> 1cb094b9
 
   {delegate} = options.client.connection
   # if user is exempt or super-admin do not cache his/her result set
