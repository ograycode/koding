--- conflicted
+++ resolved
@@ -53,23 +53,5 @@
   """
 getInviteLink =(policy)->
   if policy.approvalEnabled
-<<<<<<< HEAD
     '<p class="bigLink"><a href="./Login">Request an Invite</a></p>'
-  else ''
-
-getDefaultGroupContents = (title)->
-  """
-  <h1>Hello!</h1>
-  <p>Welcome to the <strong>#{title}</strong> group on Koding.<p>
-  <h2>Talk.</h2>
-  <p>Looking for people who share your interest? You are in the right place. And you can discuss your ideas, questions and problems with them easily.</p>
-  <h2>Share.</h2>
-  <p>Here you will be able to find and share interesting content. Experts share their wisdom through links or tutorials, professionals answer the questions of those who want to learn.</p>
-  <h2>Collaborate.</h2>
-  <p>You will be able to share your code, thoughts and designs with like-minded enthusiasts, discussing and improving it with a community dedicated to improving each other's work.</p>
-  <p>Go ahead, the members of <strong>#{title}</strong> are waiting for you.</p>
-  """
-=======
-    '<p class="bigLink"><a href="./Join">Request an Invite</a></p>'
-  else ''
->>>>>>> 1a08f002
+  else ''