--- conflicted
+++ resolved
@@ -134,11 +134,7 @@
       unless data.body
         return callback message: "Message body should be set"
 
-<<<<<<< HEAD
-      unless data.body.match(/@([\w]+)/g)?.length > 0
-=======
       if not data.recipients or data.recipients.length < 1
->>>>>>> 3671007a
         return callback message: "You should have at least one recipient"
       doRequest 'sendPrivateMessage', client, data, callback
 
