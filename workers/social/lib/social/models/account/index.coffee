--- conflicted
+++ resolved
@@ -49,11 +49,7 @@
     taggedContentRole   : 'developer'
     indexes:
       'profile.nickname' : 'unique'
-<<<<<<< HEAD
       isExempt        : 1
-=======
-      isExempt           : 1
->>>>>>> db76a35e
     sharedEvents    :
       static        : [
         { name: 'AccountAuthenticated' } # TODO: we need to handle this event differently.
@@ -121,15 +117,9 @@
           type              : Number
           default           : 0
         lastStatusUpdate    : String
-<<<<<<< HEAD
-      isExempt: # is a troll ?
-        type: Boolean
-        default: false
-=======
       isExempt              : # is a troll ?
         type                : Boolean
         default             : false
->>>>>>> db76a35e
       globalFlags           : [String]
       meta                  : require 'bongo/bundles/meta'
       onlineStatus          :
@@ -329,24 +319,17 @@
             if err then callback err
             else callback null, about
 
-<<<<<<< HEAD
   # returns troll users ids
   @getExemptUserIds: (callback)->
-    JAccount.someData {isExempt:true}, {_id:1}, (err, cursor)-> 
-      cursor.toArray (err, data)-> 
+    JAccount.someData {isExempt:true}, {_id:1}, (err, cursor)->
+      cursor.toArray (err, data)->
         if err
           return callback err, null
         callback null, (i._id for i in data)
 
-  @renderHomepage: require './render-homepage'
-
-  fetchHomepageView: (callback)->
-=======
   @renderHomepage: require '../../render/profile.coffee'
 
   fetchHomepageView:(account, callback)->
-
->>>>>>> db76a35e
     callback null, JAccount.renderHomepage
       renderedAccount : account
       account         : this
@@ -715,27 +698,13 @@
     , (err, count)=>
       @update ($set: 'counts.topics': count), ->
 
-<<<<<<< HEAD
-  dummyAdmins = [ "sinan", "devrim","gokmen", "chris", "testdude", "blum", "neelance", "halk",
-                  "fatihacet", "chrisblum", "sent-hil", "kiwigeraint", "armagan", 
-                  "cihangirsavas", "fkadev"]
-=======
   dummyAdmins = [ "sinan", "devrim", "gokmen", "chris", "blum", "neelance", "halk"
                   "fatihacet", "chrisblum", "sent-hil", "kiwigeraint", "cihangirsavas"
                   "fkadev" ]
 
-
   userIsExempt: (callback)->
     console.log @isExempt, this
     callback null, @isExempt
-
-  # returns troll users ids
-  @getExemptUserIds: (callback)->
-    JAccount.someData {isExempt:true}, {_id:1}, (err, cursor)-> 
-      cursor.toArray (err, data)-> 
-        if err
-          return callback err, null
-        callback null, (i._id for i in data)
 
   markUserAsExempt: secure (client, exempt, callback)->
     {delegate} = client.connection
@@ -746,15 +715,6 @@
         @update {$addToSet: globalFlags: "exempt"}, ()->
       else
         @update {$pullAll: globalFlags: ["exempt"]}, ()->
-
-    else
-      callback new KodingError 'Access denied'
->>>>>>> db76a35e
-
-  markUserAsExempt: secure (client, exempt, callback)->
-    {delegate} = client.connection
-    if delegate.can 'flag', this
-      @update $set: {isExempt: exempt}, callback
     else
       callback new KodingError 'Access denied'
 
@@ -999,57 +959,6 @@
     JUser = require '../user'
     JUser.one {username: @profile.nickname}, callback
 
-<<<<<<< HEAD
-  # markAllContentAsLowQuality:->
-  #   @fetchContents (err, contents)->
-  #     contents.forEach (item)->
-  #       item.update {$set: isLowQuality: yes}, ->
-  #         if item.bongo_.constructorName == 'JComment'
-  #           item.flagIsLowQuality ->
-  #             item.emit 'ContentMarkedAsLowQuality', null
-  #         else
-  #           item.emit 'ContentMarkedAsLowQuality', null
-
-  # unmarkAllContentAsLowQuality:->
-  #   @fetchContents (err, contents)->
-  #     contents.forEach (item)->
-  #       item.update {$set: isLowQuality: no}, ->
-  #         if item.bongo_.constructorName == 'JComment'
-  #           item.unflagIsLowQuality ->
-  #             item.emit 'ContentUnmarkedAsLowQuality', null
-  #         else
-  #           item.emit 'ContentUnmarkedAsLowQuality', null
-
-  # cleanCacheFromActivities:->
-  #   CActivity.emit 'UserMarkedAsTroll', @getId()
-=======
-  markAllContentAsLowQuality:->
-    # this is obsolete
-    @fetchContents (err, contents)->
-      contents.forEach (item)->
-        item.update {$set: isLowQuality: yes}, ->
-          if item.bongo_.constructorName == 'JComment'
-            item.flagIsLowQuality ->
-              item.emit 'ContentMarkedAsLowQuality', null
-          else
-            item.emit 'ContentMarkedAsLowQuality', null
-
-  unmarkAllContentAsLowQuality:->
-    # this is obsolete
-    @fetchContents (err, contents)->
-      contents.forEach (item)->
-        item.update {$set: isLowQuality: no}, ->
-          if item.bongo_.constructorName == 'JComment'
-            item.unflagIsLowQuality ->
-              item.emit 'ContentUnmarkedAsLowQuality', null
-          else
-            item.emit 'ContentUnmarkedAsLowQuality', null
-
-  cleanCacheFromActivities:->
-    # TODO: this is obsolete
-    CActivity.emit 'UserMarkedAsTroll', @getId()
->>>>>>> db76a35e
-
   @taintedAccounts = {}
   @taint =(id)->
     @taintedAccounts[id] = yes
@@ -1234,7 +1143,7 @@
   #   @fetchFollowFromGraph "fetchFollowingMembers", client, options, callback
 
 
-  {Member} = require "../graph"
+  {Member, OAuth} = require "../graph"
 
   fetchMyFollowingsFromGraph: secure (client, options, callback)->
     userId = client.connection.delegate.getId()
@@ -1244,15 +1153,7 @@
       else return callback null, results
 
   fetchMyFollowersFromGraph: secure (client, options, callback)->
-<<<<<<< HEAD
     userId = client.connection.delegate.getId()
-=======
-    @fetchFollowFromGraph "fetchFollowerMembers", client, options, callback
-
-  fetchFollowFromGraph: (followType, client, options, callback)->
-    graph = new Graph({config:KONFIG['neo4j']})
-    userId = client.connection.delegate._id
->>>>>>> db76a35e
     options.currentUserId = userId
     Member.fetchFollowerMembers options, (err, results)=>
       if err then return callback err
@@ -1267,9 +1168,8 @@
     @delegateToGraph client, "fetchRelatedUsersFromGraph", options, callback
 
   delegateToGraph:(client, methodName, options, callback)->
-    graph = new Graph({config:KONFIG['neo4j']})
     options.userId = client.connection.delegate._id
-    graph[methodName] options, callback
+    OAuth[methodName] options, callback
 
   ## NEWER IMPLEMENATION: Fetch ids from graph db, get items from document db.
 
