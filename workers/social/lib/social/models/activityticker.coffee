Bongo          = require "bongo"
{Relationship} = require "jraphical"

<<<<<<< HEAD
{secure, daisy, dash, signature, Base} = Bongo
=======
{secure, daisy, dash, Base} = Bongo
{uniq} = require 'underscore'
>>>>>>> ed6d5001

module.exports = class ActivityTicker extends Base
  @share()

  @set
    sharedMethods :
      static      :
        fetch     : [
          (signature Function)
          (signature Object, Function)
        ]

  relationshipNames = ["follower", "like", "member", "user",  "author"]
  constructorNames  = ["JAccount", "JNewApp", "JGroup", "JTag", "JNewStatusUpdate"]

  JAccount = require './account'

  mapSourceNames = (filters)=>
    relationshipMap =
      "follower" : ["JAccount", "JTag"]
      "like"     : ["JAccount", "JNewStatusUpdate"]
      "member"   : ["JGroup"]
      "user"     : ["JApp"]

    sources = []
    for filter in filters
      sources.concat relationshipMap[filter]

    if sources.length is 0
      return constructorNames
    return sources

  mapTargetNames = (filters) ->
    validFilters = ["follower", "like", "member", "user"]
    targets = []
    # The only possible options are either returning only "JAccount" or
    # returning whole constructorNames. I left this function for future-cases.
    for filter in filters
      if filter in validFilters
        targets.push "JAccount"
        return targets
    return constructorNames

  decorateEvents = (relationship, callback) ->
    {source, target, as, timestamp} = relationship

    return callback null  if not source or not target

    if as is "like"
      decorateLikeEvent relationship, callback
    else if as is "reply"
      decorateCommentEvent relationship, callback
    else if as is "author"
      decorateStatusUpdateEvent relationship, callback
    else
      callback null, {source, target, as, timestamp}

  decorateStatusUpdateEvent = (relationship, callback) ->
    {source, target, as, timestamp} = relationship
    source.fetchTags (err, tags) ->
      return callback err if err
      source.tags = tags
      callback null, {source, target, as, timestamp}


  decorateCommentEvent = (relationship, callback) ->
    # it will be decorated as
    # source is JAccount          -- doer
    # target is JAccount          -- owner of the status update
    # object is JComment          -- the actual comment
    # subject is JNewStatusUpdate -- post that is commented on
    {source, target, as, timestamp} = relationship
    modifiedEvent =
      as        : as
      subject   : source
      object    : target
      timestamp : timestamp

    # rewrite this part without dash ~ C.S
    queue = [
      ->
        source.fetchTags (err, tags) ->
          return callback err if err
          modifiedEvent.subject.tags = tags
          queue.fin()
      # disable for now
      # ->
      #   target.fetchTags (err, tags) ->
      #     return callback err if err
      #     modifiedEvent.object.tags = tags
      #     queue.fin()
      ->
        JAccount.one "_id": source.originId, (err, targetAccount) ->
          return callback err if err
          modifiedEvent.target = targetAccount
          queue.fin()
      ->
        JAccount.one "_id": target.originId, (err, sourceAccount) ->
          return callback err if err
          modifiedEvent.source = sourceAccount
          queue.fin()
    ]

    dash queue, -> callback null, modifiedEvent

  decorateLikeEvent = (relationship, callback) ->
    {source, target, as, timestamp} = relationship
    # there is a flipped relationship between JAccount and JNewStatusUpdate
    # source is status update
    # target is account, we should correct it here
    # and also we should add the origin account here
    JAccount.one {"_id": source.originId}, (err, targetAccount)->
      return callback err if err

      kallback = ->
        modifiedEvent =
          source    : target
          target    : targetAccount
          subject   : source
          as        : as
          timestamp : timestamp

        callback null, modifiedEvent

      if source.bongo_.constructorName is "JNewStatusUpdate"
        source.fetchTags (err, tags) ->
          return callback err if err
          source.tags = tags
          do kallback
      else
        do kallback

  @fetch = secure (client, options, callback) ->
    [callback, options] = [options, callback]  unless callback
    {connection: {delegate}} = client

    sources = constructorNames
    as      = relationshipNames
    targets = constructorNames

    filters = []
    if options.filters
      for filter in options.filters  when filter in relationshipNames
        filters.push filter

    if filters.length > 0
      sources = mapSourceNames filters
      as      = filters
      targets = mapTargetNames filters


    from = options.from or +(new Date())
    selector     =
      sourceName : "$in": sources
      as         : "$in": as
      targetName : "$in": targets
      timestamp : {"$lt" : new Date(from)}

    relOptions      =
      # do not fetch more than 15 at once
      limit      : 10 # Math.min options.limit ? 15, 15
      sort       : timestamp  : -1

    Relationship.some selector, relOptions, (err, relationships) ->
      buckets = []
      return  callback err, buckets  if err
      daisy queue = relationships.map (relationship) ->
        ->
          relationship.fetchTeaser ->
            decorateEvents relationship, (err, decoratedEvent)=>
              buckets.push decoratedEvent  if decoratedEvent
              queue.next()

      queue.push ->
        callback null, buckets<|MERGE_RESOLUTION|>--- conflicted
+++ resolved
@@ -1,12 +1,8 @@
 Bongo          = require "bongo"
 {Relationship} = require "jraphical"
 
-<<<<<<< HEAD
 {secure, daisy, dash, signature, Base} = Bongo
-=======
-{secure, daisy, dash, Base} = Bongo
 {uniq} = require 'underscore'
->>>>>>> ed6d5001
 
 module.exports = class ActivityTicker extends Base
   @share()
