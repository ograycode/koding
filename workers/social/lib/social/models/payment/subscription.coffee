--- conflicted
+++ resolved
@@ -172,14 +172,6 @@
       quantities[product.planCode] = 1
 
     spend = quantities
-<<<<<<< HEAD
-
-    JPaymentPlan.fetchPlanByCode @planCode, (err, plan) =>
-      return callback err  if err
-      return callback { message: 'unknown plan code', @planCode }  unless plan
-
-      plan.checkQuota {@usage, @couponCode, spend, multiplyFactor}, callback
-=======
     @checkQuota {@usage, @couponCode, spend, multiplyFactor}, callback
 
   vmCouponQuota =
@@ -205,7 +197,6 @@
     if over.length > 0
     then callback { message: 'quota exceeded', ok, over }
     else callback null
->>>>>>> d9d4058a
 
   createFulfillmentNonce: ({ planCode }, isDebit, callback) ->
     JFulfillmentNonce = require './nonce'
