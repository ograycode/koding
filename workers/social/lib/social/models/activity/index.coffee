jraphical      = require 'jraphical'

Graph          = require "../graph/graph"

KodingError = require '../../error'

module.exports = class CActivity extends jraphical.Capsule
  {Base, ObjectId, race, dash, secure} = require 'bongo'
  {Relationship} = jraphical

  {groupBy} = require 'underscore'

  {permit} = require '../group/permissionset'

  @getFlagRole =-> 'activity'

  jraphical.Snapshot.watchConstructor this

  @share()

  @trait __dirname, '../../traits/followable', override: no
  @trait __dirname, '../../traits/protected'
  @trait __dirname, '../../traits/restrictedquery'
  @trait __dirname, '../../traits/grouprelated'

  @set
    softDelete        : yes
    feedable          : yes
    broadcastable     : no
    indexes           :
      'sorts.repliesCount'  : 'sparse'
      'sorts.likesCount'    : 'sparse'
      'sorts.followerCount' : 'sparse'
      createdAt             : 'sparse'
      modifiedAt            : 'sparse'
      group                 : 'sparse'

    permissions             :
      'read activity'       : ['guest','member','moderator']
    sharedMethods     :
      static          : [
        'fetchPublicContents', 'fetchFolloweeContents'
        'one','some','someData','each','cursor','teasers'
        'captureSortCounts','addGlobalListener','fetchFacets'
        'checkIfLikedBefore', 'count'
        'fetchPublicActivityFeed'
      ]
      instance        : ['fetchTeaser']
    schema            :
      # teaserSnapshot  : Object
      sorts           :
        repliesCount  :
          type        : Number
          default     : 0
        likesCount    :
          type        : Number
          default     : 0
        followerCount :
          type        : Number
          default     : 0
      isLowQuality    : Boolean
      snapshot        : String
      snapshotIds     : [ObjectId]
      createdAt       :
        type          : Date
        default       : -> new Date
      modifiedAt      :
        type          : Date
        get           : -> new Date
      originType      : String
      originId        : ObjectId
      group           : String

  @on 'feed-new', (activities)->
    JGroup = require '../group'
    grouped = groupBy activities, 'group'
    for own groupName, items of grouped
      JGroup.broadcast groupName, 'feed-new', items

  # @__migrate =(callback)->
  #   @all {snapshot: $exists: no}, (err, activities)->
  #     console.log('made it here')
  #     if err
  #       callback err
  #     else
  #       activities.forEach (activity)->
  #         activity.fetchSubject (err, subject)->
  #           if err
  #             callback err
  #           else
  #             subject.fetchTeaser (err, teaser)->
  #               if err
  #                 callback err
  #               else
  #                 activity.update
  #                   $set:
  #                     snapshot: JSON.stringify(teaser)
  #                   $addToSet:
  #                     snapshotIds: subject.getId()
  #                 , callback

  @fetchCacheCursor =(options = {}, callback)->

    {to, from, lowQuality, types, limit, sort} = options

    selector =
      group        : 'koding'
      createdAt    :
        $lt        : new Date to
        $gt        : new Date from
      type         :
        $in        : types
      isLowQuality :
        $ne        : not lowQuality

    fields  =
      type      : 1
      createdAt : 1

    options =
      sort  : sort  or {createdAt: -1}
      limit : limit or 1000

    @someData selector, fields, options, (err, cursor)->
      if err then callback err
      else
        callback null, cursor

  @fetchRangeForCache = (options = {}, callback)->
    @fetchCacheCursor options, (err, cursor)->
      if err then console.warn err
      else
        cursor.toArray (err, arr)->
          if err then callback err
          else
            callback null, arr

  @captureSortCounts =(callback)->
    selector = {
      type: {$in: ['CStatusActivity','CLinkActivity','CCodeSnipActivity',
                   'CDiscussionActivity','COpinionActivity',
                   'CCodeShareActivity','CTutorialActivity',
                   'CBlogPostActivity']}
      $or: [
        {'sorts.repliesCount' : $exists:no}
        {'sorts.likesCount'   : $exists:no}
      ]
    }
    @someData selector, {
      _id: 1
    }, (err, cursor)->
      if err
        callback err
      else
        queue = []
        cursor.each (err, doc)->
          if err
            callback err
          else unless doc?
            dash queue, callback
          else
            {_id} = doc
            queue.push ->
              selector2 = {
                sourceId  : _id
                as        : 'content'
              }
              Relationship.someData selector2, {
                targetName  : 1
                targetId    : 1
              }, (err, cursor)->
                if err
                  callback err
                else
                  cursor.nextObject (err, doc1)->
                    if err
                      queue.fin(err)
                    else unless doc1?
                      console.log _id, JSON.stringify selector2
                    else
                      {targetName, targetId} = doc1
                      Base.constructors[targetName].someData {
                        _id: targetId
                      },{
                        'repliesCount'  : 1
                        'meta'          : 1
                      }, (err, cursor)->
                        if err
                          queue.fin(err)
                        else
                          cursor.nextObject (err, doc2)->
                            if err
                              queue.fin(err)
                            else
                              {repliesCount, meta} = doc2
                              op = $set:
                                 'sorts.repliesCount' : repliesCount
                                 'sorts.likesCount'   : meta?.likes or 0
                              CActivity.update {_id}, op, -> queue.fin()

  fetchTeaser:(callback, showIsLowQuality=no)->
    @fetchSubject (err, subject)->
      if err
        callback err
      else
        subject.fetchTeaser (err, teaser)->
          callback err, teaser
        , showIsLowQuality

  @teasers =(selector, options, callback)->
    [callback, options] = [options, callback] unless callback
    @someData {snapshot:$exists:1}, {snapshot:1}, {limit:20}, (err, cursor)->
      cursor.toArray (err, arr)->
        callback null, 'feed:'+(item.snapshot for item in arr).join '\n'

  defaultFacets = [
      'CStatusActivity'
      'CCodeSnipActivity'
      'CFollowerBucketActivity'
      'CNewMemberBucketActivity'
      'CDiscussionActivity'
      'CTutorialActivity'
      'CInstallerBucketActivity'
      'CBlogPostActivity'
    ]

  neo4jFacets = [
    "JLink"
    "JBlogPost"
    "JTutorial"
    "JStatusUpdate"
    "JComment"
    "JOpinion"
    "JDiscussion"
    "JCodeSnip"
    "JCodeShare"
  ]

  @fetchFacets = permit 'read activity',
    success:(client, options, callback)->
      {to, limit, facets, lowQuality, originId, sort, skip} = options
      lowQuality  ?= yes
      facets      ?= defaultFacets
      to          ?= Date.now()

      selector =
        type         : { $in : facets }
        createdAt    : { $lt : new Date to }
        group        : client.groupName ? 'koding'

      selector.originId = originId if originId
      selector.isLowQuality = $ne : yes unless lowQuality

      options =
        limit : limit ? 20
        sort  : sort  or createdAt : -1
        skip  : skip  ? 0

      @some selector, options, (err, activities)->
        if err then callback err
        else

          # When the snapshot already contains &quot;, those will be
          # decoded once the client receives them (along with the " that
          # are encoded for the server-client transmission). That's why
          # they are converted into \" here.              02/28/13 Arvid

          for own index,activity of activities
            if activity.snapshot
              activities[index].snapshot = activities[index].snapshot.replace(/(&quot;)/g, '\\"')

          callback null, activities



  @fetchPublicContents:(options={}, callback)->
    {groupId, facets, to, limit} = options
    if not groupId
      return callback new KodingError  "GroupId is not set"

    query = [
      "START koding=node:koding(id='#{groupId}')"
      'MATCH koding-[:member]->members<-[:author]-items'
      'WHERE has(items.`meta.createdAtEpoch`)'
    ]

    if facets and 'Everything' not in facets
      s = []
      for facet in facets
        if facet not in neo4jFacets
          return callback new KodingError "Unknown facet: " + facets.join()
        s.push("items.name='#{facet}'")
      query.push("AND (" + s.join(' OR ') + ")")

    if to
      ts = Math.floor(to / 1000)
      query.push "AND items.`meta.createdAtEpoch` < #{ts}"

    query.push 'return items', 'order by items.`meta.createdAtEpoch` DESC', "LIMIT #{limit}"
    query = query.join('\n')
    graph = new Graph({config:KONFIG['neo4j']})
    graph.fetchFromNeo4j(query, options, callback)

  @fetchFolloweeContents: secure ({connection:{delegate}}, options, callback)->
    userId = delegate.getId()
    {facets, to, limit} = options
    query = ["start koding=node:koding(id='#{userId}')"
             'MATCH koding<-[:follower]-myfollowees-[:creator]->items'
             'where myfollowees.name="JAccount"'
            ]

    if facets and 'Everything' not in facets
      s = []
      for facet in facets
        if facet not in neo4jFacets
          return callback new KodingError "Unknown facet: " + facets.join()
        s.push("items.name='#{facet}'")
      query.push("AND (" + s.join(' OR ') + ")")

    if to
      ts = Math.floor(to / 1000)
      query.push("AND items.`meta.createdAtEpoch` < #{ts}")

    query.push 'return myfollowees, items', 'order by items.`meta.createdAtEpoch` DESC', "LIMIT #{limit}"
    query = query.join('\n')
    graph = new Graph({config:KONFIG['neo4j']})
    graph.fetchFromNeo4j(query, options, callback)

  markAsRead: secure ({connection:{delegate}}, callback)->
    @update
      $addToSet: readBy: delegate.getId()
    , callback

  @checkIfLikedBefore: secure ({connection}, idsToCheck, callback)->
    {delegate} = connection
    if not delegate
      callback null, no
    else
      Relationship.some
        sourceId: {$in: idsToCheck}
        targetId: delegate.getId()
        as: 'like'
      , {}, (err, likedRels)=>
        likedIds = []
        for likedRel in likedRels
          likedIds.push likedRel.sourceId

        callback err, likedIds

  notifyCache = (event, contents)->
    routingKey = contents.group or 'koding'
    @emit 'cacheWorker', {routingKey, event, contents}

  @on 'ActivityIsCreated', notifyCache.bind this, 'ActivityIsCreated'
  @on 'PostIsUpdated',     notifyCache.bind this, 'PostIsUpdated'
  @on 'PostIsDeleted',     notifyCache.bind this, 'PostIsDeleted'
  @on 'BucketIsUpdated',   notifyCache.bind this, 'BucketIsUpdated'
  @on 'UserMarkedAsTroll', notifyCache.bind this, 'UserMarkedAsTroll'

<<<<<<< HEAD
  @fetchPublicActivityFeed: permit 'read activity',
    success: (client, seed, options, callback)->
=======
  @fetchPublicActivityFeed = secure (client, options, callback)->
    {delegate} = client.connection
    if not delegate
      callback null, []
    else
>>>>>>> 8f324d06
      groupName = options.groupName
      unless groupName then return callback new Error "Group name is undefined"
      JGroup = require '../group'
      JGroup.one slug : groupName, (err, group)=>
        if err then return callback err
        unless group then return callback {error: "Group not found"}
<<<<<<< HEAD

        timestamp  = options.timestamp
        rawStartDate  = if timestamp? then parseInt(timestamp, 10) else (new Date).getTime()
        # this is for unix and javascript timestamp differance
        startDate  = Math.floor(rawStartDate/1000)

        neo4jConfig = KONFIG.neo4j
        requestOptions =
          startDate : startDate
          neo4j : neo4jConfig
          group :
            groupName : group.slug
            groupId : group._id

        FetchAllActivityParallel = require './../graph/fetch'
        fetch = new FetchAllActivityParallel requestOptions
        fetch.get (results)->
          callback null, results
=======
        group.canReadActivity client, (err, res)->
          if err then return callback {error: "Not allowed to open this group"}

          timestamp  = options.timestamp
          rawStartDate  = if timestamp? then parseInt(timestamp, 10) else (new Date).getTime()
          # this is for unix and javascript timestamp differance
          startDate  = Math.floor(rawStartDate/1000)

          neo4jConfig = KONFIG.neo4j
          requestOptions =
            startDate : startDate
            neo4j : neo4jConfig
            group :
              groupName : group.slug
              groupId : group._id


          FetchAllActivityParallel = require './../graph/fetch'
          fetch = new FetchAllActivityParallel requestOptions
          fetch.get (results)->
            callback null, results
>>>>>>> 8f324d06
<|MERGE_RESOLUTION|>--- conflicted
+++ resolved
@@ -357,23 +357,10 @@
   @on 'BucketIsUpdated',   notifyCache.bind this, 'BucketIsUpdated'
   @on 'UserMarkedAsTroll', notifyCache.bind this, 'UserMarkedAsTroll'
 
-<<<<<<< HEAD
   @fetchPublicActivityFeed: permit 'read activity',
     success: (client, seed, options, callback)->
-=======
-  @fetchPublicActivityFeed = secure (client, options, callback)->
-    {delegate} = client.connection
-    if not delegate
-      callback null, []
-    else
->>>>>>> 8f324d06
-      groupName = options.groupName
-      unless groupName then return callback new Error "Group name is undefined"
-      JGroup = require '../group'
-      JGroup.one slug : groupName, (err, group)=>
-        if err then return callback err
-        unless group then return callback {error: "Group not found"}
-<<<<<<< HEAD
+      group.canReadActivity client, (err, res)->
+        if err then return callback {error: "Not allowed to open this group"}
 
         timestamp  = options.timestamp
         rawStartDate  = if timestamp? then parseInt(timestamp, 10) else (new Date).getTime()
@@ -388,30 +375,8 @@
             groupName : group.slug
             groupId : group._id
 
+
         FetchAllActivityParallel = require './../graph/fetch'
         fetch = new FetchAllActivityParallel requestOptions
         fetch.get (results)->
-          callback null, results
-=======
-        group.canReadActivity client, (err, res)->
-          if err then return callback {error: "Not allowed to open this group"}
-
-          timestamp  = options.timestamp
-          rawStartDate  = if timestamp? then parseInt(timestamp, 10) else (new Date).getTime()
-          # this is for unix and javascript timestamp differance
-          startDate  = Math.floor(rawStartDate/1000)
-
-          neo4jConfig = KONFIG.neo4j
-          requestOptions =
-            startDate : startDate
-            neo4j : neo4jConfig
-            group :
-              groupName : group.slug
-              groupId : group._id
-
-
-          FetchAllActivityParallel = require './../graph/fetch'
-          fetch = new FetchAllActivityParallel requestOptions
-          fetch.get (results)->
-            callback null, results
->>>>>>> 8f324d06
+          callback null, results