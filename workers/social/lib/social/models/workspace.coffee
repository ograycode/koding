{Module} = require 'jraphical'

JMachine = require './computeproviders/machine'

module.exports = class JWorkspace extends Module

  KodingError  = require '../error'
  {slugify}    = require '../traits/slugifiable'
  {signature, secure, ObjectId} = require 'bongo'

  @share()

  @set

    indexes        :
      originId     : 'sparse'
      slug         : 'sparse'

    schema         :
      name         : String
      slug         : String
      isDefault    :
        type       : Boolean
        default    : no
      channelId    : String
      machineUId   : String
      machineLabel : String
      rootPath     : String
      originId     : ObjectId
      layout       : Object

    sharedMethods  :
      static       :
        create     : signature Object, Function
        deleteById : signature String, Function
        deleteByUid: signature String, Function
        update     : signature String, Object, Function
        fetchByMachines: signature Function
        createDefault  : signature String, Function
      instance     :
        delete     : signature Function
    sharedEvents   :
      static       : []
      instance     : []


  @create$ = secure (client, data, callback) ->

    {delegate}    = client.connection
    data.originId = delegate._id

    @create client, data, callback


  @create = secure (client, data, callback) ->

    {delegate}     = client.connection
    data.originId ?= delegate._id

    nickname  = delegate.profile.nickname
    data.slug = slugify data.name?.toLowerCase()

    {name, slug, machineUId, rootPath, originId, machineLabel} = data

    # we don't support saving layout for now, i will set it to empty object
    # to prevent storing any kind of data in it. -- acetz!
    data.layout = {}

    generateUniqueName { originId, name, machineUId }, (err, res)->

      return callback err  if err?

      { slug, name } = res

      data.name      = name
      data.slug      = slug
      data.rootPath  = "/home/#{nickname}/Workspaces/#{slug}"  unless data.rootPath
      workspace      = new JWorkspace data

      workspace.save (err) ->
        return callback err  if err

        delegate.emit 'NewWorkspaceCreated', workspace
        return callback null, workspace


  generateUniqueName = ({originId, machineUId, name, index}, callback)->

    slug = if index? then "#{name}-#{index}" else name
    slug = slugify slug

    JWorkspace.count { originId, slug, machineUId }, (err, count)->

      return callback err  if err?

      if count is 0

        name = "#{name} #{index}"  if index?
        callback null, { name, slug }

      else

        index ?= 0
        index += 1

        generateUniqueName { originId, machineUId, name, index }, callback


  @fetch = secure (client, query = {}, callback) ->

    query.originId = client.connection.delegate._id

    JWorkspace.some query, limit: 30, callback


  @fetchByMachines$ = secure (client, callback) ->

    client.connection.delegate.fetchUser (err, user) ->
      return callback err  if err

      query = 'users.id': user.getId()

      JMachine.some query, {}, (err, machines) ->
        return callback err  if err

        machineUIds = machines.map (machine) -> machine.uid
        JWorkspace.some machineUId: $in: machineUIds, {}, callback


  @deleteById = secure (client, id, callback)->

    selector   =
      originId : client.connection.delegate._id
      _id      : ObjectId id

    JWorkspace.one selector, (err, ws)->
      return callback err  if err?
      unless ws
        callback new KodingError 'Workspace not found.'
      else
        ws.remove (err)-> callback err


  @deleteByUid = secure (client, uid, callback)->

    selector     =
      originId   : client.connection.delegate._id
      machineUId : uid

    JWorkspace.remove selector, (err)->
      callback err


  delete: secure (client, callback)->

    { delegate } = client.connection

    unless delegate.getId().equals this.originId
      return callback new KodingError 'Access denied'

    @remove callback


  @update: secure (client, id, options, callback)->

    selector   =
      originId : client.connection.delegate._id
      _id      : ObjectId id

    JWorkspace.one selector, (err, ws) ->
      return callback err  if err
      return callback new KodingError 'Workspace not found.'  unless ws

      ws.update options, callback


<<<<<<< HEAD
  @createDefault: (client, options, callback) ->

    {machine, rootPath} = options
    {nickname} = client.connection.delegate.profile

    data =
      name         : 'My Workspace'
      isDefault    : yes
      machineLabel : machine.label
      machineUId   : machine.uid
      rootPath     : rootPath ? "/home/#{nickname}"
=======
  @createDefault: secure (client, machineUId, callback) ->

    JMachine.one$ client, machineUId, (err, machine) =>

      return callback err  if err
      return callback 'Machine not found'  unless machine

      {nickname} = client.connection.delegate.profile

      selector = {machineUId, slug: 'my-workspace'}

      @one selector, (err, workspace) =>

        return callback err  if err
        return callback null, workspace  if workspace

        machine.fetchOwner (err, account) =>

          return callback err  if err

          data =
            name         : 'My Workspace'
            isDefault    : yes
            machineLabel : machine.label
            machineUId   : machine.uid
            rootPath     : "/home/#{nickname}"
            originId     : account.getId()
>>>>>>> 07a96c51

          @create client, data, callback<|MERGE_RESOLUTION|>--- conflicted
+++ resolved
@@ -174,19 +174,6 @@
       ws.update options, callback
 
 
-<<<<<<< HEAD
-  @createDefault: (client, options, callback) ->
-
-    {machine, rootPath} = options
-    {nickname} = client.connection.delegate.profile
-
-    data =
-      name         : 'My Workspace'
-      isDefault    : yes
-      machineLabel : machine.label
-      machineUId   : machine.uid
-      rootPath     : rootPath ? "/home/#{nickname}"
-=======
   @createDefault: secure (client, machineUId, callback) ->
 
     JMachine.one$ client, machineUId, (err, machine) =>
@@ -214,6 +201,5 @@
             machineUId   : machine.uid
             rootPath     : "/home/#{nickname}"
             originId     : account.getId()
->>>>>>> 07a96c51
 
           @create client, data, callback