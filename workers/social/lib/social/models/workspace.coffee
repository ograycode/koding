{Module} = require 'jraphical'

JMachine = require './computeproviders/machine'

module.exports = class JWorkspace extends Module

  KodingError  = require '../error'
  {slugify}    = require '../traits/slugifiable'
  {signature, secure, ObjectId} = require 'bongo'

  @share()

  @set

    indexes        :
      originId     : 'sparse'
      slug         : 'sparse'

    schema         :
      name         : String
      slug         : String
      isDefault    :
        type       : Boolean
        default    : no
      channelId    : String
      machineUId   : String
      machineLabel : String
      rootPath     : String
      originId     : ObjectId
      layout       : Object

    sharedMethods  :
      static       :
        create     : signature Object, Function
        deleteById : signature String, Function
        deleteByUid: signature String, Function
        update     : signature String, Object, Function
        fetchByMachines: signature Function
      instance     :
        delete     : signature Function
    sharedEvents   :
      static       : []
      instance     : []


  @create = secure (client, data, callback) ->

    {delegate}    = client.connection
    data.originId = delegate._id

    nickname      = delegate.profile.nickname
    data.slug     = slugify data.name?.toLowerCase()

    {name, slug, machineUId, rootPath, originId, machineLabel} = data

    # we don't support saving layout for now, i will set it to empty object
    # to prevent storing any kind of data in it. -- acetz!
    data.layout = {}

    generateUniqueName { originId, name }, (err, res)->

      return callback err  if err?

      { slug, name } = res

      data.name      = name
      data.slug      = slug
      data.rootPath  = "/home/#{nickname}/Workspaces/#{slug}"  unless data.rootPath
      workspace      = new JWorkspace data

      workspace.save (err) ->
        return callback err  if err
        return callback null, workspace


  generateUniqueName = ({originId, name, index}, callback)->

    slug = if index? then "#{name}-#{index}" else name
    slug = slugify slug

    JWorkspace.count { originId, slug }, (err, count)->

      return callback err  if err?

      if count is 0

        name = "#{name} #{index}"  if index?
        callback null, { name, slug }

      else

        index ?= 0
        index += 1

        generateUniqueName { originId, name, index }, callback


  @fetch = secure (client, query = {}, callback) ->

    query.originId = client.connection.delegate._id

    JWorkspace.some query, limit: 30, callback


  @fetchByMachines$ = secure (client, callback) ->

    client.connection.delegate.fetchUser (err, user) ->
<<<<<<< HEAD
=======
      return callback err  if err

>>>>>>> b5f8926f
      query = 'users.id': user.getId()

      JMachine.some query, {}, (err, machines) ->
        return callback err  if err

        machineUIds = machines.map (machine) -> machine.uid
<<<<<<< HEAD
        JWorkspace.some machineUId: $in: machineUIds, {}, (err, workspaces) ->
          callback err, workspaces
=======
        JWorkspace.some machineUId: $in: machineUIds, {}, callback
>>>>>>> b5f8926f


  @deleteById = secure (client, id, callback)->

    selector   =
      originId : client.connection.delegate._id
      _id      : ObjectId id

    JWorkspace.one selector, (err, ws)->
      return callback err  if err?
      unless ws
        callback new KodingError 'Workspace not found.'
      else
        ws.remove (err)-> callback err


  @deleteByUid = secure (client, uid, callback)->

    selector     =
      originId   : client.connection.delegate._id
      machineUId : uid

    JWorkspace.remove selector, (err)->
      callback err


  delete: secure (client, callback)->

    { delegate } = client.connection

    unless delegate.getId().equals this.originId
      return callback new KodingError 'Access denied'

    @remove callback


  @update: secure (client, id, options, callback)->

    selector   =
      originId : client.connection.delegate._id
      _id      : ObjectId id

    JWorkspace.one selector, (err, ws) ->
      return callback err  if err
      return callback new KodingError 'Workspace not found.'  unless ws

      ws.update options, callback<|MERGE_RESOLUTION|>--- conflicted
+++ resolved
@@ -105,23 +105,15 @@
   @fetchByMachines$ = secure (client, callback) ->
 
     client.connection.delegate.fetchUser (err, user) ->
-<<<<<<< HEAD
-=======
       return callback err  if err
 
->>>>>>> b5f8926f
       query = 'users.id': user.getId()
 
       JMachine.some query, {}, (err, machines) ->
         return callback err  if err
 
         machineUIds = machines.map (machine) -> machine.uid
-<<<<<<< HEAD
-        JWorkspace.some machineUId: $in: machineUIds, {}, (err, workspaces) ->
-          callback err, workspaces
-=======
         JWorkspace.some machineUId: $in: machineUIds, {}, callback
->>>>>>> b5f8926f
 
 
   @deleteById = secure (client, id, callback)->
