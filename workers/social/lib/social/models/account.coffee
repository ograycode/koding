jraphical   = require 'jraphical'
KodingError = require '../error'

likeableActivities = [
  'JNewStatusUpdate'
  ]

module.exports = class JAccount extends jraphical.Module
  log4js          = require "log4js"
  log             = log4js.getLogger("[JAccount]")

  @trait __dirname, '../traits/followable'
  @trait __dirname, '../traits/filterable'
  @trait __dirname, '../traits/taggable'
  @trait __dirname, '../traits/notifying'
  @trait __dirname, '../traits/flaggable'

  JStorage         = require './storage'
  JAppStorage      = require './appstorage'
  JTag             = require './tag'
  CActivity        = require './activity'
  Graph            = require "./graph/graph"
  JName            = require './name'
  JBadge           = require './badge'
  JKite            = require './kite'
  JReferrableEmail = require './referrableemail'

  @getFlagRole            = 'content'
  @lastUserCountFetchTime = 0

  {ObjectId, Register, secure, race, dash, daisy, signature} = require 'bongo'
  {Relationship} = jraphical
  {permit} = require './group/permissionset'
  Validators = require './group/validators'
  Protected = require '../traits/protected'
  {extend} = require 'underscore'

  validateFullName = (value) -> not /<|>/.test value

  @share()

  @set
    softDelete          : yes
    emitFollowingActivities : yes # create buckets for follower / followees
    tagRole             : 'skill'
    taggedContentRole   : 'developer'
    indexes:
      'profile.nickname' : 'unique'
      isExempt           : 1
      type               : 1
    sharedEvents    :
      static        : [
        { name: 'AccountAuthenticated' } # TODO: we need to handle this event differently.
        { name : "RemovedFromCollection" }
      ]
      instance      : [
        # this is commented-out intentionally
        # when a user sends a status update, we are sending 7 events
        # when a user logs-in we are sending 10 events
        # { name: 'updateInstance' }
        { name: 'notification' }
        { name : "RemovedFromCollection" }

      ]
    sharedMethods :
      static:
        one: [
          (signature Object, Function)
          (signature Object, Object, Function)
        ]
        some:
          (signature Object, Object, Function)
        cursor:
          (signature Object, Object, Function)
        each: [
          (signature Object, Object, Function)
          (signature Object, Object, Object, Function)
        ]
        someWithRelationship:
          (signature Object, Object, Function)
        someData:
          (signature Object, Object, Object, Function)
        getAutoCompleteData:
          (signature String, String, Function)
        count: [
          (signature Function)
          (signature Object, Function)
        ]
        byRelevance: [
          (signature String, Function)
          (signature String, Object, Function)
        ]
        fetchVersion:
          (signature Function)
        reserveNames: [
          (signature Function)
          (signature Object, Function)
        ]
        impersonate:
          (signature String, Function)
        verifyEmailByUsername:
          (signature String, Function)
        fetchBlockedUsers:
          (signature Object, Function)
        fetchCachedUserCount:
          (signature Function)

      instance:
        modify:
          (signature Object, Function)
        follow: [
          (signature Function)
          (signature Object, Function)
        ]
        unfollow: [
          (signature Function)
        ]
        fetchFollowersWithRelationship:
          (signature Object, Object, Function)
        countFollowersWithRelationship:
          (signature Object, Function)
        countFollowingWithRelationship:
          (signature Object, Function)
        fetchFollowingWithRelationship:
          (signature Object, Object, Function)
        fetchTopics:
          (signature Object, Object, Function)
        fetchMail: [
          (signature Function)
          (signature Object, Function)
        ]
        fetchNotificationsTimeline: [
          (signature Object, Function)
          (signature Object, Object, Function)
        ]
        fetchActivities: [
          (signature Object, Function)
          (signature Object, Object, Function)
        ]
        fetchAppStorage:
          (signature Object, Function)
        addTags: [
          (signature Object, Function)
          (signature Object, Object, Function)
        ]
        fetchLikedContents: [
          (signature Object, Function)
          (signature Object, Object, Function)
        ]
        setEmailPreferences:
          (signature Object, Function)
        fetchRole:
          (signature Function)
        flagAccount:
          (signature String, Function)
        unflagAccount:
          (signature String, Function)
        isFollowing:
          (signature String, String, Function)
        updateFlags:
          (signature [String], Function)
        fetchGroups: [
          (signature Function)
          (signature Object, Function)
        ]
        fetchGroupRoles:
          (signature String, Function)
        fetchGroupsWithPendingInvitations: [
          (signature Function)
          (signature Object, Function)
        ]
        fetchGroupsWithPendingRequests: [
          (signature Function)
          (signature Object, Function)
        ]
        cancelRequest:
          (signature String, Function)
        acceptInvitation:
          (signature String, Function)
        ignoreInvitation:
          (signature String, Function)
        fetchMyGroupInvitationStatus:
          (signature String, Function)
        fetchMyPermissions:
          (signature Function)
        fetchMyPermissionsAndRoles:
          (signature Function)
        fetchMyFollowingsFromGraph:
          (signature Object, Function)
        fetchMyOnlineFollowingsFromGraph:
          (signature Object, Function)
        fetchMyFollowersFromGraph:
          (signature Object, Function)
        blockUser: [
          (signature String, Number, Function)
          (signature ObjectId, Number, Function)
        ]
        unblockUser: [
          (signature String, Function)
          (signature ObjectId, Function)
        ]
        fetchRelatedTagsFromGraph:
          (signature Object, Function)
        fetchRelatedUsersFromGraph:
          (signature Object, Function)
        unlinkOauth:
          (signature String, Function)
        changeUsername: [
          (signature Object)
          (signature Object, Function)
        ]
        markUserAsExempt:
          (signature Boolean, Function)
        userIsExempt:
          (signature Function)
        checkGroupMembership:
          (signature String, Function)
        fetchStorage:
          (signature String, Function)
        fetchStorages:
          (signature [String], Function)
        store:
          (signature Object, Function)
        unstore:
          (signature String, Function)
        isEmailVerified:
          (signature Function)
        fetchEmail:
          (signature Function)
        fetchPaymentMethods:
          (signature Function)
        fetchSubscriptions: [
          (signature Function)
          (signature Object, Function)
        ]
        fetchPlansAndSubscriptions: [
          (signature Function)
          (signature Object, Function)
        ]
        fetchEmailAndStatus:
          (signature Function)
        fetchEmailFrequency:
          (signature Function)
        fetchOAuthInfo:
          (signature Function)
        fetchMyBadges:
          (signature Function)
        fetchFromUser:
          (signature String, Function)
        updateCountAndCheckBadge:
          (signature Object, Function)
        likeMember:
          (signature String, Function)
        fetchKites :
          (signature Object, Function)

    schema                  :
      socialApiId           : String
      skillTags             : [String]
      locationTags          : [String]
      systemInfo            :
        defaultToLastUsedEnvironment :
          type              : Boolean
          default           : yes
      # counts                : Followable.schema.counts
      counts                :
        followers           :
          type              : Number
          default           : 0
        following           :
          type              : Number
          default           : 0
        topics              :
          type              : Number
          default           : 0
        likes               :
          type              : Number
          default           : 0
        statusUpdates       :
          type              : Number
          default           : 0
        staffLikes          :
          type              : Number
          default           : 0
        comments            :
          type              : Number
          default           : 0
        referredUsers       :
          type              : Number
          default           : 0
        invitations         :
          type              : Number
          default           : 0
        lastLoginDate       :
          type              : Date
          default           : new Date
        twitterFollowers    :
          type              : Number
          default           : 0

      environmentIsCreated  : Boolean
      type                  :
        type                : String
        enum                : ['invalid account type',[
                                'registered'
                                'unregistered'
                                'deleted'
                              ]]
        default             : 'unregistered'
      profile               :
        about               : String
        nickname            :
          type              : String
          validate          : require('./name').validateName
          set               : (value)-> value.toLowerCase()
        hash                : String
        ircNickname         : String
        firstName           :
          type              : String
          required          : yes
          default           : 'a koding'
          validate          : validateFullName
        lastName            :
          type              : String
          default           : 'user'
          validate          : validateFullName
        description         : String
        avatar              : String
        status              : String
        experience          : String
        experiencePoints    :
          type              : Number
          default           : 0
        lastStatusUpdate    : String
      referrerUsername      : String
      referralUsed          : Boolean
      preferredKDProxyDomain: String
      isExempt              : # is a troll ?
        type                : Boolean
        default             : false
      globalFlags           : [String]
      meta                  : require 'bongo/bundles/meta'
      onlineStatus          :
        type                : String
        enum                : ['invalid status',['online','offline','away','busy']]
        default             : 'online'
    broadcastableRelationships : [ 'follower' ]
    relationships           : ->

      follower      :
        as          : 'follower'
        targetType  : JAccount

      activity      :
        as          : 'activity'
        targetType  : "CActivity"

      appStorage    :
        as          : 'appStorage'
        targetType  : "JAppStorage"

      storage       :
        as          : 'storage'
        targetType  : 'JStorage'

      tag:
        as          : 'skill'
        targetType  : "JTag"

      content       :
        as          : 'creator'
        targetType  : [
          "JNewStatusUpdate"
          "JComment"
        ]

      vm            :
        as          : 'owner'
        targetType  : 'JVM'

      domain        :
        as          : 'owner'
        targetType  : 'JDomain'

      proxyFilter   :
        as          : 'owner'
        targetType  : 'JProxyFilter'

      referrer      :
        targetType  : 'JReferral'
        as          : 'referrer'
      referred      :
        targetType  : 'JReferral'
        as          : 'referred'
      invitation    :
        as          : 'owner'
        targetType  : 'JInvitation'

      invitationRequest :
        as          : 'owner'
        targetType  : 'JInvitationRequest'

      paymentMethod :
        as          : 'payment method'
        targetType  : 'JPaymentMethod'

      subscription  :
        as          : 'service subscription'
        targetType  : 'JPaymentSubscription'

      badge         :
        as          : 'badge'
        targetType  : 'JBadge'

      kite          :
        as          : 'owner'
        targetType  : JKite

      credential    :
        as          : ['owner', 'user']
        targetType  : 'JCredential'

      stackTemplate :
        as          : 'user'
        targetType  : 'JStackTemplate'

<<<<<<< HEAD
=======

>>>>>>> 4b1ee3d6
  constructor:->
    super
    @notifyOriginWhen 'PrivateMessageSent', 'FollowHappened'
    @notifyGroupWhen 'FollowHappened'

  canEditPost: permit 'edit posts'

  createSocialApiId:(callback)->
    return callback null, @socialApiId  if @socialApiId
    {createAccount} = require './socialapi/requests'
    createAccount {id: @getId(), nickname: @profile.nickname}, (err, account)=>
      return callback err if err
      return callback {message: "Account is not set, malformed response from social api"} unless account?.id
      @update $set: socialApiId: account.id, (err)->
        # check for error
        if err
          console.error "Error while creating account on social api", err
          return callback { message: "Couldnt create/register Account"}
        # check account
        # return account id from social api
        return callback null, account.id

  checkGroupMembership: secure (client, groupName, callback)->
    {delegate} = client.connection
    JGroup = require "./group"
    JGroup.one {slug : groupName}, (err, group)->
      return callback new KodingError "An error occured!" if err
      return callback null, no unless group

      Relationship.one {
        as          : 'member'
        targetId    : delegate.getId()
        sourceId    : group.getId()
      }, (err, relation)=>
        return callback new KodingError "An error occured!" if err
        return callback null, relation?

  changeUsername: (options, callback = (->)) ->
    if 'string' is typeof options
      username = options
    else
      { username, mustReauthenticate, isRegistration } = options

    oldUsername = @profile.nickname

    if username is oldUsername
    then return callback new KodingError "Username was not changed!"

    freeOldUsername = ->
      JName.remove name: oldUsername, (err) ->
        return callback err  if err
        callback null

    handleErr = (err) ->
      JName.remove name: username, (err) ->
        return callback err  if err

      if err.code is 11000
      then return callback new KodingError 'Username is not available!'
      else if err?
      then return callback err

    unless @constructor.validateAt 'profile.nickname', username
    then return callback new KodingError 'Invalid username!'

    name = new JName
      name: username
      slugs: [
        constructorName : 'JUser'
        collectionName  : 'jUsers'
        slug            : username
        usedAsPath      : 'username'
      ]

    name.save (err) =>
      return handleErr err  if err

      @fetchUser (err, user) =>
        return callback err  if err

        user.update { $set: { username, oldUsername } }, (err) =>
          if err then handleErr err, callback
          else
            @update { $set: 'profile.nickname': username }, (err) =>
              if err then handleErr err
              else
                change = {
                  oldUsername, username, mustReauthenticate, isRegistration
                }
                @sendNotification 'UsernameChanged', change  if mustReauthenticate
                @constructor.emit 'UsernameChanged', change
                freeOldUsername()

  changeUsername$: secure (client, options, callback) ->

    {delegate} = client.connection

    if @type is 'unregistered' or not delegate.equals this
    then return callback new KodingError 'Access denied'

    options = username: options  if 'string' is typeof options

    options.mustReauthenticate = yes

    @changeUsername options, callback

  checkPermission: (target, permission, callback)->
    JPermissionSet = require './group/permissionset'
    client =
      context     : { group: target.slug }
      connection  : { delegate: this }
    advanced =
      if Array.isArray permission then permission
      else JPermissionSet.wrapPermission permission
    JPermissionSet.checkPermission client, advanced, target, callback

  @renderHomepage: require '../render/profile.coffee'

  @fetchCachedUserCount: (callback)->
    if (Date.now() - @lastUserCountFetchTime)/1000 < 60
      return callback null, @cachedUserCount
    JAccount.count type:'registered', (err, count)=>
      return callback err if err
      @lastUserCountFetchTime = Date.now()
      @cachedUserCount = count
      callback null, count

  fetchHomepageView:(options, callback)->
    {account} = options
    JReferral = require './referral'
    JGroup = require './group'
    JNewStatusUpdate = require './messages/newstatusupdate'

    homePageOptions = extend options, {
      renderedAccount : account
      account         : this
      isLoggedIn      : account.type is 'unregistered'
    }

    JAccount.renderHomepage homePageOptions, callback

  fetchGroups: secure (client, options, callback)->
    [callback, options] = [options, callback]  unless callback
    options       ?= {}
    JGroup        = require './group'
    {groupBy}     = require 'underscore'
    {delegate}    = client.connection
    isMine        = @equals delegate
    edgeSelector  =
      sourceName  : 'JGroup'
      targetId    : @getId()
      as          : 'member'
    edgeFields    =
      sourceId    : 1
      as          : 1
    edgeOptions   =
      sort        : options.sort  or { timestamp: -1 }
      limit       : options.limit or 20
      skip        : options.skip  or 0
    Relationship.someData edgeSelector, edgeFields, options, (err, cursor)->
      if err then callback err
      else
        cursor.toArray (err, docs)->
          if err then callback err
          else unless docs
            callback null, []
          else
            groupedDocs = groupBy docs, 'sourceId'
            targetSelector = { _id: $in: (doc.sourceId for doc in docs) }
            targetSelector.visibility = 'visible'  unless isMine
            JGroup.all targetSelector, (err, groups)->
              if err then callback err
              else callback null, groups.map (group)->
                roles = (doc.as for doc in groupedDocs[group.getId()])
                return { group, roles }

  fetchGroupRoles: secure (client, slug, callback)->
    {delegate} = client.connection
    JGroup     = require './group'
    JGroup.fetchIdBySlug slug, (err, groupId)->
      if err then callback err
      else
        selector = {
          sourceId: groupId
          targetId: delegate.getId()
        }
        Relationship.someData selector, {as:1}, (err, cursor)->
          if err then callback err
          else
            cursor.toArray (err, arr)->
              if err then callback err
              else callback null, (doc.as for doc in arr)

  @impersonate = secure (client, nickname, callback)->
    {connection:{delegate}, sessionToken} = client
    unless delegate.can 'administer accounts'
      callback new KodingError 'Access denied'
    else
      JSession = require './session'
      JSession.update {clientId: sessionToken}, $set:{username: nickname}, (err) ->
        callback err

  @verifyEmailByUsername = secure (client, username, callback)->
    {connection:{delegate}, sessionToken} = client
    unless delegate.can 'verify-emails'
      callback new KodingError 'Access denied'
    else
      JUser = require './user'
      JUser.one {username}, (err, user)->
        return  callback err if err
        return  callback new Error "User is not found" unless user
        user.confirmEmail (err)->
          return callback new Error "An error occured while confirming email" if err
          callback null, yes

  @reserveNames =(options, callback)->
    [callback, options] = [options, callback]  unless callback
    options       ?= {}
    options.limit ?= 100
    options.skip  ?= 0
    @someData {}, {'profile.nickname':1}, options, (err, cursor)=>
      if err then callback err
      else
        count = 0
        cursor.each (err, account)=>
          if err then callback err
          else if account?
            {nickname} = account.profile
            JName.claim nickname, 'JUser', 'username', (err, name)=>
              count++
              if err then callback err
              else
                callback err, nickname
                if count is options.limit
                  options.skip += options.limit
                  @reserveNames options, callback

  @fetchVersion =(callback)-> callback null, KONFIG.version

  @fetchBlockedUsers = secure ({connection:{delegate}}, options, callback) ->
    unless delegate.can 'list-blocked-users'
      callback new KodingError 'Access denied!'

    selector = blockedUntil: $gte: new Date()

    options.limit = Math.min options.limit ? 20, 20
    options.skip ?= 0

    fields = { username:1, blockedUntil:1 }

    JUser = require './user'
    JUser.someData selector, fields, options, (err, cursor) ->
      return callback err  if err?
      cursor.toArray (err, users) ->
        return callback err       if err?
        return callback null, []  if users.length is 0

        users.sort (a, b) -> a.username < b.username

        acctSelector = 'profile.nickname': $in: users.map (u) -> u.username

        JAccount.some acctSelector, {}, (err, accounts)=>
          if err
            callback err
          else
            accounts.sort (a, b) -> a.profile.nickname < b.profile.nickname
            for user, i in users
              accounts[i].blockedUntil = users[i].blockedUntil
            callback null, accounts


  @findSuggestions = (client, seed, options, callback)->
    {limit, blacklist, skip}  = options
    ### TODO:
    It is highly dependent to culture and there are even onces w/o the concept
    of first and last names. For now we assume last part of the seed is the lastname
    and the whole except last part is the first name. Not ideal but covers more
    than previous implementation. This implementation would fail if I type my
    two firstnames only, it will assume second part is my lastname.
    Ideal solution is to check the seed against firstName + ' ' + lastName instead of
    deciding ourselves which parts of the search are for first or last name.
    MongoDB 2.4 and bongo implementation of aggregate required to use $concat
    ###
    names = seed.toString().split('/')[1].replace(/[\\^]/g, "").split ' '
    names.push names.first if names.length is 1
    @some {
      $or : [
          ( 'profile.nickname'  : seed )
          ( 'profile.firstName' : new RegExp '^'+names.slice(0, -1).join(' '), 'i' )
          ( 'profile.lastName'  : new RegExp '^'+names.last, 'i' )
        ],
      _id     :
        $nin  : blacklist
      type    :
        $in   : ['registered', null]
    },{
      skip
      limit
      sort    : 'profile.firstName' : 1
    }, callback

  @getAutoCompleteData = (fieldString, queryString, callback)->
    query = {}
    desiredData = {}
    query[fieldString] = RegExp queryString, 'i'
    desiredData[fieldString] = yes
    @someData query, desiredData, (err, cursor)->
      cursor.toArray (err, docs)->
        results = []
        for doc in docs
          results.push doc.profile.fullname
        callback err, results

  # I wrote it and decided that it is not necessary, feel free to remove ~ GG
  #
  # @filterUsernames = permit 'list members',
  #   success: (client, nick, options, callback)->
  #     [callback, options] = [options, callback]  unless callback
  #     options or= {}
  #     options.limit = 10
  #     query = 'profile.nickname' : ///^#{nick}///
  #     @some query, options, callback

  setEmailPreferences: (user, prefs, callback)->
    current = user.getAt('emailFrequency') or {}
    Object.keys(prefs).forEach (granularity)->
      state = prefs[granularity]
      state = false if state not in [true, false]
      current[granularity] = state# then 'instant' else 'never'
    user.update {$set: emailFrequency: current}, callback

  setEmailPreferences$: secure (client, prefs, callback)->
    JUser = require './user'
    JUser.fetchUser client, (err, user)=>
      if err
        callback err
      else
        @setEmailPreferences user, prefs, callback

  fetchLikedContents: secure ({connection, context}, options, selector, callback)->

    {delegate} = connection
    {group}    = context
    [callback, selector] = [selector, callback] unless callback

    selector            or= {}
    selector.as           = 'like'
    selector.targetId     = @getId()
    selector.sourceName or= $in: likeableActivities
    selector.data         = {group}

    Relationship.some selector, options, (err, contents)=>
      if err then callback err, []
      else if contents.length is 0 then callback null, []
      else
        teasers = []
        collectTeasers = race (i, root, fin)->
          root.fetchSource (err, post)->
            if err
              callback err
              fin()
            else if not post
              console.warn "Source does not exists:", root.sourceName, root.sourceId
              fin()
            else
              post.fetchTeaser (err, teaser)->
                if not err and teaser then teasers.push(teaser)
                fin()
        , -> callback null, teasers
        collectTeasers node for node in contents

  updateCountAndCheckBadge: secure (client, options, callback)->
    propertyArray = [
      "likes"
      "followers"
      "following"
      "topics"
      "statusUpdates"
      "comments"
      "referredUsers"
      "invitations"
      "staffLikes"
      "twitterFollowers"
    ]
    return new KodingError "No permission!" unless @equals client.connection.delegate
    {@property} = options

    return new KodingError "That property not supported!" unless  @property in propertyArray
    {relType, source, targetSelf} = options
    selector     =
      as         : relType
      sourceName : source

    if targetSelf then selector["targetId"]=@getId() else selector["sourceId"]=@getId()

    Relationship.count selector, (err, count) =>
      return callback err, null if err
      countsField = {}
      key = "counts.#{@property}"
      countsField[key] = count
      @update $set: countsField, (err)=>
        return err if err
        JBadge = require './badge'
        JBadge.checkEligibleBadges client, badgeItem : @property , callback

  # Update broken counts for user
  updateCounts:->
    JUser = require './user'
    # Like count
    Relationship.count
      as         : 'like'
      targetId   : @getId()
      sourceName : $in: likeableActivities
    , (err, count)=>
      return if err or not count
      @update ($set: 'counts.likes': count), ->

    # Member Following count
    Relationship.count
      as         : 'follower'
      targetId   : @getId()
      sourceName : 'JAccount'
    , (err, count)=>
      return if err
      count ?= 0
      @update ($set: 'counts.following': count), ->

    # Member Follower count
    Relationship.count
      as         : 'follower'
      sourceId   : @getId()
      sourceName : 'JAccount'
    , (err, count)=>
      return if err
      count ?= 0
      @update ($set: 'counts.followers': count), ->

    # Tag Following count
    Relationship.count
      as         : 'follower'
      targetId   : @getId()
      sourceName : 'JTag'
    , (err, count)=>
      return if err
      count ?= 0
      @update ($set: 'counts.topics': count), ->

    # Status Update count
    Relationship.count
      as         : 'author'
      targetId   : @getId()
      sourceName : 'JNewStatusUpdate'
    , (err, count)=>
      return if err
      count ?= 0
      @update ($set: 'counts.statusUpdates': count), ->

    # Comments count
    Relationship.count
      as         : 'commenter'
      targetId   : @getId()
      sourceName : 'JNewStatusUpdate'
    , (err, count)=>
      return if err
      count ?= 0
      @update ($set: 'counts.comments': count), ->

    # ReferredUsers count
    JAccount.count
      referrerUsername : @profile.nickname
    , (err, count)=>
      return if err
      count ?= 0
      @update ($set: 'counts.referredUsers': count), ->

    # Invitations count
    JReferrableEmail.count
      username   : @profile.nickname
      invited    : true
    , (err, count)=>
      return if err
      count ?= 0
      @update ($set: 'counts.invitations': count), ->

    # Last Login date
    @update ($set: 'counts.lastLoginDate': new Date), ->

    # Twitter follower count
    JUser.one {username: @profile.nickname}, (err, user)=>
      return if err or not user
      if user.foreignAuth?.twitter?
        followerCount = user.foreignAuth.twitter.profile.followers_count
        @update ($set: 'counts.twitterFollowers': followerCount), ->

    # Staff Likes count
    Relationship.count
      as         : 'like'
      targetId   : @getId()
      targetName : 'JAccount'
      sourceName : 'JAccount'
    , (err, count)=>
      return if err
      count ?= 0
      @update ($set: 'counts.staffLikes': count), ->

  dummyAdmins = [ "sinan", "devrim", "gokmen", "chris", "fatihacet", "arslan",
                  "sent-hil", "kiwigeraint", "cihangirsavas", "leventyalcin",
                  "leeolayvar", "stefanbc", "szkl", "alfredo", "canthefason",
                  "nitin" ]

  userIsExempt: (callback)->
    # console.log @isExempt, this
    callback null, @isExempt

  # returns troll users ids
  #
  # Adding a temporary limit of 100. We currently've 24 trolls, by the
  # time this limit runs out we'll have switched to a scalable model of
  # filtering troll users. SA
  @getExemptUserIds: (callback)->
    JAccount.someData {isExempt:true}, {_id:1, limit:100}, {sort:_id:-1}, (err, cursor)->
      return callback err, null if err
      ids = []
      cursor.each (err, account)->
        return callback err, null if err
        if account
            ids.push account._id.toString()
        else
            callback null, ids

  isEmailVerified: (callback)->
    @fetchUser (err, user)->
      return callback err if err
      callback null, (user.status is "confirmed")

  markUserAsExempt: secure (client, exempt, callback)->
    {delegate} = client.connection
    if delegate.can 'flag', this
      @update $set: {isExempt: exempt}, callback
      # this is for backwards comp. will remove later...
      if exempt
        @update {$addToSet: globalFlags: "exempt"}, ()->
      else
        @update {$pullAll: globalFlags: ["exempt"]}, ()->

    else
      callback new KodingError 'Access denied'

  flagAccount: secure (client, flag, callback)->
    {delegate} = client.connection
    JAccount.taint @getId()
    if delegate.can 'flag', this
      @update {$addToSet: globalFlags: flag}, callback
    else
      callback new KodingError 'Access denied'

  unflagAccount: secure (client, flag, callback)->
    {delegate} = client.connection
    JAccount.taint @getId()
    if delegate.can 'flag', this
      @update {$pullAll: globalFlags: [flag]}, callback
    else
      callback new KodingError 'Access denied'

  updateFlags: secure (client, flags, callback)->
    {delegate} = client.connection
    JAccount.taint @getId()
    if delegate.can 'flag', this
      @update {$set: globalFlags: flags}, callback
    else
      callback new KodingError 'Access denied'

  fetchUserByAccountIdOrNickname:(accountIdOrNickname, callback)->

    kallback= (err, account)->
      return callback err if err
      JUser = require './user'
      JUser.one {username: account.profile.nickname}, (err, user)->
        callback err, {user, account}


    JAccount.one { 'profile.nickname' : accountIdOrNickname }, (err, account)->
      return kallback err, account if account
      JAccount.one  { _id : accountIdOrNickname }, (err, account)->
        return kallback err, account if account
        callback new KodingError 'Account not found'


  blockUser: secure (client, accountIdOrNickname, durationMillis, callback)->
    {delegate} = client.connection
    if delegate.can('flag', this) and accountIdOrNickname? and durationMillis?
      @fetchUserByAccountIdOrNickname accountIdOrNickname, (err, {user, account})->
        return callback err if err
        blockedDate = new Date(Date.now() + durationMillis)
        account.sendNotification 'UserBlocked', { blockedDate }
        user.block blockedDate, callback
    else
      callback new KodingError 'Access denied'

  unblockUser: secure (client, accountIdOrNickname, callback)->
    {delegate} = client.connection
    if delegate.can('flag', this) and accountIdOrNickname?
      @fetchUserByAccountIdOrNickname accountIdOrNickname, (err, {user})->
        return callback err if err
        user.unblock callback
    else
      callback new KodingError 'Access denied'

  checkFlag: (flagToCheck) ->
    if flagToCheck is 'exempt'
      return @isExempt
    flags = @getAt('globalFlags')
    if flags
      if 'string' is typeof flagToCheck
        return flagToCheck in flags
      else
        for flag in flagToCheck
          if flag in flags
            return yes
    no

  isDummyAdmin = (nickname)-> !!(nickname in dummyAdmins)

  @getFlagRole =-> 'owner'

  # WARNING! Be sure everything is safe when you change anything in this function
  can:(action, target)->
    switch action
      when 'delete'
        # Users can delete their stuff but super-admins can delete all of them ಠ_ಠ
        @profile.nickname in dummyAdmins or target?.originId?.equals @getId()
      when 'flag', 'reset guests', 'reset groups', 'administer names',        \
           'administer url aliases', 'administer accounts', 'search-by-email',\
           'migrate-koding-users', 'list-blocked-users', 'verify-emails',     \
           'bypass-validations'
        @profile.nickname in dummyAdmins

  fetchRoles: (group, callback)->
    Relationship.someData {
      targetId: group.getId()
      sourceId: @getId()
    }, {as:1}, (err, cursor)->
      if err
        callback err
      else
        cursor.toArray (err, roles)->
          if err
            callback err
          else
            roles = (roles ? []).map (role)-> role.as
            roles.push 'guest' unless roles.length
            callback null, roles

  fetchRole: secure ({connection}, callback)->

    if isDummyAdmin connection.delegate.profile.nickname
      callback null, "super-admin"
    else
      callback null, "regular"

  # temp dummy stuff ends

  fetchPrivateChannel:(callback)->
    require('bongo').fetchChannel @getPrivateChannelName(), callback

  getPrivateChannelName:-> "private-#{@getAt('pro file.nickname')}-private"

  fetchMail:do ->

    collectParticipants = (messages, delegate, callback)->
      fetchParticipants = race (i, message, fin)->
        register = new Register # a register per message...

        query =
          targetName  : 'JPrivateMessage'
          targetId    : message.getId()
          sourceId    :
            $ne       : delegate.getId()

        jraphical.Relationship.cursor query, (err, cursor)->
          return callback err  if err
          message.participants = []
          cursor.each (err, rel)->
            unless rel then fin()
            else
              message.participants.push rel  if register.sign rel.sourceId

      , callback

      fetchParticipants(message) for message in messages when message?

    secure ({connection:{delegate}}, options, callback)->
      [callback, options] = [options, callback] unless callback
      unless @equals delegate
        callback new KodingError 'Access denied'
      else
        options or= {}
        @fetchPrivateMessages {}, options, (err, messages)->
          return callback err, []  if err or messages.length is 0
          collectParticipants messages, delegate, (err)->
            callback err, messages

  fetchTopics: secure (client, query, page, callback)->
    query       =
      targetId  : @getId()
      as        : 'follower'
      sourceName: 'JTag'
    Relationship.some query, page, (err, docs)->
      if err then callback err
      else
        {group} = client.context
        ids = (rel.sourceId for rel in docs)
        selector = _id: $in: ids
        selector.group = group if group isnt 'koding'
        JTag.all selector, (err, tags)->
          callback err, tags

  fetchNotificationsTimeline: secure ({connection}, selector, options, callback)->
    unless @equals connection.delegate
      callback new KodingError 'Access denied'
    else
      @fetchActivities selector, options, @constructor.collectTeasersAllCallback callback

  modify: secure (client, fields, callback) ->

    allowedFields = [
      "preferredKDProxyDomain"
      "profile.about"
      "profile.description"
      "profile.ircNickname"
      "profile.firstName"
      "profile.lastName"
      "profile.avatar"
      "profile.experience"
      "profile.experiencePoints"
      "skillTags"
      "locationTags"
    ]

    objKeys = Object.keys(fields)

    for objKey in objKeys
      if objKey not in allowedFields
        return callback new KodingError "Modify fields is not valid"

    if @equals(client.connection.delegate)
      @update $set: fields, callback

  setClientId:(@clientId)->

  getFullName:->
    {firstName, lastName} = @data.profile
    return "#{firstName} #{lastName}"

  fetchStorage$: (name, callback)->

    @fetchStorage { 'data.name' : name }, callback

  fetchStorages$: (whitelist=[], callback)->

    options = if whitelist.length then { 'data.name' : $in : whitelist } else {}

    @fetchStorages options, callback

  store: secure (client, {name, content}, callback)->
    unless @equals client.connection.delegate
      return callback new KodingError "Attempt to access unauthorized storage"

    @_store {name, content}, callback

  unstore: secure (client, name, callback)->

    unless @equals client.connection.delegate
      return callback new KodingError "Attempt to remove unauthorized storage"

    @fetchStorage { 'data.name' : name }, (err, storage)=>
      console.error err, storage  if err
      return callback err  if err
      unless storage
        return callback new KodingError "No such storage"

      storage.remove callback

  unstoreAll: (callback)->
    @fetchStorages [], (err, storages)->
      daisy queue = storages.map (storage) ->
        -> storage.remove -> queue.next()
      queue.push -> callback null

  _store: ({name, content}, callback)->
    @fetchStorage { 'data.name' : name }, (err, storage)=>
      if err
        return callback new KodingError "Attempt to access storage failed"
      else if storage
        storage.update $set: {content}, (err) -> callback err, storage
      else
        storage = new JStorage {name, content}
        storage.save (err)=>
          return callback err  if err
          rel = new Relationship
            targetId    : storage.getId()
            targetName  : 'JStorage'
            sourceId    : @getId()
            sourceName  : 'JAccount'
            as          : 'storage'
            data        : {name}
          rel.save (err)-> callback err, storage

  fetchAppStorage$: secure (client, options, callback)->
    unless @equals client.connection.delegate
      return callback "Attempt to access unauthorized application storage"

    {appId, version} = options
    @fetchAppStorage {'data.appId':appId, 'data.version':version}, (err, storage)=>
      if err then callback err
      else unless storage?
        # log.info 'Creating new storage:', appId, version, @profile.nickname
        newStorage = new JAppStorage {appId, version}
        newStorage.save (err) =>
          if err then callback err
          else
            # manually add the relationship so that we can
            # query the edge instead of the target C.T.
            rel = new Relationship
              targetId    : newStorage.getId()
              targetName  : 'JAppStorage'
              sourceId    : @getId()
              sourceName  : 'JAccount'
              as          : 'appStorage'
              data        : {appId, version}
            rel.save (err)-> callback err, newStorage
      else
        callback err, storage

  fetchUser:(callback)->
    JUser = require './user'
    selector = { targetId: @getId(), as: 'owner', sourceName: 'JUser' }
    Relationship.one selector, (err, rel) ->
      return callback err   if err
      return callback null  unless rel
      JUser.one {_id: rel.sourceId}, callback

  markAllContentAsLowQuality:->
    # this is obsolete
    @fetchContents (err, contents)->
      contents.forEach (item)->
        item.update {$set: isLowQuality: yes}, ->
          if item.bongo_.constructorName == 'JComment'
            item.flagIsLowQuality ->
              item.emit 'ContentMarkedAsLowQuality', null
          else
            item.emit 'ContentMarkedAsLowQuality', null

  unmarkAllContentAsLowQuality:->
    # this is obsolete
    @fetchContents (err, contents)->
      contents.forEach (item)->
        item.update {$set: isLowQuality: no}, ->
          if item.bongo_.constructorName == 'JComment'
            item.unflagIsLowQuality ->
              item.emit 'ContentUnmarkedAsLowQuality', null
          else
            item.emit 'ContentUnmarkedAsLowQuality', null

  cleanCacheFromActivities:->
    # TODO: this is obsolete
    CActivity.emit 'UserMarkedAsTroll', @getId()

  @taintedAccounts = {}
  @taint =(id)->
    @taintedAccounts[id] = yes

  @untaint =(id)->
    delete @taintedAccounts[id]

  @isTainted =(id)->
    isTainted = @taintedAccounts[id]
    isTainted

  sendNotification:(event, contents)->
    @emit 'notification', {
      routingKey: @profile.nickname
      event, contents
    }

  fetchGroupsWithPending:(method, status, options, callback)->
    [callback, options] = [options, callback]  unless callback
    options ?= {}

    selector    = {}
    if options.groupIds
      selector.sourceId = $in:(ObjectId groupId for groupId in options.groupIds)
      delete options.groupIds

    relOptions = targetOptions: selector: {status}

    @["fetchInvitation#{method}s"] {}, relOptions, (err, rels)->
      return callback err  if err
      JGroup = require './group'
      JGroup.some _id:$in:(rel.sourceId for rel in rels), options, callback

  fetchGroupsWithPendingRequests:(options, callback)->
    @fetchGroupsWithPending 'Request', 'pending', options, callback

  fetchGroupsWithPendingInvitations:(options, callback)->
    @fetchGroupsWithPending '', 'sent', options, callback

  fetchMyGroupInvitationStatus: secure (client, slug, callback)->
    return  unless @equals client.connection.delegate

    JGroup = require './group'

    JGroup.one { slug }, (err, group) ->
      return callback err  if err

      selector = sourceId: group.getId()

      options = targetOptions: selector: status: 'pending'
      @fetchInvitationRequests selector, options, (err, requests)=>
        return callback err                if err
        return callback null, 'requested'  if requests?[0]

        options = targetOptions: selector: status: 'sent'
        @fetchInvitations selector, options, (err, invites)=>
          return callback err              if err
          return callback null, 'invited'  if invites?[0]
          return callback null, no

  cancelRequest: secure (client, slug, callback)->
    options = targetOptions: selector: status: 'pending'
    JGroup = require './group'

    JGroup.one { slug }, (err, group) ->
      return callback err  if err

      @fetchInvitationRequests {sourceId: group.getId()}, options, (err, [request])->
        return callback err                                  if err
        return callback 'could not find invitation request'  unless request
        request.remove callback

  fetchInvitationByGroupSlug:(slug, callback)->
    options = targetOptions: selector: {status: 'sent', group: slug}
    @fetchInvitations {}, options, (err, [invite])->
      return callback err                          if err
      return callback 'could not find invitation'  unless invite

      JGroup = require './group'
      JGroup.one { slug }, (err, groupObj)->
        return callback err  if err
        callback null, { invite, group: groupObj }

  acceptInvitation: secure (client, slug, callback)->
    @fetchInvitationByGroupSlug slug, (err, { invite, group })=>
      return callback err  if err
      groupObj.approveMember this, (err)->
        return callback err  if err
        invite.update $set:status:'accepted', callback

  ignoreInvitation: secure (client, slug, callback)->
    @fetchInvitationByGroupSlug slug, (err, { invite })->
      return callback err  if err
      invite.update $set:status:'ignored', callback

  @byRelevance$ = permit 'list members',
    success: (client, seed, options, callback)->
      if options.byEmail
        account = client.connection.delegate
        if account.can 'search-by-email'
          JUser = require './user'
          JUser.one {email:seed}, (err, user)->
            return callback err, []  if err? or not user?
            user.fetchOwnAccount (err, account)->
              return callback err  if err?
              callback null, [account]
        else
          return callback new KodingError 'Access denied'
      else
        @byRelevance client, seed, options, callback

  fetchMyPermissions: secure (client, callback)->
    @fetchMyPermissionsAndRoles client, (err, permissions, roles)->
      callback err, permissions

  fetchMyPermissionsAndRoles: secure (client, callback)->
    JGroup = require './group'

    slug = client.context.group ? 'koding'
    JGroup.one {slug}, (err, group)=>
      return callback err  if err
      return callback {message: "group not found"}  unless group

      kallback = (err, roles)=>
        return callback err  if err
        {flatten} = require 'underscore'
        if "admin" in roles
          perms = Protected.permissionsByModule
          callback null, { permissions: (flatten perms), roles }
        else
          group.fetchPermissionSetOrDefault (err, permissionSet)->
            return callback err if err
            perms = (perm.permissions.slice() for perm in permissionSet.permissions \
              when perm.role in roles or 'admin' in roles)
            callback null, { permissions: (flatten perms), roles }

      group.fetchMyRoles client, kallback

  oldAddTags = @::addTags
  addTags: secure (client, tags, options, callback)->
    client.context.group = 'koding'
    oldAddTags.call this, client, tags, options, callback

  {Member, OAuth} = require "./graph"

  fetchMyFollowingsFromGraph: secure (client, options, callback)->
    options.client = client
    Member.fetchFollowingMembers options, (err, results)=>
      if err then return callback err
      else return callback null, results

  fetchMyOnlineFollowingsFromGraph: secure (client, options, callback)->
    @_fetchMyOnlineFollowingsFromGraph client, options, callback

  _fetchMyOnlineFollowingsFromGraph: (client, options, callback)->
    options.client = client
    Member.fetchOnlineFollowingMembers options, (err, results)->
      if err then return callback err
      else return callback null, results

  fetchMyFollowersFromGraph: secure (client, options, callback)->
    options.client = client
    Member.fetchFollowerMembers options, (err, results)=>
      if err then return callback err
      else return callback null, results

  ## NEWER IMPLEMENATION: Fetch ids from graph db, get items from document db.
  fetchRelatedTagsFromGraph: secure (client, options, callback)->
    @delegateToGraph client, "fetchRelatedTagsFromGraph", options, callback

  fetchRelatedUsersFromGraph: secure (client, options, callback)->
    @delegateToGraph client, "fetchRelatedUsersFromGraph", options, callback

  delegateToGraph:(client, methodName, options, callback)->
    options.userId = client.connection.delegate._id
    OAuth[methodName] options, callback


  ## NEWER IMPLEMENATION: Fetch ids from graph db, get items from document db.

  unlinkOauth: secure (client, provider, callback)->
    {delegate} = client.connection
    isMine     = @equals delegate
    if isMine
      @fetchUser (err, user)=>
        return callback err  if err

        query = {}
        query["foreignAuth.#{provider}"] = ""
        user.update $unset: query, (err)=>
          return callback err  if err
          @oauthDeleteCallback provider, user, callback
    else
      callback new KodingError 'Access denied'

  oauthDeleteCallback: (provider, user, callback)->
    if provider is "google"
      user.fetchAccount 'koding', (err, account)->
        return callback err  if err
        JReferrableEmail = require "./referrableemail"
        JReferrableEmail.delete user.username, callback
    else
      callback()

  # we are using this in sorting members list..
  updateMetaModifiedAt: (callback)->
    @update $set: 'meta.modifiedAt': new Date, callback

  fetchEmail: secure (client, callback)->
    {delegate} = client.connection
    isMine     = @equals delegate
    if isMine
      @fetchUser (err, user)->
        return callback err  if err
        callback null, user?.email
    else
      callback new KodingError 'Access denied'

  fetchDecoratedPaymentMethods: (callback) ->
    JPaymentMethod = require './payment/method'
    @fetchPaymentMethods (err, paymentMethods) ->
      return callback err  if err
      JPaymentMethod.decoratePaymentMethods paymentMethods, callback

  fetchPaymentMethods$: secure (client, callback) ->
    {delegate} = client.connection
    if (delegate.equals this) or delegate.can 'administer accounts'
      @fetchDecoratedPaymentMethods callback

  fetchSubscriptions$: secure ({ connection:{ delegate }}, options, callback) ->
    return callback { message: 'Access denied!' }  unless @equals delegate

    [callback, options] = [options, callback]  unless callback

    options ?= {}
    { tags, status } = options

    selector = {}
    queryOptions = targetOptions: { selector }

    selector.tags = $in: tags  if tags

    selector.status = status ? $in: [
      'active'
      'past_due'
      'future'
    ]

    @fetchSubscriptions {}, queryOptions, callback

  fetchPlansAndSubscriptions: secure (client, options, callback) ->
    JPaymentPlan = require './payment/plan'

    @fetchSubscriptions$ client, options, (err, subscriptions) ->
      return callback err  if err

      planCodes = (s.planCode for s in subscriptions)

      JPaymentPlan.all { planCode: $in: planCodes }, (err, plans) ->
        return callback err  if err

        callback null, { subscriptions, plans }

  fetchMyBadges$: (callback)->
    @fetchBadges callback

  fetchEmailAndStatus: secure (client, callback)->
    @fetchFromUser client, ['email', 'status'], callback

  fetchEmailFrequency: secure (client, callback)->
    @fetchFromUser client, 'emailFrequency', callback

  fetchOAuthInfo: secure (client, callback)->
    @fetchFromUser client, 'foreignAuth', callback

  fetchFromUser: secure (client, key, callback)->
    {delegate} = client.connection
    isMine     = @equals delegate
    if isMine
      @fetchUser (err, user)->
        return callback err  if err
        if Array.isArray key
          results = {}
          for k in key
            results[k] = user.getAt k

          callback null, results
        else
          callback null, user.getAt key
    else
      callback new KodingError 'Access denied'

  likeMember: permit 'like members',
    success: (client, nickname, callback)->
      JAccount.one { 'profile.nickname' : nickname }, (err, account)=>
        return callback new KodingError "An error occured!" if err or not account

        rel = new Relationship
          targetId    : account.getId()
          targetName  : 'JAccount'
          sourceId    : @getId()
          sourceName  : 'JAccount'
          as          : 'like'

        rel.save (err)-> callback err<|MERGE_RESOLUTION|>--- conflicted
+++ resolved
@@ -424,10 +424,7 @@
         as          : 'user'
         targetType  : 'JStackTemplate'
 
-<<<<<<< HEAD
-=======
-
->>>>>>> 4b1ee3d6
+
   constructor:->
     super
     @notifyOriginWhen 'PrivateMessageSent', 'FollowHappened'
