--- conflicted
+++ resolved
@@ -89,15 +89,10 @@
         'fetchInvitationsFromGraph', 'countInvitationsFromGraph', 'fetchMembersFromGraph'
         'remove', 'bulkApprove', 'fetchNewestMembers', 'countMembers',
         'checkPayment', 'makePayment', 'updatePayment', 'setBillingInfo', 'getBillingInfo',
-<<<<<<< HEAD
-        'checkUserBalance', 'makeExpense', 'getUserExpenses', 'getAllExpenses',
-        'addProduct', 'deleteProduct',
-        'createVM', 'canCreateVM', 'vmUsage', 'getTransactions',
-        'fetchBundle', 'updateBundle', 'saveInviteMessage'
-=======
-        'createVM', 'canCreateVM', 'vmUsage', 'fetchBundle', 'updateBundle',
+        'checkUserBalance', 'makeExpense', 'getUserExpenses', 'getAllExpenses', 'getTransactions',
+        'fetchBundle', 'updateBundle', 'addProduct', 'deleteProduct',
+        'createVM', 'canCreateVM', 'vmUsage',
         'saveInviteMessage', 'redeemInvitation'
->>>>>>> aec63424
       ]
     schema          :
       title         :
@@ -1316,7 +1311,7 @@
           @getUserExpenses client, data, (err, expenses)->
             return callback(0, 0)  if err
 
-            callback bundle.allocation, expenses 
+            callback bundle.allocation, expenses
 
   getAllExpenses: secure (client, data, callback)->
     JVM   = require '../vm'
