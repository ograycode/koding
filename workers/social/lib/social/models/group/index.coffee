{Module} = require 'jraphical'

module.exports = class JGroup extends Module


  [ERROR_UNKNOWN, ERROR_NO_POLICY, ERROR_POLICY] = [403010, 403001, 403009]

  {Relationship} = require 'jraphical'

  {Inflector, ObjectId, ObjectRef, secure, daisy, dash} = require 'bongo'

  JPermissionSet = require './permissionset'
  {permit} = JPermissionSet

  KodingError = require '../../error'

  Validators = require './validators'

  PERMISSION_EDIT_GROUPS = [
    {permission: 'edit groups'}
    {permission: 'edit own groups', validateWith: Validators.own}
  ]

  @trait __dirname, '../../traits/followable'
  @trait __dirname, '../../traits/filterable'
  @trait __dirname, '../../traits/taggable'
  @trait __dirname, '../../traits/protected'
  @trait __dirname, '../../traits/joinable'
  @trait __dirname, '../../traits/slugifiable'

  @share()

  @set
    slugifyFrom     : 'title'
    slugTemplate    : '#{slug}'
    feedable        : no
    memberRoles     : ['admin','moderator','member','guest']
    permissions     :
      'grant permissions'                 : []
      'open group'                        : ['member','moderator']
      'list members'                      : ['member','moderator']
      'create groups'                     : ['moderator']
      'edit groups'                       : ['moderator']
      'edit own groups'                   : ['member','moderator']
      'query collection'                  : ['member','moderator']
      'update collection'                 : ['moderator']
      'assure collection'                 : ['moderator']
      'remove documents from collection'  : ['moderator']
      'view readme'                       : ['guest','member','moderator']
    indexes         :
      slug          : 'unique'
    sharedMethods   :
      static        : [
        'one','create','each','byRelevance','someWithRelationship'
        '__resetAllGroups','fetchMyMemberships','__importKodingMembers'
      ]
      instance      : [
        'join', 'leave', 'modify', 'fetchPermissions', 'createRole'
        'updatePermissions', 'fetchMembers', 'fetchRoles', 'fetchMyRoles'
        'fetchUserRoles','changeMemberRoles','canOpenGroup', 'canEditGroup'
        'fetchMembershipPolicy','modifyMembershipPolicy','requestAccess'
        'fetchReadme', 'setReadme', 'addCustomRole', 'fetchInvitationRequests'
        'countPendingInvitationRequests', 'countInvitationRequests'
        'fetchInvitationRequestCounts', 'resolvePendingRequests','fetchVocabulary'
<<<<<<< HEAD
        'fetchMembershipStatuses', 'setBackgroundImage'
=======
        'fetchMembershipStatuses','fetchAdmin'
>>>>>>> 5e994981
      ]
    schema          :
      title         :
        type        : String
        required    : yes
      body          : String
      avatar        : String
      slug          :
        type        : String
        validate    : require('../name').validateName
        set         : (value)-> value.toLowerCase()
      privacy       :
        type        : String
        enum        : ['invalid privacy type', ['public', 'private']]
      visibility    :
        type        : String
        enum        : ['invalid visibility type', ['visible', 'hidden']]
      parent        : ObjectRef
      counts        :
        members     : Number
      customize     :
        background  :
          customImages    : [String]
          imageType       :
            type          : String
            default       : 'default'
            enum          : ['Invalid type', ['default', 'custom', 'none']]
          defaultImage    : String
    relationships   :
      permissionSet :
        targetType  : JPermissionSet
        as          : 'owner'
      defaultPermissionSet:
        targetType  : JPermissionSet
        as          : 'default'
      member        :
        targetType  : 'JAccount'
        as          : 'member'
      moderator     :
        targetType  : 'JAccount'
        as          : 'moderator'
      admin         :
        targetType  : 'JAccount'
        as          : 'admin'
      application   :
        targetType  : 'JApp'
        as          : 'owner'
      vocabulary    :
        targetType  : 'JVocabulary'
        as          : 'owner'
      subgroup      :
        targetType  : 'JGroup'
        as          : 'parent'
      tag           :
        targetType  : 'JTag'
        as          : 'tag'
      role          :
        targetType  : 'JGroupRole'
        as          : 'role'
      membershipPolicy :
        targetType  : 'JMembershipPolicy'
        as          : 'owner'
      invitationRequest:
        targetType  : 'JInvitationRequest'
        as          : 'owner'
      readme        :
        targetType  : 'JMarkdownDoc'
        as          : 'owner'

  @__importKodingMembers = secure (client, callback)->
    JAccount = require '../account'
    {delegate} = client.connection
    count = 0
    if delegate.can 'migrate-koding-users'
      @one slug:'koding', (err, koding)->
        if err then callback err
        else
          JAccount.each {}, {}, (err, account)->
            if err
              callback err
            else unless account?
              callback null
            else
              isMember =
                sourceId  : koding.getId()
                targetId  : account.getId()
                as        : 'member'
              Relationship.count isMember, (err, count)->
                if err then callback err
                else if count is 0
                  process.nextTick ->
                    koding.approveMember account, ->
                      console.log "added member: #{account.profile.nickname}"


  setBackgroundImage: permit 'edit groups',
    success:(client, type, value, callback=->)->
      operation = $set: {}
      operation.$set["customize.background.imageType"] = type

      if type in ['default','color']
        operation.$set["customize.background.defaultImage"] = value

      @update operation, callback


  @renderHomepage: require './render-homepage'

  @__resetAllGroups = secure (client, callback)->
    {delegate} = client.connection
    @drop callback if delegate.can 'reset groups'

  @fetchParentGroup =(source, callback)->
    Relationship.someData {
      targetName  : @name
      sourceId    : source.getId?()
      sourceType  : 'function' is typeof source and source.name
    }, {targetId: 1}, (err, cursor)=>
      if err
        callback err
      else
        cursor.nextObject (err, rel)=>
          if err
            callback err
          else unless rel
            callback null
          else
            @one {_id: targetId}, callback

  @create = do->

    save_ =(label, model, queue, callback)->
      model.save (err)->
        if err then callback err
        else
          console.log "#{label} is saved"
          queue.next()

    create = secure (client, formData, callback)->
      JPermissionSet = require './permissionset'
      JMembershipPolicy = require './membershippolicy'
      JName = require '../name'
      {delegate} = client.connection
      group                 = new this formData
      permissionSet         = new JPermissionSet
      defaultPermissionSet  = new JPermissionSet
      queue = [
        -> group.createSlug (err, slug)->
          if err then callback err
          else unless slug?
            callback new KodingError "Couldn't claim the slug!"
          else
            console.log "created a slug #{slug}"
            group.slug  = slug.slug
            group.slug_ = slug.slug
            queue.next()
        -> save_ 'group', group, queue, callback
        -> group.addMember delegate, (err)->
            if err then callback err
            else
              console.log 'member is added'
              queue.next()
        -> group.addAdmin delegate, (err)->
            if err then callback err
            else
              console.log 'admin is added'
              queue.next()
        -> save_ 'permission set', permissionSet, queue, callback
        -> save_ 'default permission set', defaultPermissionSet, queue,
                  callback
        -> group.addPermissionSet permissionSet, (err)->
            if err then callback err
            else
              console.log 'permissionSet is added'
              queue.next()
        -> group.addDefaultPermissionSet defaultPermissionSet, (err)->
            if err then callback err
            else
              console.log 'permissionSet is added'
              queue.next()
        -> group.addDefaultRoles (err)->
            if err then callback err
            else
              console.log 'roles are added'
              queue.next()
      ]
      if 'private' is group.privacy
        queue.push -> group.createMembershipPolicy -> queue.next()
      queue.push -> callback null, group

      daisy queue

  @findSuggestions = (client, seed, options, callback)->
    {limit, blacklist, skip}  = options

    @some {
      title   : seed
      _id     :
        $nin  : blacklist
      visibility: 'visible'
    },{
      skip
      limit
      sort    : 'title' : 1
    }, callback

  changeMemberRoles: permit 'grant permissions',
    success:(client, memberId, roles, callback)->
      group = this
      groupId = @getId()
      roles.push 'member'  unless 'member' in roles
      oldRole =
        targetId    : memberId
        sourceId    : groupId
      Relationship.remove oldRole, (err)->
        if err then callback err
        else
          queue = roles.map (role)->->
            (new Relationship
              targetName  : 'JAccount'
              targetId    : memberId
              sourceName  : 'JGroup'
              sourceId    : groupId
              as          : role
            ).save (err)->
              callback err  if err
              queue.fin()
          dash queue, callback

  addDefaultRoles:(callback)->
    group = this
    JGroupRole = require './role'
    JGroupRole.all {isDefault: yes}, (err, roles)->
      if err then callback err
      else
        queue = roles.map (role)->->
          group.addRole role, queue.fin.bind queue
        dash queue, callback

  updatePermissions: permit 'grant permissions',
    success:(client, permissions, callback=->)->
      @fetchPermissionSet (err, permissionSet)=>
        if err
          callback err
        else if permissionSet?
          permissionSet.update $set:{permissions}, callback
        else
          permissionSet = new JPermissionSet {permissions}
          permissionSet.save callback

  fetchPermissions:do->
    fixDefaultPermissions_ =(model, permissionSet, callback)->
      # It was lately recognized that we needed to have a default permission
      # set that is created at the time of group creation, because other
      # permissions may be roled out over time, and it is best to be secure by
      # default.  Without knowing which permissions were present at the time
      # of group creation, we may inadvertantly expose dangerous permissions
      # to underprivileged roles.  We will create this group's "default
      # permissions" by cloning the group's current permission set. C.T.
      defaultPermissionSet = permissionSet.clone()
      defaultPermissionSet.save (err)->
        if err then callback err
        else model.addDefaultPermissionSet defaultPermissionSet, (err)->
          if err then callback err
          else callback null, defaultPermissionSet

    fetchPermissions = permit 'grant permissions',
      success:(client, callback)->
        {permissionsByModule} = require '../../traits/protected'
        {delegate}            = client.connection
        permissionSet         = null
        defaultPermissionSet  = null
        daisy queue = [
          => @fetchPermissionSet (err, model)->
              if err then callback err
              else
                permissionSet = model
                queue.next()
          => @fetchDefaultPermissionSet (err, model)=>
              if err then callback err
              else if model?
                console.log 'already had defaults'
                defaultPermissionSet = model
                queue.next()
              else
                console.log 'needed defaults fixed'
                fixDefaultPermissions_ this, permissionSet, (err, newModel)->
                  defaultPermissionSet = newModel
                  queue.next()
          -> callback null, {
              permissionsByModule
              permissions         : permissionSet.permissions
              defaultPermissions  : defaultPermissionSet.permissions
            }
        ]

  fetchRolesByAccount:(account, callback)->
    Relationship.someData {
      targetId: account.getId()
      sourceId: @getId()
    }, {as:1}, (err, cursor)->
      if err then callback err
      else
        cursor.toArray (err, arr)->
          if err then callback err
          else callback null, (doc.as for doc in arr)

  fetchMyRoles: secure (client, callback)->
    @fetchRolesByAccount client.connection.delegate, callback

  fetchUserRoles: permit 'grant permissions',
    success:(client, callback)->
      @fetchRoles (err, roles)=>
        roleTitles = (role.title for role in roles)
        selector = {
          targetName  : 'JAccount'
          sourceId    : @getId()
          as          : { $in: roleTitles }
        }
        Relationship.someData selector, {as:1, targetId:1}, (err, cursor)->
          if err then callback err
          else
            cursor.toArray (err, arr)->
              if err then callback err
              else callback null, arr

  fetchMembers$: permit 'list members',
    success:(client, rest...)->
      [selector, options, callback] = Module.limitEdges 100, rest
      @fetchMembers selector, options, callback

  # fetchMyFollowees: permit 'list members'
  #   success:(client, options, callback)->
  #     [callback, options] = [options, callback]  unless callback
  #     options ?=


  # fetchMyFollowees: permit 'list members'
  #   success:(client, options, callback)->

  fetchReadme$: permit 'view readme',
    success:(client, rest...)-> @fetchReadme rest...

  setReadme$: permit
    advanced: PERMISSION_EDIT_GROUPS
    success:(client, text, callback)->
      @fetchReadme (err, readme)=>
        unless readme
          JMarkdownDoc = require '../markdowndoc'
          JMarkdownDoc.create
            content: text
          ,(err,readme)=>
              @addReadme readme, (err)->
                console.log err
                if err then callback err
                else callback null, readme
        else
          readme.update $set:{ content: text }, (err)=>
            if err then callback err
            else callback null, readme
    failure:(client,text, callback)->
      callback new KodingError "You are not allowed to change this."

  renderHomepageHelper: (roles, callback)->
    [callback, roles] = [roles, callback]  unless callback
    roles or= []

    @fetchReadme (err, readme)=>
      return callback err  if err
      @fetchMembershipPolicy (err, policy)=>
        if err then callback err
        else
          callback null, JGroup.renderHomepage {
            @slug
            @title
            policy
            @avatar
            @body
            @counts
            content : readme?.html ? readme?.content
            roles
            @customize
          }

  fetchHomepageView:(clientId, callback)->
    [callback, clientId] = [clientId, callback]  unless callback

    unless clientId
      @renderHomepageHelper callback
    else
      JSession = require '../session'
      JSession.one {clientId}, (err, session)=>
        if err
          console.error err
          callback err
        else
          {username} = session.data
          if username
            @fetchMembershipStatusesByUsername username, (err, roles)=>
              if err then callback err
              else @renderHomepageHelper roles, callback
          else
            @renderHomepageHelper callback

  createRole: permit 'grant permissions',
    success:(client, formData, callback)->
      JGroupRole = require './role'
      JGroupRole.create
        title           : formData.title
        isConfigureable : formData.isConfigureable or no
      , callback

  addCustomRole: permit 'grant permissions',
    success:(client,formData,callback)->
      @createRole client,formData, (err,role)=>
        console.log err,role
        unless err
          @addRole role, callback
        else
          callback err, null

  createMembershipPolicy:(queue, callback)->
    [callback, queue] = [queue, callback]  unless callback
    queue ?= []
    JMembershipPolicy = require './membershippolicy'
    membershipPolicy  = new JMembershipPolicy
    queue.push(
      -> membershipPolicy.save (err)->
        if err then callback err
        else queue.next()
      => @addMembershipPolicy membershipPolicy, (err)->
        if err then callback err
        else queue.next()
    )
    queue.push callback  if callback
    daisy queue

  destroyMemebershipPolicy:(callback)->
    @fetchMembershipPolicy (err, policy)->
      if err then callback err
      else unless policy?
        callback new KodingError '404 Membership policy not found'
      else policy.remove callback

  convertPublicToPrivate =(group, callback)->
    group.createMembershipPolicy callback

  convertPrivateToPublic =(group, callback)->
    group.destroyMemebershipPolicy callback

  setPrivacy:(privacy)->
    if @privacy is 'public' and privacy is 'private'
      convertPublicToPrivate this
    else if @privacy is 'private' and privacy is 'public'
      convertPrivateToPublic this
    @privacy = privacy

  getPrivacy:-> @privacy

  modify: permit
    advanced : [
      { permission: 'edit own groups', validateWith: Validators.own }
      { permission: 'edit groups' }
    ]
    success : (client, formData, callback)->
      @setPrivacy formData.privacy
      @update {$set:formData}, callback

  modifyMembershipPolicy: permit
    advanced: PERMISSION_EDIT_GROUPS
    success: (client, formData, callback)->
      @fetchMembershipPolicy (err, policy)->
        if err then callback err
        else policy.update $set: formData, callback

  canEditGroup: permit 'grant permissions'

  canOpenGroup: permit 'open group',
    failure:(client, callback)->
      @fetchMembershipPolicy (err, policy)->
        explanation = policy?.explain() ?
                      err?.message ?
                      'No membership policy!'
        clientError = err ? new KodingError explanation
        clientError.accessCode = policy?.code ?
          if err then ERROR_UNKNOWN
          else if explanation? then ERROR_POLICY
          else ERROR_NO_POLICY
        callback clientError, no

  countPendingInvitationRequests: permit 'send invitations',
    success: (client, callback)->
      @countInvitationRequests {}, {status: 'pending'}, callback

  countInvitationRequests$: permit 'send invitations',
    success: (client, rest...)-> @countInvitationRequests rest...

  fetchInvitationRequestCounts: permit 'send invitations',
    success: ->
      switch arguments.length
        when 2
          [client, callback] = arguments
          types = ['invitation', 'basic approval']
        when 3
          [client, types, callback] = arguments
      counts = {}
      queue = types.map (invitationType)=>=>
        @countInvitationRequests {}, {invitationType}, (err, count)->
          if err then queue.fin err
          else
            counts[invitationType] = count
            queue.fin()
      dash queue, callback.bind null, null, counts

  resolvePendingRequests: permit 'send invitations',
    success: (client, isApproved, callback)->
      @fetchMembershipPolicy (err, policy)=>
        if err then callback err
        else unless policy then callback new KodingError 'No membership policy!'
        else

          invitationType =
            if policy.invitationsEnabled then 'invitation' else 'basic approval'

          method =
            if 'invitation' is invitationType
              if isApproved then 'send' else 'delete'
            else
              if isApproved then 'approve' else 'decline'

          JInvitationRequest = require '../invitationrequest'

          invitationRequestSelector =
            group             : @slug
            status            : 'pending'
            invitationType    : invitationType

          JInvitationRequest.each invitationRequestSelector, {}, (err, request)->
            if err then callback err
            else if request? then request[method+'Invitation'] client, (err)->
              console.error err  if err
            else callback null

  inviteMember: permit 'send invitations',
    success: (client, email, callback)->
      JInvitationRequest = require '../invitationrequest'
      invitationRequest = new JInvitationRequest {email}
      invitationRequest.save (err)->
        if err then callback err
        else invitationRequest.sendInvitation client, callback

  fetchInvitationRequests$: permit 'send invitations',
    success: (client, rest...)-> @fetchInvitationRequests rest...

  sendSomeInvitations: permit 'send invitations',
    success: (client, count, callback)->
      @fetchInvitationRequests {}, {
        targetOptions :
          selector    : { status  : 'pending' }
          options     : { limit   : count }
      }, (err, requests)->
        if err then callback err
        else
          queue = requests.map (request)->->
            request.sendInvitation client, ->
              callback null, """
                An invite was sent to:
                <strong>koding+#{request.koding.username}@koding.com</strong>
                """
              setTimeout queue.next.bind(queue), 50
          queue.push -> callback null, null
          daisy queue

  requestAccess: secure (client, callback)->
    @fetchMembershipPolicy (err, policy)=>
      if err then callback err
      else if policy?.invitationsEnabled
        @requestInvitation client, 'invitation', callback
      else
        @requestApproval client, callback

  sendApprovalRequestEmail: (delegate, delegateUser, admin, adminUser, callback)->
    JMail = require '../email'
    (new JMail
      email   : adminUser.email
      subject : "#{delegate.getFullName()} has requested to join the group #{@title}"
      content : """
        This will be the content for the approval request email.
        """
    ).save callback

  requestApproval: secure (client, callback)->
    {delegate} = client.connection
    @requestInvitation client, 'basic approval', (err)=>
      if err then callback err
      else @fetchAdmin (err, admin)=>
        if err then callback err
        else delegate.fetchUser (err, delegateUser)=>
          if err then callback err
          else admin.fetchUser (err, adminUser)=>
            if err then callback err
            else
              @sendApprovalRequestEmail(
                delegate, delegateUser, admin, adminUser, callback
              )

  requestInvitation: secure (client, invitationType, callback)->
    JInvitationRequest = require '../invitationrequest'
    {delegate} = client.connection
    invitationRequest = new JInvitationRequest {
      invitationType
      koding  : { username: delegate.profile.nickname }
      group   : @slug
    }
    invitationRequest.save (err)=>
      if err?.code is 11000
        callback new KodingError """
          You've already requested an invitation to this group.
          """
      else
        @addInvitationRequest invitationRequest, (err)=>
          callback err
          @emit 'NewInvitationRequest'

  approveMember:(member, roles, callback)->
    [callback, roles] = [roles, callback]  unless callback
    roles ?= ['member']
    queue = roles.map (role)=>=>
      @addMember member, role, queue.fin.bind queue
    dash queue, =>
      callback()
      @updateCounts()
      @emit 'NewMember'

  each:(selector, rest...)->
    selector.visibility = 'visible'
    Module::each.call this, selector, rest...

  fetchVocabulary$: permit 'administer vocabularies',
    success:(client, rest...)-> @fetchVocabulary rest...

  fetchRolesHelper: (account, callback)->
    client = connection: delegate : account
    @fetchMyRoles client, (err, roles)=>
      if err then callback err
      else if 'member' in roles or 'admin' in roles
        callback null, roles
      else
        options = targetOptions:
          selector: { koding: username: account.profile.nickname }
        @fetchInvitationRequest {}, options, (err, request)->
          if err then callback err
          else unless request? then callback null, ['guest']
          else callback null, ["invitation-#{request.status}"]

  fetchMembershipStatusesByUsername: (username, callback)->
    JAccount = require '../account'
    JAccount.one {'profile.nickname': username}, (err, account)=>
      if not err and account
        @fetchRolesHelper account, callback
      else
        console.error err
        callback err

  fetchMembershipStatuses: secure (client, callback)->
    JAccount = require '../account'
    {delegate} = client.connection
    unless delegate instanceof JAccount
      callback null, ['guest']
    else
      @fetchRolesHelper delegate, callback

  updateCounts:->
    Relationship.count
      as         : 'member'
      targetName : 'JAccount'
      sourceId   : @getId()
      sourceName : 'JGroup'
    , (err, count)=>
      @update ($set: 'counts.members': count), -><|MERGE_RESOLUTION|>--- conflicted
+++ resolved
@@ -62,11 +62,7 @@
         'fetchReadme', 'setReadme', 'addCustomRole', 'fetchInvitationRequests'
         'countPendingInvitationRequests', 'countInvitationRequests'
         'fetchInvitationRequestCounts', 'resolvePendingRequests','fetchVocabulary'
-<<<<<<< HEAD
-        'fetchMembershipStatuses', 'setBackgroundImage'
-=======
-        'fetchMembershipStatuses','fetchAdmin'
->>>>>>> 5e994981
+        'fetchMembershipStatuses', 'setBackgroundImage', 'fetchAdmin'
       ]
     schema          :
       title         :
