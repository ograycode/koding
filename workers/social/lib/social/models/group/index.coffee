--- conflicted
+++ resolved
@@ -42,12 +42,8 @@
         'one','create','each','byRelevance','someWithRelationship'
         '__resetAllGroups', 'fetchMyMemberships'
       ]
-<<<<<<< HEAD
-      instance      : ['join','leave','fetchPermissions','updatePermissions','modify','fetchRoles']
-=======
       instance      : ['join','leave','modify','fetchPermissions', 'createRole'
                        'updatePermissions', 'fetchMembers', 'fetchRoles']
->>>>>>> b30203aa
     schema          :
       title         :
         type        : String
@@ -218,7 +214,6 @@
             permissions: permissionSet.permissions
           }
 
-<<<<<<< HEAD
   fetchRoles: secure (client, callback)->
     console.log 'do we get here?'
     {delegate} = client.connection
@@ -232,13 +227,11 @@
         cursor.toArray (err, arr)->
           if err then callback err
           else callback null, (doc.as for doc in arr)
-    
-=======
+
   createRole: permit 'grant permissions'
     success:(client, formData, callback)->
       JGroupRole = require './role'
       JGroupRole.create {title : formData.title}, callback
->>>>>>> b30203aa
 
   modify: permit
     advanced : [
