{Module} = require 'jraphical'
{difference} = require 'underscore'

module.exports = class JGroup extends Module


  [ERROR_UNKNOWN, ERROR_NO_POLICY, ERROR_POLICY] = [403010, 403001, 403009]

  {Relationship} = require 'jraphical'

  {Inflector, ObjectId, ObjectRef, secure, daisy, race, dash} = require 'bongo'

  JPermissionSet = require './permissionset'
  {permit} = JPermissionSet

  KodingError = require '../../error'

  Validators = require './validators'

  {throttle} = require 'underscore'

  Graph       = require "../graph/graph"

  PERMISSION_EDIT_GROUPS = [
    {permission: 'edit groups'}
    {permission: 'edit own groups', validateWith: Validators.own}
  ]

  @trait __dirname, '../../traits/filterable'
  @trait __dirname, '../../traits/followable'
  @trait __dirname, '../../traits/taggable'
  @trait __dirname, '../../traits/protected'
  @trait __dirname, '../../traits/joinable'
  @trait __dirname, '../../traits/slugifiable'

  @share()

  @set
    softDelete      : yes
    slugifyFrom     : 'slug'
    slugTemplate    : '#{slug}'
    feedable        : no
    memberRoles     : ['admin','moderator','member','guest']
    permissions     :
      'grant permissions'                 : []
      'open group'                        : ['member','moderator']
      'list members'                      : ['guest','member','moderator']
      'create groups'                     : ['moderator']
      'edit groups'                       : ['moderator']
      'edit own groups'                   : ['member','moderator']
      'query collection'                  : ['member','moderator']
      'update collection'                 : ['moderator']
      'assure collection'                 : ['moderator']
      'remove documents from collection'  : ['moderator']
      'view readme'                       : ['guest','member','moderator']
    indexes         :
      slug          : 'unique'
    sharedEvents    :
      static        : [
        { name: 'MemberAdded',      filter: -> null }
        { name: 'MemberRemoved',    filter: -> null }
        { name: 'MemberRolesChanged' }
        { name: 'GroupDestroyed' }
        { name: 'broadcast' }
      ]
      instance      : [
        { name: 'GroupCreated' }
        { name: 'MemberAdded',      filter: -> null }
        { name: 'MemberRemoved',    filter: -> null }
        { name: 'NewInvitationRequest' }
      ]
    sharedMethods   :
      static        : [
        'one','create','each','count','byRelevance','someWithRelationship'
        '__resetAllGroups','fetchMyMemberships','__importKodingMembers',
        'suggestUniqueSlug'
      ]
      instance      : [
        'join', 'leave', 'modify', 'fetchPermissions', 'createRole'
        'updatePermissions', 'fetchMembers', 'fetchRoles', 'fetchMyRoles'
        'fetchUserRoles','changeMemberRoles','canOpenGroup', 'canEditGroup'
        'fetchMembershipPolicy','modifyMembershipPolicy','requestAccess'
        'fetchReadme', 'setReadme', 'addCustomRole', 'fetchInvitationRequests'
        'countPendingInvitationRequests', 'countPendingSentInvitations',
        'countInvitationRequests', 'fetchInvitationRequestCounts',
        'resolvePendingRequests','fetchVocabulary', 'fetchMembershipStatuses',
        'setBackgroundImage', 'removeBackgroundImage', 'fetchAdmin', 'inviteByEmail',
        'inviteByEmails', 'kickMember', 'transferOwnership', # 'inviteByUsername',
        'fetchRolesByClientId', 'fetchOrSearchInvitationRequests', 'fetchMembersFromGraph'
        'remove', 'sendSomeInvitations', 'fetchNewestMembers', 'countMembers',
<<<<<<< HEAD
        'checkPayment', 'makePayment', 'updatePayment', 'createVM', 'canCreateVM', 'vmUsage',
        'fetchBundle', 'updateBundle', 'saveInvitationMessage'
=======
        'checkPayment', 'makePayment', 'updatePayment', 'setBillingInfo', 'getBillingInfo',
        'createVM', 'canCreateVM', 'vmUsage',
        'fetchBundle', 'updateBundle'
>>>>>>> 1213f9a7
      ]
    schema          :
      title         :
        type        : String
        required    : yes
      body          : String
      avatar        : String
      slug          :
        type        : String
        validate    : require('../name').validateName
        set         : (value)-> value.toLowerCase()
      privacy       :
        type        : String
        enum        : ['invalid privacy type', ['public', 'private']]
      visibility    :
        type        : String
        enum        : ['invalid visibility type', ['visible', 'hidden']]
      parent        : ObjectRef
      counts        :
        members     : Number
      customize     :
        background  :
          customImages    : [String]
          customColors    : [String]
          customType      :
            type          : String
            default       : 'defaultImage'
            enum          : ['Invalid type', [ 'defaultImage', 'customImage', 'defaultColor', 'customColor']]
          customValue     :
            type          : String
            default       : '1'
          customOptions   : Object
      payment       :
        plan        : String
        paymentQuota: Number
      invitationMessage : String
    relationships   :
      bundle        :
        targetType  : 'JGroupBundle'
        as          : 'owner'
      permissionSet :
        targetType  : JPermissionSet
        as          : 'owner'
      defaultPermissionSet:
        targetType  : JPermissionSet
        as          : 'default'
      member        :
        targetType  : 'JAccount'
        as          : 'member'
      moderator     :
        targetType  : 'JAccount'
        as          : 'moderator'
      admin         :
        targetType  : 'JAccount'
        as          : 'admin'
      owner         :
        targetType  : 'JAccount'
        as          : 'owner'
      application   :
        targetType  : 'JApp'
        as          : 'owner'
      vocabulary    :
        targetType  : 'JVocabulary'
        as          : 'owner'
      subgroup      :
        targetType  : 'JGroup'
        as          : 'parent'
      tag           :
        targetType  : 'JTag'
        as          : 'tag'
      role          :
        targetType  : 'JGroupRole'
        as          : 'role'
      membershipPolicy :
        targetType  : 'JMembershipPolicy'
        as          : 'owner'
      invitationRequest:
        targetType  : 'JInvitationRequest'
        as          : 'owner'
      readme        :
        targetType  : 'JMarkdownDoc'
        as          : 'owner'
      vm            :
        targetType  : 'JVM'
        as          : 'owner'

  constructor:->
    super

    @on 'MemberAdded', (member)->
      @constructor.emit 'MemberAdded', { group: this, member }
      @sendNotificationToAdmins 'GroupJoined',
        actionType : 'groupJoined'
        actorType  : 'member'
        subject    : ObjectRef(this).data
        member     : ObjectRef(member).data

    @on 'MemberRemoved', (member)->
      @constructor.emit 'MemberRemoved', { group: this, member }

    @on 'MemberRolesChanged', (member)->
      @constructor.emit 'MemberRolesChanged', { group: this, member }

  @__importKodingMembers = secure (client, callback)->
    JAccount = require '../account'
    {delegate} = client.connection
    count = 0
    if delegate.can 'migrate-koding-users'
      @one slug:'koding', (err, koding)->
        if err then callback err
        else
          JAccount.each {}, {}, (err, account)->
            if err
              callback err
            else unless account?
              callback null
            else
              isMember =
                sourceId  : koding.getId()
                targetId  : account.getId()
                as        : 'member'
              Relationship.count isMember, (err, count)->
                if err then callback err
                else if count is 0
                  process.nextTick ->
                    koding.approveMember account, ->
                      console.log "added member: #{account.profile.nickname}"

  setBackgroundImage: permit 'edit groups',
    success:(client, type, value, callback=->)->
      if type is 'customImage'
        operation =
          $set: {}
          $addToSet : {}
        operation.$addToSet['customize.background.customImages'] = value
      else if type is 'customColor'
        operation =
          $set: {}
          $addToSet : {}
        operation.$addToSet['customize.background.customColors'] = value
      else
        operation = $set : {}

      operation.$set["customize.background.customType"] = type

      if type in ['defaultImage','defaultColor','customColor','customImage']
        operation.$set["customize.background.customValue"] = value

      @update operation, callback

  removeBackgroundImage: permit 'edit groups',
    success:(client, type, value, callback=->)->
      if type is 'customImage'
        @update {$pullAll: 'customize.background.customImages': [value]}, callback
      else if type is 'customColor'
        @update {$pullAll: 'customize.background.customColors': [value]}, callback
      else
        console.log 'Nothing to remove'

  @renderHomepage: require './render-homepage'

  @__resetAllGroups = secure (client, callback)->
    {delegate} = client.connection
    @drop callback if delegate.can 'reset groups'

  @fetchParentGroup =(source, callback)->
    Relationship.someData {
      targetName  : @name
      sourceId    : source.getId?()
      sourceType  : 'function' is typeof source and source.name
    }, {targetId: 1}, (err, cursor)=>
      if err
        callback err
      else
        cursor.nextObject (err, rel)=>
          if err
            callback err
          else unless rel
            callback null
          else
            @one {_id: targetId}, callback

  @create = do ->

    save_ =(label, model, queue, callback)->
      model.save (err)->
        if err then callback err
        else
          console.log "#{label} is saved"
          queue.next()

    create = (groupData, owner, callback) ->
      JPermissionSet        = require './permissionset'
      JMembershipPolicy     = require './membershippolicy'
      JName                 = require '../name'
      group                 = new this groupData
      permissionSet         = new JPermissionSet
      defaultPermissionSet  = new JPermissionSet
      queue = [
        -> group.useSlug group.slug, (err, slug)->
          if err then callback err
          else unless slug?
            callback new KodingError "Couldn't claim the slug!"
          else
            console.log "created a slug #{slug.slug}"
            group.slug  = slug.slug
            group.slug_ = slug.slug
            queue.next()
        -> save_ 'group', group, queue, (err)->
           if err
             JName.release group.slug, => callback err
           else
             queue.next()
        -> group.addMember owner, (err)->
            if err then callback err
            else
              console.log 'member is added'
              queue.next()
        -> group.addAdmin owner, (err)->
            if err then callback err
            else
              console.log 'admin is added'
              queue.next()
        -> group.addOwner owner, (err)->
            if err then callback err
            else
              console.log 'owner is added'
              queue.next()
        -> save_ 'permission set', permissionSet, queue, callback
        -> save_ 'default permission set', defaultPermissionSet, queue,
                  callback
        -> group.addPermissionSet permissionSet, (err)->
            if err then callback err
            else
              console.log 'permissionSet is added'
              queue.next()
        -> group.addDefaultPermissionSet defaultPermissionSet, (err)->
            if err then callback err
            else
              console.log 'permissionSet is added'
              queue.next()
        -> group.addDefaultRoles (err)->
            if err then callback err
            else
              console.log 'roles are added'
              queue.next()
        ->
          if groupData['allow-over-usage']
            if groupData['require-approval']
              overagePolicy = 'by permission'
            else
              overagePolicy = 'allowed'
          else
            overagePolicy = 'not allowed'
          paymentPlan = ""
          if groupData.payment?.plan
            paymentPlan = groupData.payment.plan
          group.createBundle
            overagePolicy: overagePolicy
            paymentPlan  : paymentPlan
            allocation   : parseInt(groupData.allocation, 10) * 100
            sharedVM     : groupData['shared-vm']
          , ->
            console.log 'bundle is created'
            queue.next()
      ]

      if 'private' is group.privacy
        queue.push -> group.createMembershipPolicy groupData.requestType, -> queue.next()

      queue.push =>
        @emit 'GroupCreated', { group, creator: owner }
        callback null, group

      daisy queue

  @create$ = secure (client, formData, callback)->
    JAccount = require '../account'
    {delegate} = client.connection

    unless delegate instanceof JAccount
      return callback new KodingError 'Access denied.'

    @create formData, delegate, callback

  @findSuggestions = (client, seed, options, callback)->
    {limit, blacklist, skip}  = options

    @some {
      title   : seed
      _id     :
        $nin  : blacklist
      visibility: 'visible'
    },{
      skip
      limit
      sort    : 'title' : 1
    }, callback

  # currently groups in a group show global groups, so it does not
  # make sense to allow this method based on current group's permissions
  @byRelevance$ = secure (client, seed, options, callback)->
    @byRelevance client, seed, options, callback

  @fetchSecretChannelName =(groupSlug, callback)->
    JName = require '../name'
    JName.fetchSecretName groupSlug, (err, secretName, oldSecretName)->
      if err then callback err
      else callback null, "group.secret.#{secretName}",
        if oldSecretName then "group.secret.#{oldSecretName}"

  @cycleChannel =do->
    cycleChannel = (groupSlug, callback=->)->
      JName = require '../name'
      JName.cycleSecretName groupSlug, (err, oldSecretName, newSecretName)=>
        if err then callback err
        else
          routingKey = "group.secret.#{oldSecretName}.cycleChannel"
          @emit 'broadcast', routingKey, null
          callback null
    return throttle cycleChannel, 5000

  cycleChannel:(callback)-> @constructor.cycleChannel @slug, callback

  @broadcast =(groupSlug, event, message)->
    if message?
      event = ".#{event}"
    else
      [message, event] = [event, message]
      event = ''
    @fetchSecretChannelName groupSlug, (err, secretChannelName, oldSecretChannelName)=>
      if err? then console.error err
      else unless secretChannelName? then console.error 'unknown channel'
      else
        @emit 'broadcast', "#{oldSecretChannelName}#{event}", message  if oldSecretChannelName
        @emit 'broadcast', "#{secretChannelName}#{event}", message
        @emit 'notification', "#{groupSlug}#{event}", {
          routingKey  : groupSlug
          contents    : message
          event       : 'feed-new'
        }

  broadcast:(message)-> @constructor.broadcast @slug, message

  # this is a temporary feature to display all activities
  # from public and visible groups in koding group
  @oldBroadcast = @broadcast
  @broadcast = (groupSlug, event, message)->
    if groupSlug isnt "koding"
      @one {slug : groupSlug }, (err, group)=>
        if err or not group then console.error "unknown group #{groupSlug}"
        else if group.privacy isnt "private" and group.visibility isnt "hidden"
          @oldBroadcast.call this, "koding", event, message
    @oldBroadcast.call this, groupSlug, event, message

  changeMemberRoles: permit 'grant permissions',
    success:(client, memberId, roles, callback)->
      group = this
      groupId = @getId()
      roles.push 'member'  unless 'member' in roles
      oldRole =
        targetId    : memberId
        sourceId    : groupId
      Relationship.remove oldRole, (err)->
        if err then callback err
        else
          queue = roles.map (role)->->
            (new Relationship
              targetName  : 'JAccount'
              targetId    : memberId
              sourceName  : 'JGroup'
              sourceId    : groupId
              as          : role
            ).save (err)->
              callback err  if err
              queue.fin()
          dash queue, callback

  addDefaultRoles:(callback)->
    group = this
    JGroupRole = require './role'
    JGroupRole.all {isDefault: yes}, (err, roles)->
      if err then callback err
      else
        queue = roles.map (role)->->
          group.addRole role, queue.fin.bind queue
        dash queue, callback

  updatePermissions: permit 'grant permissions',
    success:(client, permissions, callback=->)->
      @fetchPermissionSet (err, permissionSet)=>
        if err
          callback err
        else if permissionSet?
          permissionSet.update $set:{permissions}, callback
        else
          permissionSet = new JPermissionSet {permissions}
          permissionSet.save callback

  fetchPermissions:do->
    fixDefaultPermissions_ =(model, permissionSet, callback)->
      # It was lately recognized that we needed to have a default permission
      # set that is created at the time of group creation, because other
      # permissions may be roled out over time, and it is best to be secure by
      # default.  Without knowing which permissions were present at the time
      # of group creation, we may inadvertantly expose dangerous permissions
      # to underprivileged roles.  We will create this group's "default
      # permissions" by cloning the group's current permission set. C.T.
      defaultPermissionSet = permissionSet.clone()
      defaultPermissionSet.save (err)->
        if err then callback err
        else model.addDefaultPermissionSet defaultPermissionSet, (err)->
          if err then callback err
          else callback null, defaultPermissionSet

    fetchPermissions = permit 'grant permissions',
      success:(client, callback)->
        {permissionsByModule} = require '../../traits/protected'
        {delegate}            = client.connection
        permissionSet         = null
        defaultPermissionSet  = null
        daisy queue = [
          => @fetchPermissionSet (err, model)->
              if err then callback err
              else
                permissionSet = model
                queue.next()
          => @fetchDefaultPermissionSet (err, model)=>
              if err then callback err
              else if model?
                console.log 'already had defaults'
                defaultPermissionSet = model
                queue.next()
              else
                console.log 'needed defaults fixed'
                fixDefaultPermissions_ this, permissionSet, (err, newModel)->
                  defaultPermissionSet = newModel
                  queue.next()
          -> callback null, {
              permissionsByModule
              permissions         : permissionSet.permissions
              defaultPermissions  : defaultPermissionSet.permissions
            }
        ]

  fetchRolesByAccount:(account, callback)->
    Relationship.someData {
      targetId: account.getId()
      sourceId: @getId()
    }, {as:1}, (err, cursor)->
      if err then callback err
      else
        cursor.toArray (err, arr)->
          if err then callback err
          else
            roles = if arr.length > 0 then (doc.as for doc in arr) else ['guest']
            callback null, roles

  fetchMyRoles: secure (client, callback)->
    @fetchRolesByAccount client.connection.delegate, callback

  fetchUserRoles: permit 'grant permissions',
    success:(client, ids, callback)->
      [callback, ids] = [ids, callback]  unless callback
      @fetchRoles (err, roles)=>
        roleTitles = (role.title for role in roles)
        selector = {
          targetName  : 'JAccount'
          sourceId    : @getId()
          as          : { $in: roleTitles }
        }
        selector.targetId = $in: ids  if ids
        Relationship.someData selector, {as:1, targetId:1}, (err, cursor)->
          if err then callback err
          else
            cursor.toArray (err, arr)->
              if err then callback err
              else callback null, arr

  fetchMembers$: permit 'list members',
    success:(client, rest...)->
      [selector, options, callback] = Module.limitEdges 100, rest
      # delete options.targetOptions
      @fetchMembers selector, options, ->
        callback arguments...

  fetchNewestMembers$: permit 'list members',
    success:(client, rest...)->
      [selector, options, callback] = Module.limitEdges 100, rest
      selector            or= {}
      selector.as         = 'member'
      selector.sourceName = 'JGroup'
      selector.sourceId   = @getId()
      selector.targetName = 'JAccount'

      options             or= {}
      options.sort        or=
        timestamp         : -1
      options.limit       or= 16

      Relationship.some selector, options, (err,members)=>
        if err then callback err
        else
          targetIds = (member.targetId for member in members)
          JAccount = require '../account'
          JAccount.some
            _id   :
              $in : targetIds
          , {}, (err,memberAccounts)=>
            callback err,memberAccounts

  # fetchMyFollowees: permit 'list members'
  #   success:(client, options, callback)->
  #     [callback, options] = [options, callback]  unless callback
  #     options ?=


  # fetchMyFollowees: permit 'list members'
  #   success:(client, options, callback)->

  fetchReadme$: permit 'view readme',
    success:(client, rest...)-> @fetchReadme rest...

  setReadme$: permit
    advanced: PERMISSION_EDIT_GROUPS
    success:(client, text, callback)->
      @fetchReadme (err, readme)=>
        unless readme
          JMarkdownDoc = require '../markdowndoc'
          readme = new JMarkdownDoc content: text

          daisy queue = [
            ->
              readme.save (err)->
                console.log err
                if err then callback err
                else queue.next()
            =>
              @addReadme readme, (err)->
                console.log err
                if err then callback err
                else queue.next()
            ->
              callback null, readme
          ]

        else
          readme.update $set:{ content: text }, (err)=>
            if err then callback err
            else callback null, readme
    failure:(client,text, callback)->
      callback new KodingError "You are not allowed to change this."

  fetchHomepageView:(callback)->
    @fetchReadme (err, readme)=>
      return callback err  if err
      @fetchMembershipPolicy (err, policy)=>
        if err then callback err
        else
          callback null, JGroup.renderHomepage {
            @slug
            @title
            policy
            @avatar
            @body
            @counts
            content : readme?.html ? readme?.content
            @customize
          }

  fetchRolesByClientId:(clientId, callback)->
    [callback, clientId] = [clientId, callback]  unless callback
    return callback null, []  unless clientId

    JSession = require '../session'
    JSession.one {clientId}, (err, session)=>
      return callback err  if err
      {username} = session.data
      return callback null, []  unless username

      @fetchMembershipStatusesByUsername username, (err, roles)=>
        callback err, roles or [], session

  createRole: permit 'grant permissions',
    success:(client, formData, callback)->
      JGroupRole = require './role'
      JGroupRole.create
        title           : formData.title
        isConfigureable : formData.isConfigureable or no
      , callback

  addCustomRole: permit 'grant permissions',
    success:(client,formData,callback)->
      @createRole client,formData, (err,role)=>
        console.log err,role
        unless err
          @addRole role, callback
        else
          callback err, null

  createMembershipPolicy:(requestType, queue, callback)->
    [callback, queue] = [queue, callback]  unless callback
    queue ?= []

    JMembershipPolicy = require './membershippolicy'
    membershipPolicy  = new JMembershipPolicy
    membershipPolicy.approvalEnabled = no  if requestType is 'by-invite'

    queue.push(
      -> membershipPolicy.save (err)->
        if err then callback err
        else queue.next()
      => @addMembershipPolicy membershipPolicy, (err)->
        if err then callback err
        else queue.next()
    )
    queue.push callback  if callback
    daisy queue

  destroyMemebershipPolicy:(callback)->
    @fetchMembershipPolicy (err, policy)->
      if err then callback err
      else unless policy?
        callback new KodingError '404 Membership policy not found'
      else policy.remove callback

  convertPublicToPrivate =(group, callback=->)->
    group.createMembershipPolicy callback

  convertPrivateToPublic =(group, client, callback=->)->
    kallback = (err)->
      return callback err if err
      queue.next()

    daisy queue = [
      -> group.resolvePendingRequests client, yes, kallback
      -> group.destroyMemebershipPolicy kallback
      -> callback null
    ]

  setPrivacy:(privacy, client)->
    if @privacy is 'public' and privacy is 'private'
      convertPublicToPrivate this
    else if @privacy is 'private' and privacy is 'public'
      convertPrivateToPublic this, client
    @privacy = privacy

  getPrivacy:-> @privacy

  modify: permit
    advanced : [
      { permission: 'edit own groups', validateWith: Validators.own }
      { permission: 'edit groups' }
    ]
    success : (client, formData, callback)->
      # do not allow people to change there slugs
      delete formData.slug
      delete formData.slug_
      @setPrivacy formData.privacy, client
      @update {$set:formData}, callback

  modifyMembershipPolicy: permit
    advanced: PERMISSION_EDIT_GROUPS
    success: (client, formData, callback)->
      @fetchMembershipPolicy (err, policy)->
        if err then callback err
        else policy.update $set: formData, callback

  canEditGroup: permit 'grant permissions'

  canReadActivity: permit 'read activity'

  canOpenGroup: permit 'open group',
    failure:(client, callback)->
      @fetchMembershipPolicy (err, policy)->
        explanation = policy?.explain() ?
                      err?.message ?
                      'No membership policy!'
        clientError = err ? new KodingError explanation
        clientError.accessCode = policy?.code ?
          if err then ERROR_UNKNOWN
          else if explanation? then ERROR_POLICY
          else ERROR_NO_POLICY
        callback clientError, no

  countPendingInvitationRequests: permit 'send invitations',
    success: (client, callback)->
      @countInvitationRequests {}, {status: 'pending'}, callback

  countPendingSentInvitations: permit 'send invitations',
    success: (client, callback)->
      @countInvitationRequests {}, {status: 'sent'}, callback

  countInvitationRequests$: permit 'send invitations',
    success: (client, rest...)-> @countInvitationRequests rest...

  fetchInvitationRequestCounts: permit 'send invitations',
    success: ->
      switch arguments.length
        when 2
          [client, callback] = arguments
          types = ['invitation', 'basic approval']
        when 3
          [client, types, callback] = arguments
      counts = {}
      queue = types.map (invitationType)=>=>
        @countInvitationRequests {}, {invitationType}, (err, count)->
          if err then queue.fin err
          else
            counts[invitationType] = count
            queue.fin()
      dash queue, callback.bind null, null, counts

  resolvePendingRequests: permit 'send invitations',
    success: (client, isApproved, callback)->
      @fetchMembershipPolicy (err, policy)=>
        if err then callback err
        else unless policy then callback new KodingError 'No membership policy!'
        else
          invitationType =
            if policy.invitationsEnabled then 'invitation' else 'basic approval'

          method =
            if 'invitation' is invitationType
              if isApproved then 'send' else 'delete'
            else
              if isApproved then 'approve' else 'decline'

          invitationRequestSelector =
            group             : @slug
            status            : 'pending'
            invitationType    : invitationType
          JInvitationRequest = require '../invitationrequest'
          JInvitationRequest.each invitationRequestSelector, {}, (err, request)->
            if err then callback err
            else if request? then request[method+'Invitation'] client, callback
            else callback null

  inviteByEmail: permit 'send invitations',
    success: (client, email, message, callback)->
      JUser    = require '../user'
      JUser.one {email}, (err, user)=>
        cb = (user, account)=>
          @inviteMember client, email, user, account, message, callback

        if err or not user
          cb null, null
        else
          user.fetchOwnAccount (err, account)=>
            return cb user, null  if err or not account
            @isMember account, (err, isMember)->
              return callback new KodingError "#{email} is already member of this group!"  if isMember
              cb user, account

  inviteByEmails: permit 'send invitations',
    success: (client, emails, message, callback)->
      {uniq} = require 'underscore'
      errors = []
      queue = uniq(emails.split(/\n/)).map (email)=>=>
        @inviteByEmail client, email.trim(), message, (err)->
          errors.push err  if err
          queue.next()
      queue.push -> callback if errors.length > 0 then errors else null
      daisy queue

  saveInvitationMessage: permit 'send invitations',
    success: (client, message, callback=noop)->
      @update $set: invitationMessage: message, callback

  inviteByUsername: permit 'send invitations',
    success: (client, usernames, callback)->
      JUser    = require '../user'
      usernames = [usernames] unless Array.isArray usernames
      queue = usernames.map (username)=>=>
        JUser.one {username}, (err, user)=>
          return callback err if err
          return callback new KodingError 'User does not exist!' unless user
          user.fetchOwnAccount (err, account)=>
            return callback err if err
            @isMember account, (err, isMember)=>
              return callback err if err
              return callback new KodingError "#{username} is already member of this group!" if isMember
              @inviteMember client, user.email, user, account, (err)->
                return queue.next() unless err
                replaceEmail = (errMsg)-> errMsg.replace user.email, username
                if err.name is 'KodingError' then err.message = replaceEmail err.message
                else err = replaceEmail err
                callback err
      queue.push -> callback null
      daisy queue

  inviteMember: (client, email, user, account, message, callback)->
    JInvitationRequest = require '../invitationrequest'

    [callback, message] = [message, callback]  unless callback
    [callback, account] = [account, callback]  unless callback
    [callback, user]    = [user, callback]     unless callback

    params =
      email  : email
      group  : @slug
      status : $not: $in: JInvitationRequest.resolvedStatuses

    JInvitationRequest.one params, (err, invitationRequest)=>
      if invitationRequest
        callback new KodingError """
          You've already invited #{email}.
          """
      else
        params.invitationType  = 'invitation'
        params.status          = 'sent'
        params.koding          = username : user.username  if user
        params.koding.fullName = "#{account.profile.firstName} #{account.profile.lastName}"  if account

        invitationRequest = new JInvitationRequest params
        invitationRequest.save (err)=>
          if err then callback err
          else @addInvitationRequest invitationRequest, (err)->
            if err then callback err
            else invitationRequest.sendInvitation client, message, callback

  isMember: (account, callback)->
    selector =
      sourceId  : @getId()
      targetId  : account.getId()
      as        : 'member'
    Relationship.count selector, (err, count)->
      if err then callback err
      else callback null, (if count is 0 then no else yes)

  fetchInvitationRequests$: permit 'send invitations',
    success: (client, rest...)-> @fetchInvitationRequests rest...

  sendSomeInvitations: permit 'send invitations',
    success: (client, count, callback)->
      @fetchInvitationRequests {}, {
        targetOptions :
          selector    : { status  : 'pending' }
          options     : { limit   : count }
      }, (err, requests)->
        if err then callback err
        else
          queue = requests.map (request)->->
            request.approveInvitation client, (err)->
              return callback err if err
              setTimeout queue.next.bind(queue), 50
          queue.push -> callback null
          daisy queue

  requestAccess: secure (client, formData, callback)->
    @requestAccessFor client, formData, callback

  requestAccessFor: (account, formData, callback)->
    JInvitationRequest = require '../invitationrequest'
    JUser              = require '../user'
    JAccount           = require '../account'

    [callback, formData] = [formData, callback]  unless callback
    formData ?= {}

    account = connection:delegate:account unless account.connection?
    {delegate} = account.connection

    @fetchMembershipPolicy (err, policy)=>
      if err then callback err
      else
        if policy?.approvalEnabled
          invitationType = 'basic approval'
        else
          invitationType = 'invitation'

        cb = (email, kallback)=>
          selector =
            group: @slug
            status: $not: $in: JInvitationRequest.resolvedStatuses

          if delegate instanceof JAccount
            selector['$or'] = [
              'koding.username' : delegate.profile.nickname
              {email}
            ]
          else
            selector.email = email

          JInvitationRequest.one selector, (err, invitationRequest)=>
            return kallback err if err
            # here we use callback instead of kallback as we simulate success here
            # but don't do any further actions
            if invitationRequest then callback null
            else
              invitationRequest = new JInvitationRequest {
                invitationType
                email   : email
                group   : @slug,
                status  : 'pending'
              }

              if delegate instanceof JAccount
                invitationRequest.koding = {
                  username : delegate.profile.nickname
                  fullName : "#{delegate.profile.firstName} #{delegate.profile.lastName}"
                }

              invitationRequest.save (err)=>
                return kallback err if err
                @addInvitationRequest invitationRequest, (err)=>
                  return kallback err if err
                  @emit 'NewInvitationRequest'
                  unless @slug is 'koding' # comment out to test with koding group
                    invitationRequest.sendRequestNotification(
                      account, email, invitationType
                    )
                  kallback null

        unless delegate instanceof JAccount
          return callback new KodingError 'Email address is missing'  unless formData?.email
          cb formData.email, (err)=>
            return callback err  if err
            JInvitation = require '../invitation'
            JInvitation.createViaGroupWithoutNotification account, this, [formData.email], callback
        else
          JUser.one username:delegate.profile.nickname, (err, user)=>
            return callback err if err
            cb user.email, callback

  approveMember:(member, roles, callback)->
    [callback, roles] = [roles, callback]  unless callback
    roles ?= ['member']
    queue = roles.map (role)=>=>
      @addMember member, role, queue.fin.bind queue
    dash queue, =>
      callback()
      @updateCounts()
      @cycleChannel()
      @emit 'MemberAdded', member

  each:(selector, rest...)->
    selector.visibility = 'visible'
    Module::each.call this, selector, rest...

  fetchVocabulary$: permit 'administer vocabularies',
    success:(client, rest...)-> @fetchVocabulary rest...

  fetchRolesHelper: (account, callback)->
    client = connection: delegate : account
    @fetchMyRoles client, (err, roles)=>
      if err then callback err
      else if 'member' in roles or 'admin' in roles
        callback null, roles
      else
        options = targetOptions:
          selector: { koding: username: account.profile.nickname }
        @fetchInvitationRequest {}, options, (err, request)->
          if err then callback err
          else unless request? then callback null, ['guest']
          else callback null, ["invitation-#{request.status}"]

  fetchMembershipStatusesByUsername: (username, callback)->
    JAccount = require '../account'
    JAccount.one {'profile.nickname': username}, (err, account)=>
      if not err and account
        @fetchRolesHelper account, callback
      else
        console.error err
        callback err

  fetchMembershipStatuses: secure (client, callback)->
    JAccount = require '../account'
    {delegate} = client.connection
    unless delegate instanceof JAccount
      callback null, ['guest']
    else
      @fetchRolesHelper delegate, callback

  updateCounts:->
    Relationship.count
      as         : 'member'
      targetName : 'JAccount'
      sourceId   : @getId()
      sourceName : 'JGroup'
    , (err, count)=>
      @update ($set: 'counts.members': count), ->

  leave: secure (client, options, callback)->

    [callback, options] = [options, callback] unless callback

    if @slug is 'koding'
      return callback new KodingError 'Leaving Koding group is not supported yet'

    @fetchMyRoles client, (err, roles)=>
      return callback err if err

      if 'owner' in roles
        return callback new KodingError 'As owner of this group, you must first transfer ownership to someone else!'

      Joinable = require '../../traits/joinable'

      kallback = (err)=>
        @updateCounts()
        @cycleChannel()
        callback err

      queue = roles.map (role)=>=>
        Joinable::leave.call @, client, {as:role}, (err)->
          return kallback err if err
          queue.fin()

      dash queue, kallback

  kickMember: permit 'grant permissions',
    success: (client, accountId, callback)->
      JAccount = require '../account'

      if @slug is 'koding'
        return callback new KodingError 'Koding group is mandatory'

      JAccount.one _id:accountId, (err, account)=>
        return callback err if err

        if client.connection.delegate.getId().equals account._id
          return callback new KodingError 'You cannot kick yourself, try leaving the group!'

        @fetchRolesByAccount account, (err, roles)=>
          return callback err if err

          if 'owner' in roles
            return callback new KodingError 'You cannot kick the owner of the group!'

          kallback = (err)=>
            @updateCounts()
            @cycleChannel()
            callback err

          queue = roles.map (role)=>=>
            @removeMember account, role, (err)->
              return kallback err if err
              queue.fin()

          dash queue, kallback

  transferOwnership: permit 'grant permissions',
    success: (client, accountId, callback)->
      JAccount = require '../account'

      {delegate} = client.connection
      if delegate.getId().equals accountId
        return callback new KodingError 'You cannot transfer ownership to yourself, concentrate and try again!'

      Relationship.one {
        targetId: delegate.getId(),
        sourceId: @getId(),
        as      : 'owner'
      }, (err, owner)=>
        return callback err if err
        return callback new KodingError 'You must be the owner to perform this action!' unless owner

        JAccount.one _id:accountId, (err, account)=>
          return callback err if err

          @fetchRolesByAccount account, (err, newOwnersRoles)=>
            return callback err if err

            kallback = (err)=>
              @cycleChannel()
              @updateCounts()
              callback err

            # give rights to new owner
            queue = difference(['member', 'admin'], newOwnersRoles).map (role)=>=>
              @addMember account, role, (err)->
                return kallback err if err
                queue.fin()

            dash queue, =>
              # transfer ownership
              owner.update $set: targetId: account.getId(), kallback

  ensureUniquenessOfRoleRelationship:(target, options, fallbackRole, roleUnique, callback)->
    unless callback
      callback   = roleUnique
      roleUnique = no

    if 'string' is typeof options
      as = options
    else if options?.as
      {as} = options
    else
      as = fallbackRole

    selector =
      targetName : target.bongo_.constructorName
      sourceId   : @getId()
      sourceName : @bongo_.constructorName
      as         : as

    unless roleUnique
      selector.targetId = target.getId()

    Relationship.count selector, (err, count)->
      if err then callback err
      else if count > 0 then callback new KodingError 'This relationship already exists'
      else callback null

  oldAddMember = @::addMember
  addMember:(target, options, callback)->
    @ensureUniquenessOfRoleRelationship target, options, 'member', (err)=>
      if err then callback err
      else oldAddMember.call this, target, options, callback

  oldAddAdmin = @::addAdmin
  addAdmin:(target, options, callback)->
    @ensureUniquenessOfRoleRelationship target, options, 'admin', (err)=>
      if err then callback err
      else oldAddAdmin.call this, target, options, callback

  oldAddOwner = @::addOwner
  addOwner:(target, options, callback)->
    @ensureUniquenessOfRoleRelationship target, options, 'owner', yes, (err)=>
      if err then callback err
      else oldAddOwner.call this, target, options, callback

  remove_ = @::remove
  remove: secure (client, callback)->
    JName = require '../name'

    @fetchOwner (err, owner)=>
      return callback err if err
      unless owner.getId().equals client.connection.delegate.getId()
        return callback new KodingError 'You must be the owner to perform this action!'

      removeHelper = (model, err, callback, queue)->
        return callback err if err
        return queue.next() unless model
        model.remove (err)=>
          return callback err if err
          queue.next()

      removeHelperMany = (klass, models, err, callback, queue)->
        return callback err if err
        return queue.next() if not models or models.length < 1
        ids = (model._id for model in models)
        klass.remove (_id: $in: ids), (err)->
          return callback err if err
          queue.next()

      daisy queue = [
        => JName.one name:@slug, (err, name)->
          removeHelper name, err, callback, queue

        => @fetchPermissionSet (err, permSet)->
          removeHelper permSet, err, callback, queue

        => @fetchDefaultPermissionSet (err, permSet)->
          removeHelper permSet, err, callback, queue

        => @fetchMembershipPolicy (err, policy)->
          removeHelper policy, err, callback, queue

        => @fetchReadme (err, readme)->
          removeHelper readme, err, callback, queue

        => @fetchInvitationRequests (err, requests)->
          JInvitationRequest = require '../invitationrequest'
          removeHelperMany JInvitationRequest, requests, err, callback, queue

        => @fetchVocabularies (err, vocabularies)->
          JVocabulary = require '../vocabulary'
          removeHelperMany JVocabulary, vocabularies, err, callback, queue

        => @fetchTags (err, tags)->
          JTag = require '../tag'
          removeHelperMany JTag, tags, err, callback, queue

        => @fetchApplications (err, apps)->
          JApp = require '../app'
          removeHelperMany JApp, apps, err, callback, queue

        # needs to be tested once subgroups are supported
        # => @fetchSubgroups (err, groups)=>
        #   return callback err if err
        #   return queue.next() unless groups
        #   ids = (model._id for model in groups)
        #   JGroup.remove client, (_id: $in: ids), (err)->
        #     return callback err if err
        #     queue.next()

        => remove_.call this, (err)->
          return callback err if err
          queue.next()

        => @constructor.emit 'GroupDestroyed', this, ->
          queue.next()

        -> callback null
      ]

  sendNotificationToAdmins: (event, contents)->
    @fetchAdmins (err, admins)=>
      unless err
        for admin in admins
          admin.sendNotification event, contents

  updateBundle: (formData, callback = (->)) ->
    @fetchBundle (err, bundle) =>
      return callback err  if err?
      bundle.update $set: { overagePolicy: formData.overagePolicy,  }, callback
      bundle.fetchLimits (err, limits) ->
        return callback err  if err?
        queue = limits.map (limit) -> ->
          limit.update { $set: quota: formData.quotas[limit.title] }, fin
        dash queue, callback
        fin = queue.fin.bind queue

  updateBundle$: permit 'change bundle',
    success: (client, formData, callback)->
      @updateBundle formData, callback

  createBundle: (data, callback) ->
    @fetchBundle (err, bundle) =>
      return callback err  if err?
      return callback new KodingError 'Bundle exists!'  if bundle?

      JGroupBundle = require '../bundle/groupbundle'

      bundle = new JGroupBundle data
      bundle.save (err) =>
        return callback err  if err?
        @addBundle bundle, ->
          callback null, bundle

  fetchBundle$: permit 'commission resources',
    success: (client, rest...) -> @fetchBundle rest...

  setBillingInfo: secure (client, data, callback)->
    JRecurlyPlan = require '../recurly'
    JRecurlyPlan.setGroupAccount @, data, callback

  getBillingInfo: secure (client, callback)->
    JRecurlyPlan = require '../recurly'
    JRecurlyPlan.getGroupAccount @, callback

  makePayment: secure (client, data, callback)->
    data.plan ?= @payment.plan
    JRecurlyPlan = require '../recurly'
    JRecurlyPlan.one
      code: data.plan
    , (err, plan)=>
      return callback err  if err
      plan.subscribeGroup @, data, callback

  checkPayment: (callback)->
    JRecurlySubscription = require '../recurly/subscription'
    JRecurlySubscription.getGroupSubscriptions @, callback

  vmUsage: secure (client, callback)->
    {delegate} = client.connection

    @fetchBundle (err, bundle)=>
      if err or not bundle
        # TODO: Better error message required
        callback new KodingError "Unable to fetch group bundle"
      else
        bundle.checkUsage delegate, @, callback

  canCreateVM: secure (client, data, callback)->
    {delegate} = client.connection

    if data.type in ['user', 'group']
      @fetchBundle (err, bundle)=>
        if err or not bundle
          if @slug == 'koding'
            @createBundle
              overagePolicy: "not allowed"
              paymentPlan  : ""
              allocation   : 0
              sharedVM     : yes
            , (err, bundle)=>
              return callback new KodingError "Unable to create default group bundle"  if err
              bundle.canCreateVM delegate, @, data, callback
          else
            callback new KodingError "Unable to fetch group bundle"
        else
          bundle.canCreateVM delegate, @, data, callback
    else
      callback new KodingError "No such VM type: #{data.type}"

  createVM: secure (client, data, callback)->
    {delegate} = client.connection

    if data.type in ['user', 'group']
      @fetchBundle (err, bundle)=>
        if err or not bundle
          if @slug == 'koding'
            @createBundle
              overagePolicy: "not allowed"
              paymentPlan  : ""
              allocation   : 0
              sharedVM     : yes
            , (err, bundle)=>
              return callback new KodingError "Unable to create default group bundle"  if err
              bundle.createVM delegate, @, data, callback
          else
            callback new KodingError "Unable to fetch group bundle"
        else
          bundle.createVM delegate, @, data, callback
    else
      callback new KodingError "No such VM type: #{data.type}"

  fetchOrSearchInvitationRequests: permit 'send invitations',
    success: (client, status, timestamp, requestLimit, search, callback)->
      status   = $in: status                if Array.isArray status
      selector = timestamp: $lt: timestamp  if timestamp

      options  =
        targetOptions :
          selector    : { status }
          limit       : requestLimit
          sort        : { requestedAt: -1 }
        options       :
          sort        : { timestamp: -1 }

      if search
        search = search.replace(/[^\w\s@.+-]/).replace(/([+.]+)/g, "\\$1").trim()
        seed = new RegExp search, 'i'
        options.targetOptions.selector.$or = [
          { email             : seed }
          { 'koding.username' : seed }
          { 'koding.fullName' : seed }
        ]

      @fetchInvitationRequests selector, options, callback

  fetchMembersFromGraph: permit 'list members',
    success:(client, options, callback)->
      graph = new Graph({config:KONFIG['neo4j']})
      options.groupId = @getId()
      JAccount = require '../account'
      graph.fetchMembers options, (err, results)=>
        if err then return callback err
        else
          tempRes = []
          collectContents = race (i, res, fin)=>
            objId = res.id
            JAccount.one  { _id : objId }, (err, account)=>
              if err
                callback err
                fin()
              else
                tempRes[i] = account
                fin()
          , ->
            callback null, tempRes
          for res in results
            collectContents res
<|MERGE_RESOLUTION|>--- conflicted
+++ resolved
@@ -88,14 +88,9 @@
         'inviteByEmails', 'kickMember', 'transferOwnership', # 'inviteByUsername',
         'fetchRolesByClientId', 'fetchOrSearchInvitationRequests', 'fetchMembersFromGraph'
         'remove', 'sendSomeInvitations', 'fetchNewestMembers', 'countMembers',
-<<<<<<< HEAD
-        'checkPayment', 'makePayment', 'updatePayment', 'createVM', 'canCreateVM', 'vmUsage',
-        'fetchBundle', 'updateBundle', 'saveInvitationMessage'
-=======
         'checkPayment', 'makePayment', 'updatePayment', 'setBillingInfo', 'getBillingInfo',
         'createVM', 'canCreateVM', 'vmUsage',
-        'fetchBundle', 'updateBundle'
->>>>>>> 1213f9a7
+        'fetchBundle', 'updateBundle', 'saveInvitationMessage'
       ]
     schema          :
       title         :
