{Module} = require 'jraphical'
{difference} = require 'underscore'

module.exports = class JGroup extends Module


  [ERROR_UNKNOWN, ERROR_NO_POLICY, ERROR_POLICY] = [403010, 403001, 403009]

  {Relationship} = require 'jraphical'

  {Inflector, ObjectId, ObjectRef, secure, daisy, race, dash} = require 'bongo'

  JPermissionSet = require './permissionset'
  {permit} = JPermissionSet

  KodingError = require '../../error'

  Validators = require './validators'

  {throttle} = require 'underscore'

  # Graph       = require "../graph/graph"

  PERMISSION_EDIT_GROUPS = [
    {permission: 'edit groups'}
    {permission: 'edit own groups', validateWith: Validators.own}
  ]

  @trait __dirname, '../../traits/filterable'
  @trait __dirname, '../../traits/followable'
  @trait __dirname, '../../traits/taggable'
  @trait __dirname, '../../traits/protected'
  @trait __dirname, '../../traits/joinable'
  @trait __dirname, '../../traits/slugifiable'

  @share()

  @set
    softDelete      : yes
    slugifyFrom     : 'slug'
    slugTemplate    : '#{slug}'
    feedable        : no
    memberRoles     : ['admin','moderator','member','guest']
    permissions     :
      'grant permissions'                 : []
      'open group'                        : ['member','moderator']
      'list members'                      :
        public                            : ['guest','member','moderator']
        private                           : ['member','moderator']
      'create groups'                     : ['moderator']
      'edit groups'                       : ['moderator']
      'edit own groups'                   : ['member','moderator']
      'query collection'                  : ['member','moderator']
      'update collection'                 : ['moderator']
      'assure collection'                 : ['moderator']
      'remove documents from collection'  : ['moderator']
      'view readme'                       : ['guest','member','moderator']
    indexes         :
      slug          : 'unique'
    sharedEvents    :
      static        : [
        { name: 'MemberAdded',      filter: -> null }
        { name: 'MemberRemoved',    filter: -> null }
        { name: 'MemberRolesChanged' }
        { name: 'GroupDestroyed' }
        { name: 'broadcast' }
      ]
      instance      : [
        { name: 'GroupCreated' }
        { name: 'MemberAdded',      filter: -> null }
        { name: 'MemberRemoved',    filter: -> null }
        { name: 'NewInvitationRequest' }
        { name: 'updateInstance' }
      ]
    sharedMethods   :
      static        : [
        'one','create','each','count','byRelevance','someWithRelationship'
        '__resetAllGroups','fetchMyMemberships','__importKodingMembers',
        'suggestUniqueSlug'
      ]
      instance      : [
        'join', 'leave', 'modify', 'fetchPermissions', 'createRole'
        'updatePermissions', 'fetchMembers', 'fetchRoles', 'fetchMyRoles'
        'fetchUserRoles','changeMemberRoles','canOpenGroup', 'canEditGroup'
        'fetchMembershipPolicy','modifyMembershipPolicy','requestAccess'
        'fetchReadme', 'setReadme', 'addCustomRole', 'fetchInvitationRequests'
        'countPendingInvitationRequests', 'countPendingSentInvitations',
        'countInvitationRequests', 'fetchInvitationRequestCounts',
        'resolvePendingRequests','fetchVocabulary', 'fetchMembershipStatuses',
        'setBackgroundImage', 'removeBackgroundImage', 'fetchAdmin', 'inviteByEmail',
        'inviteByEmails', 'kickMember', 'transferOwnership', # 'inviteByUsername',
        'fetchRolesByClientId', 'fetchOrSearchInvitationRequests', 'fetchMembersFromGraph'
        'remove', 'sendSomeInvitations', 'fetchNewestMembers', 'countMembers',
        'checkPayment', 'makePayment', 'updatePayment', 'setBillingInfo', 'getBillingInfo',
        'createVM', 'canCreateVM', 'vmUsage',
        'fetchBundle', 'updateBundle', 'saveInviteMessage'
      ]
    schema          :
      title         :
        type        : String
        required    : yes
      body          : String
      avatar        : String
      slug          :
        type        : String
        validate    : require('../name').validateName
        set         : (value)-> value.toLowerCase()
      privacy       :
        type        : String
        enum        : ['invalid privacy type', ['public', 'private']]
      visibility    :
        type        : String
        enum        : ['invalid visibility type', ['visible', 'hidden']]
      parent        : ObjectRef
      counts        :
        members     : Number
      customize     :
        background  :
          customImages    : [String]
          customColors    : [String]
          customType      :
            type          : String
            default       : 'defaultImage'
            enum          : ['Invalid type', [ 'defaultImage', 'customImage', 'defaultColor', 'customColor']]
          customValue     :
            type          : String
            default       : '1'
          customOptions   : Object
      payment       :
        plan        : String
        paymentQuota: Number
    relationships   :
      bundle        :
        targetType  : 'JGroupBundle'
        as          : 'owner'
      permissionSet :
        targetType  : JPermissionSet
        as          : 'owner'
      defaultPermissionSet:
        targetType  : JPermissionSet
        as          : 'default'
      member        :
        targetType  : 'JAccount'
        as          : 'member'
      moderator     :
        targetType  : 'JAccount'
        as          : 'moderator'
      admin         :
        targetType  : 'JAccount'
        as          : 'admin'
      owner         :
        targetType  : 'JAccount'
        as          : 'owner'
      application   :
        targetType  : 'JApp'
        as          : 'owner'
      vocabulary    :
        targetType  : 'JVocabulary'
        as          : 'owner'
      subgroup      :
        targetType  : 'JGroup'
        as          : 'parent'
      tag           :
        targetType  : 'JTag'
        as          : 'tag'
      role          :
        targetType  : 'JGroupRole'
        as          : 'role'
      membershipPolicy :
        targetType  : 'JMembershipPolicy'
        as          : 'owner'
      invitationRequest:
        targetType  : 'JInvitationRequest'
        as          : 'owner'
      readme        :
        targetType  : 'JMarkdownDoc'
        as          : 'owner'
      vm            :
        targetType  : 'JVM'
        as          : 'owner'

  constructor:->
    super

    @on 'MemberAdded', (member)->
      @constructor.emit 'MemberAdded', { group: this, member }
      @sendNotificationToAdmins 'GroupJoined',
        actionType : 'groupJoined'
        actorType  : 'member'
        subject    : ObjectRef(this).data
        member     : ObjectRef(member).data
      @broadcast 'MemberJoinedGroup',
        member : ObjectRef(member).data

    @on 'MemberRemoved', (member)->
      @constructor.emit 'MemberRemoved', { group: this, member }

    @on 'MemberRolesChanged', (member)->
      @constructor.emit 'MemberRolesChanged', { group: this, member }

  @__importKodingMembers = secure (client, callback)->
    JAccount = require '../account'
    {delegate} = client.connection
    count = 0
    if delegate.can 'migrate-koding-users'
      @one slug:'koding', (err, koding)->
        if err then callback err
        else
          JAccount.each {}, {}, (err, account)->
            if err
              callback err
            else unless account?
              callback null
            else
              isMember =
                sourceId  : koding.getId()
                targetId  : account.getId()
                as        : 'member'
              Relationship.count isMember, (err, count)->
                if err then callback err
                else if count is 0
                  process.nextTick ->
                    koding.approveMember account, ->
                      console.log "added member: #{account.profile.nickname}"

  setBackgroundImage: permit 'edit groups',
    success:(client, type, value, callback=->)->
      if type is 'customImage'
        operation =
          $set: {}
          $addToSet : {}
        operation.$addToSet['customize.background.customImages'] = value
      else if type is 'customColor'
        operation =
          $set: {}
          $addToSet : {}
        operation.$addToSet['customize.background.customColors'] = value
      else
        operation = $set : {}

      operation.$set["customize.background.customType"] = type

      if type in ['defaultImage','defaultColor','customColor','customImage']
        operation.$set["customize.background.customValue"] = value

      @update operation, callback

  removeBackgroundImage: permit 'edit groups',
    success:(client, type, value, callback=->)->
      if type is 'customImage'
        @update {$pullAll: 'customize.background.customImages': [value]}, callback
      else if type is 'customColor'
        @update {$pullAll: 'customize.background.customColors': [value]}, callback
      else
        console.log 'Nothing to remove'

  @renderHomepage: require './render-homepage'

  @__resetAllGroups = secure (client, callback)->
    {delegate} = client.connection
    @drop callback if delegate.can 'reset groups'

  @fetchParentGroup =(source, callback)->
    Relationship.someData {
      targetName  : @name
      sourceId    : source.getId?()
      sourceType  : 'function' is typeof source and source.name
    }, {targetId: 1}, (err, cursor)=>
      if err
        callback err
      else
        cursor.nextObject (err, rel)=>
          if err
            callback err
          else unless rel
            callback null
          else
            @one {_id: targetId}, callback

  @create = do ->

    save_ =(label, model, queue, callback)->
      model.save (err)->
        if err then callback err
        else
          console.log "#{label} is saved"
          queue.next()

    create = (groupData, owner, callback) ->
      JPermissionSet        = require './permissionset'
      JMembershipPolicy     = require './membershippolicy'
      JName                 = require '../name'
      group                 = new this groupData
      permissionSet         = new JPermissionSet {}, {privacy: group.privacy}
      defaultPermissionSet  = new JPermissionSet {}, {privacy: group.privacy}

      queue = [
        -> group.useSlug group.slug, (err, slug)->
          if err then callback err
          else unless slug?
            callback new KodingError "Couldn't claim the slug!"
          else
            console.log "created a slug #{slug.slug}"
            group.slug  = slug.slug
            group.slug_ = slug.slug
            queue.next()
        -> save_ 'group', group, queue, (err)->
           if err
             JName.release group.slug, => callback err
           else
             queue.next()
        -> group.addMember owner, (err)->
            if err then callback err
            else
              console.log 'member is added'
              queue.next()
        -> group.addAdmin owner, (err)->
            if err then callback err
            else
              console.log 'admin is added'
              queue.next()
        -> group.addOwner owner, (err)->
            if err then callback err
            else
              console.log 'owner is added'
              queue.next()
        -> save_ 'permission set', permissionSet, queue, callback
        -> save_ 'default permission set', defaultPermissionSet, queue,
                  callback
        -> group.addPermissionSet permissionSet, (err)->
            if err then callback err
            else
              console.log 'permissionSet is added'
              queue.next()
        -> group.addDefaultPermissionSet defaultPermissionSet, (err)->
            if err then callback err
            else
              console.log 'permissionSet is added'
              queue.next()
        -> group.addDefaultRoles (err)->
            if err then callback err
            else
              console.log 'roles are added'
              queue.next()
        ->
          if groupData['allow-over-usage']
            if groupData['require-approval']
              overagePolicy = 'by permission'
            else
              overagePolicy = 'allowed'
          else
            overagePolicy = 'not allowed'
          paymentPlan = ""
          if groupData.payment?.plan
            paymentPlan = groupData.payment.plan
          group.createBundle
            overagePolicy: overagePolicy
            paymentPlan  : paymentPlan
            allocation   : parseInt(groupData.allocation, 10) * 100
            sharedVM     : groupData['shared-vm']
          , ->
            console.log 'bundle is created'
            queue.next()
      ]

      if 'private' is group.privacy
        queue.push -> group.createMembershipPolicy groupData.requestType, -> queue.next()

      queue.push =>
        @emit 'GroupCreated', { group, creator: owner }
        callback null, group

      daisy queue

  @create$ = secure (client, formData, callback)->
    JAccount = require '../account'
    {delegate} = client.connection

    unless delegate instanceof JAccount
      return callback new KodingError 'Access denied.'

    @create formData, delegate, callback

  @findSuggestions = (client, seed, options, callback)->
    {limit, blacklist, skip}  = options

    @some {
      title   : seed
      _id     :
        $nin  : blacklist
      visibility: 'visible'
    },{
      skip
      limit
      sort    : 'title' : 1
    }, callback

  # currently groups in a group show global groups, so it does not
  # make sense to allow this method based on current group's permissions
  @byRelevance$ = secure (client, seed, options, callback)->
    @byRelevance client, seed, options, callback

  @fetchSecretChannelName =(groupSlug, callback)->
    JName = require '../name'
    JName.fetchSecretName groupSlug, (err, secretName, oldSecretName)->
      if err then callback err
      else callback null, "group.secret.#{secretName}",
        if oldSecretName then "group.secret.#{oldSecretName}"

  @cycleChannel =do->
    cycleChannel = (groupSlug, callback=->)->
      JName = require '../name'
      JName.cycleSecretName groupSlug, (err, oldSecretName, newSecretName)=>
        if err then callback err
        else
          routingKey = "group.secret.#{oldSecretName}.cycleChannel"
          @emit 'broadcast', routingKey, null
          callback null
    return throttle cycleChannel, 5000

  cycleChannel:(callback)-> @constructor.cycleChannel @slug, callback

  @broadcast =(groupSlug, event, message)->
    if message?
      event = ".#{event}"
    else
      [message, event] = [event, message]
      event = ''
    @fetchSecretChannelName groupSlug, (err, secretChannelName, oldSecretChannelName)=>
      if err? then console.error err
      else unless secretChannelName? then console.error 'unknown channel'
      else
        @emit 'broadcast', "#{oldSecretChannelName}#{event}", message  if oldSecretChannelName
        @emit 'broadcast', "#{secretChannelName}#{event}", message
        @emit 'notification', "#{groupSlug}#{event}", {
          routingKey  : groupSlug
          contents    : message
          event       : 'feed-new'
        }

  broadcast:(message, event)->
    @constructor.broadcast @slug, message, event

  # this is a temporary feature to display all activities
  # from public and visible groups in koding group
  @oldBroadcast = @broadcast
  @broadcast = (groupSlug, event, message)->
    if groupSlug isnt "koding" or event isnt "MemberJoinedGroup"
      @one {slug : groupSlug }, (err, group)=>
        if err then console.error err
        unless group then console.error "unknown group #{groupSlug}"
        else if group.privacy isnt "private" and group.visibility isnt "hidden"
          @oldBroadcast.call this, "koding", event, message
    @oldBroadcast.call this, groupSlug, event, message

  changeMemberRoles: permit 'grant permissions',
    success:(client, targetId, roles, callback)->
      remove = []
      sourceId = @getId()
      roles.push 'member'  unless 'member' in roles
      Relationship.some {targetId, sourceId}, {}, (err, rels)->
        return callback err  if err

        for rel in rels
          if rel.as in roles then roles.splice roles.indexOf(rel.as), 1
          else remove.push rel._id

        if remove.length > 0
          Relationship.remove _id: $in: remove, (err)-> console.log 'removed'; callback err  if err

        queue = roles.map (role)->->
          (new Relationship
            targetName  : 'JAccount'
            targetId    : targetId
            sourceName  : 'JGroup'
            sourceId    : sourceId
            as          : role
          ).save (err)->
            callback err  if err
            queue.fin()
        dash queue, callback

  addDefaultRoles:(callback)->
    group = this
    JGroupRole = require './role'
    JGroupRole.all {isDefault: yes}, (err, roles)->
      if err then callback err
      else
        queue = roles.map (role)->->
          group.addRole role, queue.fin.bind queue
        dash queue, callback

  updatePermissions: permit 'grant permissions',
    success:(client, permissions, callback=->)->
      @fetchPermissionSet (err, permissionSet)=>
        if err
          callback err
        else if permissionSet?
          permissionSet.update $set:{permissions}, callback
        else
          permissionSet = new JPermissionSet {permissions}
          permissionSet.save callback

  fetchPermissions:do->
    fixDefaultPermissions_ =(model, permissionSet, callback)->
      # It was lately recognized that we needed to have a default permission
      # set that is created at the time of group creation, because other
      # permissions may be roled out over time, and it is best to be secure by
      # default.  Without knowing which permissions were present at the time
      # of group creation, we may inadvertantly expose dangerous permissions
      # to underprivileged roles.  We will create this group's "default
      # permissions" by cloning the group's current permission set. C.T.
      defaultPermissionSet = permissionSet.clone()
      defaultPermissionSet.save (err)->
        if err then callback err
        else model.addDefaultPermissionSet defaultPermissionSet, (err)->
          if err then callback err
          else callback null, defaultPermissionSet

    fetchPermissions = permit 'grant permissions',
      success:(client, callback)->
        {permissionsByModule} = require '../../traits/protected'
        {delegate}            = client.connection
        permissionSet         = null
        defaultPermissionSet  = null
        daisy queue = [
          => @fetchPermissionSet (err, model)->
              if err then callback err
              else
                permissionSet = model
                queue.next()
          => @fetchDefaultPermissionSet (err, model)=>
              if err then callback err
              else if model?
                console.log 'already had defaults'
                defaultPermissionSet = model
                queue.next()
              else
                console.log 'needed defaults fixed'
                fixDefaultPermissions_ this, permissionSet, (err, newModel)->
                  defaultPermissionSet = newModel
                  queue.next()
          -> callback null, {
              permissionsByModule
              permissions         : permissionSet.permissions
              defaultPermissions  : defaultPermissionSet.permissions
            }
        ]

  fetchRolesByAccount:(account, callback)->
    Relationship.someData {
      targetId: account.getId()
      sourceId: @getId()
    }, {as:1}, (err, cursor)->
      if err then callback err
      else
        cursor.toArray (err, arr)->
          if err then callback err
          else
            roles = if arr.length > 0 then (doc.as for doc in arr) else ['guest']
            callback null, roles

  fetchMyRoles: secure (client, callback)->
    @fetchRolesByAccount client.connection.delegate, callback

  fetchUserRoles: permit 'grant permissions',
    success:(client, ids, callback)->
      [callback, ids] = [ids, callback]  unless callback
      @fetchRoles (err, roles)=>
        roleTitles = (role.title for role in roles)
        selector = {
          targetName  : 'JAccount'
          sourceId    : @getId()
          as          : { $in: roleTitles }
        }
        selector.targetId = $in: ids  if ids
        Relationship.someData selector, {as:1, targetId:1}, (err, cursor)->
          if err then callback err
          else
            cursor.toArray (err, arr)->
              if err then callback err
              else callback null, arr

  fetchMembers$: permit 'list members',
    success:(client, rest...)->
      [selector, options, callback] = Module.limitEdges 100, rest
      # delete options.targetOptions
      @fetchMembers selector, options, ->
        callback arguments...

  fetchNewestMembers$: permit 'list members',
    success:(client, rest...)->
      [selector, options, callback] = Module.limitEdges 100, rest
      selector            or= {}
      selector.as         = 'member'
      selector.sourceName = 'JGroup'
      selector.sourceId   = @getId()
      selector.targetName = 'JAccount'

      options             or= {}
      options.sort        or=
        timestamp         : -1
      options.limit       or= 16

      Relationship.some selector, options, (err,members)=>
        if err then callback err
        else
          targetIds = (member.targetId for member in members)
          JAccount = require '../account'
          JAccount.some
            _id   :
              $in : targetIds
          , {}, (err,memberAccounts)=>
            callback err,memberAccounts

  # fetchMyFollowees: permit 'list members'
  #   success:(client, options, callback)->
  #     [callback, options] = [options, callback]  unless callback
  #     options ?=


  # fetchMyFollowees: permit 'list members'
  #   success:(client, options, callback)->

  fetchReadme$: permit 'view readme',
    success:(client, rest...)-> @fetchReadme rest...

  setReadme$: permit
    advanced: PERMISSION_EDIT_GROUPS
    success:(client, text, callback)->
      @fetchReadme (err, readme)=>
        unless readme
          JMarkdownDoc = require '../markdowndoc'
          readme = new JMarkdownDoc content: text

          daisy queue = [
            ->
              readme.save (err)->
                console.log err
                if err then callback err
                else queue.next()
            =>
              @addReadme readme, (err)->
                console.log err
                if err then callback err
                else queue.next()
            ->
              callback null, readme
          ]

        else
          readme.update $set:{ content: text }, (err)=>
            if err then callback err
            else callback null, readme
    failure:(client,text, callback)->
      callback new KodingError "You are not allowed to change this."

  fetchHomepageView:(callback)->
    @fetchReadme (err, readme)=>
      return callback err  if err
      @fetchMembershipPolicy (err, policy)=>
        if err then callback err
        else
          callback null, JGroup.renderHomepage {
            @slug
            @title
            policy
            @avatar
            @body
            @counts
            content : readme?.html ? readme?.content
            @customize
          }

  fetchRolesByClientId:(clientId, callback)->
    [callback, clientId] = [clientId, callback]  unless callback
    return callback null, []  unless clientId

    JSession = require '../session'
    JSession.one {clientId}, (err, session)=>
      return callback err  if err
      {username} = session.data
      return callback null, []  unless username

      @fetchMembershipStatusesByUsername username, (err, roles)=>
        callback err, roles or [], session

  createRole: permit 'grant permissions',
    success:(client, formData, callback)->
      JGroupRole = require './role'
      JGroupRole.create
        title           : formData.title
        isConfigureable : formData.isConfigureable or no
      , callback

  addCustomRole: permit 'grant permissions',
    success:(client,formData,callback)->
      @createRole client,formData, (err,role)=>
        console.log err,role
        unless err
          @addRole role, callback
        else
          callback err, null

  createMembershipPolicy:(requestType, queue, callback)->
    [callback, queue] = [queue, callback]  unless callback
    queue ?= []

    JMembershipPolicy = require './membershippolicy'
    membershipPolicy  = new JMembershipPolicy
    membershipPolicy.approvalEnabled = no  if requestType is 'by-invite'

    queue.push(
      -> membershipPolicy.save (err)->
        if err then callback err
        else queue.next()
      => @addMembershipPolicy membershipPolicy, (err)->
        if err then callback err
        else queue.next()
    )
    queue.push callback  if callback
    daisy queue

  destroyMemebershipPolicy:(callback)->
    @fetchMembershipPolicy (err, policy)->
      if err then callback err
      else unless policy?
        callback new KodingError '404 Membership policy not found'
      else policy.remove callback

  convertPublicToPrivate =(group, callback=->)->
    group.createMembershipPolicy callback

  convertPrivateToPublic =(group, client, callback=->)->
    kallback = (err)->
      return callback err if err
      queue.next()

    daisy queue = [
      -> group.resolvePendingRequests client, yes, kallback
      -> group.destroyMemebershipPolicy kallback
      -> callback null
    ]

  setPrivacy:(privacy, client)->
    if @privacy is 'public' and privacy is 'private'
      convertPublicToPrivate this
    else if @privacy is 'private' and privacy is 'public'
      convertPrivateToPublic this, client
    @privacy = privacy

  getPrivacy:-> @privacy

  modify: permit
    advanced : [
      { permission: 'edit own groups', validateWith: Validators.own }
      { permission: 'edit groups' }
    ]
    success : (client, formData, callback)->
      # do not allow people to change there slugs
      delete formData.slug
      delete formData.slug_
      @setPrivacy formData.privacy, client
      @update {$set:formData}, callback

  modifyMembershipPolicy: permit
    advanced: PERMISSION_EDIT_GROUPS
    success: (client, formData, callback)->
      @fetchMembershipPolicy (err, policy)->
        if err then callback err
        else policy.update $set: formData, callback

  canEditGroup: permit 'grant permissions'

  canReadActivity: permit 'read activity'

  canOpenGroup: permit 'open group',
    failure:(client, callback)->
      @fetchMembershipPolicy (err, policy)->
        explanation = policy?.explain() ?
                      err?.message ?
                      'No membership policy!'
        clientError = err ? new KodingError explanation
        clientError.accessCode = policy?.code ?
          if err then ERROR_UNKNOWN
          else if explanation? then ERROR_POLICY
          else ERROR_NO_POLICY
        callback clientError, no

  countPendingInvitationRequests: permit 'send invitations',
    success: (client, callback)->
      @countInvitationRequests {}, {status: 'pending'}, callback

  countPendingSentInvitations: permit 'send invitations',
    success: (client, callback)->
      @countInvitationRequests {}, {status: 'sent'}, callback

  countInvitationRequests$: permit 'send invitations',
    success: (client, rest...)-> @countInvitationRequests rest...

  fetchInvitationRequestCounts: permit 'send invitations',
    success: ->
      switch arguments.length
        when 2
          [client, callback] = arguments
          types = ['invitation', 'basic approval']
        when 3
          [client, types, callback] = arguments
      counts = {}
      queue = types.map (invitationType)=>=>
        @countInvitationRequests {}, {invitationType}, (err, count)->
          if err then queue.fin err
          else
            counts[invitationType] = count
            queue.fin()
      dash queue, callback.bind null, null, counts

  resolvePendingRequests: permit 'send invitations',
    success: (client, isApproved, callback)->
      @fetchMembershipPolicy (err, policy)=>
        if err then callback err
        else unless policy then callback new KodingError 'No membership policy!'
        else
          invitationType =
            if policy.invitationsEnabled then 'invitation' else 'basic approval'

          method =
            if 'invitation' is invitationType
              if isApproved then 'send' else 'delete'
            else
              if isApproved then 'approve' else 'decline'

          invitationRequestSelector =
            group             : @slug
            status            : 'pending'
            invitationType    : invitationType
          JInvitationRequest = require '../invitationrequest'
          JInvitationRequest.each invitationRequestSelector, {}, (err, request)->
            if err then callback err
            else if request? then request[method+'Invitation'] client, callback
            else callback null

  inviteByEmail: permit 'send invitations',
    success: (client, email, message, options, callback)->
      JUser    = require '../user'
      JUser.one {email}, (err, user)=>
        cb = (user, account)=>
          @inviteMember client, email, user, account, message, options, callback

        if err or not user
          cb null, null
        else
          user.fetchOwnAccount (err, account)=>
            return cb user, null  if err or not account
            @isMember account, (err, isMember)->
              return callback new KodingError "#{email} is already member of this group!"  if isMember
              cb user, account

  inviteByEmails: permit 'send invitations',
    success: (client, emails, message, options, callback)->
      {uniq} = require 'underscore'
      errors = []
      queue = uniq(emails.split(/\n/)).map (email)=>=>
        @inviteByEmail client, email.trim(), message, options, (err)->
          errors.push err  if err
          queue.next()
      queue.push -> callback if errors.length > 0 then errors else null
      daisy queue

  saveInviteMessage: permit 'send invitations',
    success: (client, messageType, message, callback=->)->
      @fetchMembershipPolicy (err, policy)=>
        return callback err  if err
        set = {}
        set["communications.#{messageType}"] = message
        policy.update $set: set, callback

  inviteByUsername: permit 'send invitations',
    success: (client, usernames, callback)->
      JUser    = require '../user'
      usernames = [usernames] unless Array.isArray usernames
      queue = usernames.map (username)=>=>
        JUser.one {username}, (err, user)=>
          return callback err if err
          return callback new KodingError 'User does not exist!' unless user
          user.fetchOwnAccount (err, account)=>
            return callback err if err
            @isMember account, (err, isMember)=>
              return callback err if err
              return callback new KodingError "#{username} is already member of this group!" if isMember
              @inviteMember client, user.email, user, account, (err)->
                return queue.next() unless err
                replaceEmail = (errMsg)-> errMsg.replace user.email, username
                if err.name is 'KodingError' then err.message = replaceEmail err.message
                else err = replaceEmail err
                callback err
      queue.push -> callback null
      daisy queue

  inviteMember: (client, email, user, account, message, options, callback)->
    JInvitationRequest = require '../invitationrequest'

    [callback, options] = [options, callback]  unless callback
    [callback, message] = [message, callback]  unless callback
    [callback, account] = [account, callback]  unless callback
    [callback, user]    = [user,    callback]  unless callback

    params =
      email  : email
      group  : @slug
      status : $not: $in: JInvitationRequest.resolvedStatuses

    JInvitationRequest.one params, (err, invitationRequest)=>
      if invitationRequest
        callback new KodingError """
          You've already invited #{email}.
          """
      else
        params.invitationType  = 'invitation'
        params.status          = 'sent'
        params.koding          = username : user.username  if user
        params.koding.fullName = "#{account.profile.firstName} #{account.profile.lastName}"  if account

        invitationRequest = new JInvitationRequest params
        invitationRequest.save (err)=>
          if err then callback err
          else @addInvitationRequest invitationRequest, (err)->
            if err then callback err
            else
              if user
                user.fetchOwnAccount (err, account)->
                  return console.warn err  if err # this is minor work, workflow should not stop cause of this
                  account.emit 'NewPendingInvitation'
              invitationRequest.sendInvitation client, message, options, callback

  isMember: (account, callback)->
    selector =
      sourceId  : @getId()
      targetId  : account.getId()
      as        : 'member'
    Relationship.count selector, (err, count)->
      if err then callback err
      else callback null, (if count is 0 then no else yes)

  fetchInvitationRequests$: permit 'send invitations',
    success: (client, rest...)-> @fetchInvitationRequests rest...

  sendSomeInvitations: permit 'send invitations',
    success: (client, count, options, callback)->
      selector   = group: @slug, status: 'pending'
      selOptions = limit: count, sort: requestedAt: 1

      JInvitationRequest = require '../invitationrequest'
      JInvitationRequest.some selector, selOptions, (err, requests)->
        if err then callback err
        else
          errors = []
          emails = []
          queue = requests.map (request)-> ->
            request.approveInvitation client, options, (err)->
              if err
                errors.push "#{request.email} failed!"
              else
                emails.push request.email
              setTimeout queue.next.bind(queue), 50
          queue.push -> callback (if errors.length > 0 then errors else null), emails
          daisy queue

  requestAccess: secure (client, formData, callback)->
    @requestAccessFor client, formData, callback

  requestAccessFor: (account, formData, callback)->
    JInvitationRequest = require '../invitationrequest'
    JUser              = require '../user'
    JAccount           = require '../account'

    [callback, formData] = [formData, callback]  unless callback
    formData ?= {}

    account = connection:delegate:account unless account.connection?
    {delegate} = account.connection

    @fetchMembershipPolicy (err, policy)=>
      if err then callback err
      else
        if policy?.approvalEnabled
          invitationType = 'basic approval'
        else
          invitationType = 'invitation'

        cb = (email, kallback)=>
          selector =
            group: @slug
            status: $not: $in: JInvitationRequest.resolvedStatuses

          if delegate instanceof JAccount
            selector['$or'] = [
              'koding.username' : delegate.profile.nickname
              {email}
            ]
          else
            selector.email = email

          JInvitationRequest.one selector, (err, invitationRequest)=>
            return kallback err if err
            # here we use callback instead of kallback as we simulate success here
            # but don't do any further actions
            if invitationRequest then callback null
            else
              invitationRequest = new JInvitationRequest {
                invitationType
                email   : email
                group   : @slug,
                status  : 'pending'
              }

              if delegate instanceof JAccount
                invitationRequest.koding = {
                  username : delegate.profile.nickname
                  fullName : "#{delegate.profile.firstName} #{delegate.profile.lastName}"
                }

              invitationRequest.save (err)=>
                return kallback err if err
                @addInvitationRequest invitationRequest, (err)=>
                  return kallback err if err
                  @emit 'NewInvitationRequest'
                  unless @slug is 'koding' # comment out to test with koding group
                    invitationRequest.sendRequestNotification(
                      account, email, invitationType
                    )
                  kallback null

        unless delegate instanceof JAccount
          return callback new KodingError 'Email address is missing'  unless formData?.email
          cb formData.email, callback
        else
          JUser.one username:delegate.profile.nickname, (err, user)=>
            return callback err if err
            cb user.email, callback

  approveMember:(member, roles, callback)->
    [callback, roles] = [roles, callback]  unless callback
    roles ?= ['member']
    queue = roles.map (role)=>=>
      @addMember member, role, queue.fin.bind queue

    dash queue, =>
      callback()
      @updateCounts()
      @cycleChannel()
      @emit 'MemberAdded', member  if 'member' in roles

  each:(selector, rest...)->
    selector.visibility = 'visible'
    Module::each.call this, selector, rest...

  fetchVocabulary$: permit 'administer vocabularies',
    success:(client, rest...)-> @fetchVocabulary rest...

  fetchRolesHelper: (account, callback)->
    client = connection: delegate : account
    @fetchMyRoles client, (err, roles)=>
      if err then callback err
      else if 'member' in roles or 'admin' in roles
        callback null, roles
      else
        options = targetOptions:
          selector: { koding: username: account.profile.nickname }
        @fetchInvitationRequest {}, options, (err, request)->
          if err then callback err
          else unless request? then callback null, ['guest']
          else callback null, ["invitation-#{request.status}"]

  fetchMembershipStatusesByUsername: (username, callback)->
    JAccount = require '../account'
    JAccount.one {'profile.nickname': username}, (err, account)=>
      if not err and account
        @fetchRolesHelper account, callback
      else
        console.error err
        callback err

  fetchMembershipStatuses: secure (client, callback)->
    JAccount = require '../account'
    {delegate} = client.connection
    unless delegate instanceof JAccount
      callback null, ['guest']
    else
      @fetchRolesHelper delegate, callback

  updateCounts:->
    Relationship.count
      as         : 'member'
      targetName : 'JAccount'
      sourceId   : @getId()
      sourceName : 'JGroup'
    , (err, count)=>
      @update ($set: 'counts.members': count), ->

  leave: secure (client, options, callback)->

    [callback, options] = [options, callback] unless callback

    if @slug is 'koding'
      return callback new KodingError 'Leaving Koding group is not supported yet'

    @fetchMyRoles client, (err, roles)=>
      return callback err if err

      if 'owner' in roles
        return callback new KodingError 'As owner of this group, you must first transfer ownership to someone else!'

      Joinable = require '../../traits/joinable'

      kallback = (err)=>
        @updateCounts()
        @cycleChannel()
        callback err

      queue = roles.map (role)=>=>
        Joinable::leave.call @, client, {as:role}, (err)->
          return kallback err if err
          queue.fin()

      dash queue, kallback

  kickMember: permit 'grant permissions',
    success: (client, accountId, callback)->
      JAccount = require '../account'

      if @slug is 'koding'
        return callback new KodingError 'Koding group is mandatory'

      JAccount.one _id:accountId, (err, account)=>
        return callback err if err

        if client.connection.delegate.getId().equals account._id
          return callback new KodingError 'You cannot kick yourself, try leaving the group!'

        @fetchRolesByAccount account, (err, roles)=>
          return callback err if err

          if 'owner' in roles
            return callback new KodingError 'You cannot kick the owner of the group!'

          kallback = (err)=>
            @updateCounts()
            @cycleChannel()
            callback err

          queue = roles.map (role)=>=>
            @removeMember account, role, (err)->
              return kallback err if err
              queue.fin()

          dash queue, kallback

  transferOwnership: permit 'grant permissions',
    success: (client, accountId, callback)->
      JAccount = require '../account'

      {delegate} = client.connection
      if delegate.getId().equals accountId
        return callback new KodingError 'You cannot transfer ownership to yourself, concentrate and try again!'

      Relationship.one {
        targetId: delegate.getId(),
        sourceId: @getId(),
        as      : 'owner'
      }, (err, owner)=>
        return callback err if err
        return callback new KodingError 'You must be the owner to perform this action!' unless owner

        JAccount.one _id:accountId, (err, account)=>
          return callback err if err

          @fetchRolesByAccount account, (err, newOwnersRoles)=>
            return callback err if err

            kallback = (err)=>
              @cycleChannel()
              @updateCounts()
              callback err

            # give rights to new owner
            queue = difference(['member', 'admin'], newOwnersRoles).map (role)=>=>
              @addMember account, role, (err)->
                return kallback err if err
                queue.fin()

            dash queue, =>
              # transfer ownership
              owner.update $set: targetId: account.getId(), kallback

  ensureUniquenessOfRoleRelationship:(target, options, fallbackRole, roleUnique, callback)->
    unless callback
      callback   = roleUnique
      roleUnique = no

    if 'string' is typeof options
      as = options
    else if options?.as
      {as} = options
    else
      as = fallbackRole

    selector =
      targetName : target.bongo_.constructorName
      sourceId   : @getId()
      sourceName : @bongo_.constructorName
      as         : as

    unless roleUnique
      selector.targetId = target.getId()

    Relationship.count selector, (err, count)->
      if err then callback err
      else if count > 0 then callback new KodingError 'This relationship already exists'
      else callback null

  oldAddMember = @::addMember
  addMember:(target, options, callback)->
    @ensureUniquenessOfRoleRelationship target, options, 'member', (err)=>
      if err then callback err
      else oldAddMember.call this, target, options, callback

  oldAddAdmin = @::addAdmin
  addAdmin:(target, options, callback)->
    @ensureUniquenessOfRoleRelationship target, options, 'admin', (err)=>
      if err then callback err
      else oldAddAdmin.call this, target, options, callback

  oldAddOwner = @::addOwner
  addOwner:(target, options, callback)->
    @ensureUniquenessOfRoleRelationship target, options, 'owner', yes, (err)=>
      if err then callback err
      else oldAddOwner.call this, target, options, callback

  remove_ = @::remove
  remove: secure (client, callback)->
    JName = require '../name'

    @fetchOwner (err, owner)=>
      return callback err if err
      unless owner.getId().equals client.connection.delegate.getId()
        return callback new KodingError 'You must be the owner to perform this action!'

      removeHelper = (model, err, callback, queue)->
        return callback err if err
        return queue.next() unless model
        model.remove (err)=>
          return callback err if err
          queue.next()

      removeHelperMany = (klass, models, err, callback, queue)->
        return callback err if err
        return queue.next() if not models or models.length < 1
        ids = (model._id for model in models)
        klass.remove (_id: $in: ids), (err)->
          return callback err if err
          queue.next()

      daisy queue = [
        => JName.one name:@slug, (err, name)->
          removeHelper name, err, callback, queue

        => @fetchPermissionSet (err, permSet)->
          removeHelper permSet, err, callback, queue

        => @fetchDefaultPermissionSet (err, permSet)->
          removeHelper permSet, err, callback, queue

        => @fetchMembershipPolicy (err, policy)->
          removeHelper policy, err, callback, queue

        => @fetchReadme (err, readme)->
          removeHelper readme, err, callback, queue

        => @fetchInvitationRequests (err, requests)->
          JInvitationRequest = require '../invitationrequest'
          removeHelperMany JInvitationRequest, requests, err, callback, queue

        => @fetchVocabularies (err, vocabularies)->
          JVocabulary = require '../vocabulary'
          removeHelperMany JVocabulary, vocabularies, err, callback, queue

        => @fetchTags (err, tags)->
          JTag = require '../tag'
          removeHelperMany JTag, tags, err, callback, queue

        => @fetchApplications (err, apps)->
          JApp = require '../app'
          removeHelperMany JApp, apps, err, callback, queue

        # needs to be tested once subgroups are supported
        # => @fetchSubgroups (err, groups)=>
        #   return callback err if err
        #   return queue.next() unless groups
        #   ids = (model._id for model in groups)
        #   JGroup.remove client, (_id: $in: ids), (err)->
        #     return callback err if err
        #     queue.next()

        => @constructor.emit 'GroupDestroyed', this, ->
          queue.next()

        => remove_.call this, (err)->
          return callback err if err
          queue.next()

        -> callback null
      ]

  sendNotificationToAdmins: (event, contents)->
    @fetchAdmins (err, admins)=>
      unless err
        for admin in admins
          admin.sendNotification event, contents

  updateBundle: (formData, callback = (->)) ->
    @fetchBundle (err, bundle) =>
      return callback err  if err?
      bundle.update $set: { overagePolicy: formData.overagePolicy,  }, callback
      bundle.fetchLimits (err, limits) ->
        return callback err  if err?
        queue = limits.map (limit) -> ->
          limit.update { $set: quota: formData.quotas[limit.title] }, fin
        dash queue, callback
        fin = queue.fin.bind queue

  updateBundle$: permit 'change bundle',
    success: (client, formData, callback)->
      @updateBundle formData, callback

  createBundle: (data, callback) ->
    @fetchBundle (err, bundle) =>
      return callback err  if err?
      return callback new KodingError 'Bundle exists!'  if bundle?

      JGroupBundle = require '../bundle/groupbundle'

      bundle = new JGroupBundle data
      bundle.save (err) =>
        return callback err  if err?
        @addBundle bundle, ->
          callback null, bundle

  fetchBundle$: permit 'commission resources',
    success: (client, rest...) -> @fetchBundle rest...

  setBillingInfo: secure (client, data, callback)->
    JRecurlyPlan = require '../recurly'
    JRecurlyPlan.setGroupAccount @, data, callback

  getBillingInfo: secure (client, callback)->
    JRecurlyPlan = require '../recurly'
    JRecurlyPlan.getGroupAccount @, callback

  makePayment: secure (client, data, callback)->
    data.plan ?= @payment.plan
    JRecurlyPlan = require '../recurly'
    JRecurlyPlan.one
      code: data.plan
    , (err, plan)=>
      return callback err  if err
      plan.subscribeGroup @, data, callback

  checkPayment: (callback)->
    JRecurlySubscription = require '../recurly/subscription'
    JRecurlySubscription.getGroupSubscriptions @, callback

  vmUsage: secure (client, callback)->
    {delegate} = client.connection

    @fetchBundle (err, bundle)=>
      if err or not bundle
        # TODO: Better error message required
        callback new KodingError "Unable to fetch group bundle"
      else
        bundle.checkUsage delegate, @, callback

  canCreateVM: secure (client, data, callback)->
    {delegate} = client.connection

    if data.type in ['user', 'group']
      @fetchBundle (err, bundle)=>
        if err or not bundle
          if @slug == 'koding'
            @createBundle
              overagePolicy: "not allowed"
              paymentPlan  : ""
              allocation   : 0
              sharedVM     : yes
            , (err, bundle)=>
              return callback new KodingError "Unable to create default group bundle"  if err
              bundle.canCreateVM delegate, @, data, callback
          else
            callback new KodingError "Unable to fetch group bundle"
        else
          bundle.canCreateVM delegate, @, data, callback
    else
      callback new KodingError "No such VM type: #{data.type}"

  createVM: secure (client, data, callback)->
    {delegate} = client.connection

    if data.type in ['user', 'group']
      @fetchBundle (err, bundle)=>
        if err or not bundle
          if @slug == 'koding'
            @createBundle
              overagePolicy: "not allowed"
              paymentPlan  : ""
              allocation   : 0
              sharedVM     : yes
            , (err, bundle)=>
              return callback new KodingError "Unable to create default group bundle"  if err
              bundle.createVM delegate, @, data, callback
          else
            callback new KodingError "Unable to fetch group bundle"
        else
          bundle.createVM delegate, @, data, callback
    else
      callback new KodingError "No such VM type: #{data.type}"

  countMembers: (callback)->
    graph = new Graph({config:KONFIG['neo4j']})
    graph.fetchRelationshipCount {groupId:@_id, relName:"member"}, callback

  fetchOrSearchInvitationRequests: permit 'send invitations',
    success: (client, status, timestamp, requestLimit, search, callback)->
      {Invitation} = require "../graph"
      options = {}
      options.groupId      = @getId()
      options.status       = status
      options.search       = search
      options.timestamp    = timestamp
      options.requestLimit = requestLimit

      Invitation.fetchInvitations options, callback

  fetchMembersFromGraph: permit 'list members',
    success:(client, options, callback)->
      options.groupId = @getId()
<<<<<<< HEAD
      {Member} = require '../graph'
      Member.fetchMemberList options, (err, results)=>
        console.log results
        callback err, results
=======
      JAccount = require '../account'
      graph.fetchMembers options, (err, results)=>
        if err then return callback err
        else if results.length < 1 then return callback null, []
        else
          tempRes = []
          collectContents = race (i, res, fin)=>
            objId = res.id
            JAccount.one  { _id : objId }, (err, account)=>
              if err
                callback err
                fin()
              else
                tempRes[i] = account
                fin()
          , ->
            callback null, tempRes
          for res in results
            collectContents res
>>>>>>> cae82f08
<|MERGE_RESOLUTION|>--- conflicted
+++ resolved
@@ -1443,29 +1443,7 @@
   fetchMembersFromGraph: permit 'list members',
     success:(client, options, callback)->
       options.groupId = @getId()
-<<<<<<< HEAD
       {Member} = require '../graph'
       Member.fetchMemberList options, (err, results)=>
         console.log results
-        callback err, results
-=======
-      JAccount = require '../account'
-      graph.fetchMembers options, (err, results)=>
-        if err then return callback err
-        else if results.length < 1 then return callback null, []
-        else
-          tempRes = []
-          collectContents = race (i, res, fin)=>
-            objId = res.id
-            JAccount.one  { _id : objId }, (err, account)=>
-              if err
-                callback err
-                fin()
-              else
-                tempRes[i] = account
-                fin()
-          , ->
-            callback null, tempRes
-          for res in results
-            collectContents res
->>>>>>> cae82f08
+        callback err, results