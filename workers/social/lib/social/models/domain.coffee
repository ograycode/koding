--- conflicted
+++ resolved
@@ -165,16 +165,10 @@
     match = domain.match /(.*)\.([a-z0-9\-]+)\.kd\.io$/
 
     [rest..., prefix, slug] = match
-    
+
     if newDomain and /^shared|vm[\-]?([0-9]+)?/.test prefix
       return callback new KodingError("Domain name cannot start with shared|vm", "INVALIDDOMAIN")
 
-<<<<<<< HEAD
-=======
-    if newDomain and /^shared|vm[\-]?([0-9]+)?/.test prefix
-      return callback new KodingError("Domain name cannot start with shared|vm", "INVALIDDOMAIN")
-
->>>>>>> ca6799c1
     callback null, slug
 
   @createDomain: secure (client, options, callback)->
@@ -199,11 +193,7 @@
           JDomain.one {domain}, (err, model) ->
             return callback err  if err
             if model
-<<<<<<< HEAD
-              return callback new KodingError("The domain #{options.domain} already exists", "DUPLICATEDOMAIN") 
-=======
               return callback new KodingError("The domain #{options.domain} already exists", "DUPLICATEDOMAIN")
->>>>>>> ca6799c1
             model = new JDomain options
             model.save (err) ->
               return callback err if err
@@ -481,11 +471,7 @@
       JProxyRestriction.deleteRule params, (err)-> callback err
 
   @fetchGroupDomains: secure (client, callback)->
-<<<<<<< HEAD
-    JVM = require './vm'  
-=======
     JVM = require './vm'
->>>>>>> ca6799c1
     JVM.fetchVmsByContext client, {}, (err, vms) ->
       return callback err if err
       JDomain.some hostnameAlias : $in : vms, {}, callback
