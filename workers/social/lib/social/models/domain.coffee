
# NOTE: All domain registry related stuff removed
# you can look at them from 745b4914f14fa424a3e38db68e09a1bc832be7f4

jraphical = require 'jraphical'
module.exports = class JDomain extends jraphical.Module

  DomainManager      = require 'domainer'
  Validators         = require './group/validators'
  KodingError        = require '../error'
  {secure, ObjectId, signature} = require 'bongo'
  {Relationship}     = jraphical
  {permit}           = require './group/permissionset'
  JGroup             = require './group'

  @trait __dirname, '../traits/protected'

  domainManager     = new DomainManager
  JAccount          = require './account'
  JVM               = require './vm'

  @share()

  @set

    softDelete        : no

    permissions       :

      'create domains'     : ['member']
      'edit domains'       : ['member']
      'edit own domains'   : ['member']
      'delete domains'     : ['member']
      'delete own domains' : ['member']
      'list domains'       : ['member']

    sharedMethods     :

      static          :
        one           :
          (signature Object, Function)
        fetchDomains  :
          (signature Function)
        createDomain  : [
          (signature Object, Function)
        ]

      instance        :
        bindMachine   :
          (signature String, Function)
        unbindMachine :
          (signature String, Function)
        remove        :
          (signature Function)

    sharedEvents      :
      static          : []
      instance        : []

    indexes           :
      domain          : ['unique', 'sparse']
      machines        : 'sparse'
      proposedDomain  : 'sparse'

    schema            :

      domain          : String

      proposedDomain  : String
        type          : String
        required      : yes
        set           : (value)-> value.toLowerCase()

      machines        :
        type          : Array
        default       : -> []

      proxy           :
        mode          :
          type        : String
          default     : 'vm'
        username      : String
        serviceName   : String
        key           : String
        fullUrl       : String

      meta            : require "bongo/bundles/meta"
      group           : String


  # filters domains such as shared-x/vm-x.groupSlug.kd.io
  # or x.koding.kd.io. Also shows only group related
  # domains to users
  filterDomains = (domains, account, group)->
    domainList = []
    domainList = domains.filter (domain)->
      if domain.group? # we filter domains per group
        return no  unless domain.group is group

      {domain} = domain
      return yes  unless /\.kd\.io$/.test domain

      re = if group is "koding" \
           then ///#{account.profile.nickname}\.kd\.io$///
           else ///(.*)\.#{group}\.kd\.io$///

      isVmAlias         = (/^shared|vm[\-]?([0-9]+)?/.test domain)
      isKodingSubdomain = (/(.*)\.(koding|guests)\.kd\.io$/.test domain)
      isGroupAlias      = re.test domain
      not isVmAlias and not isKodingSubdomain and isGroupAlias


  @fetchDomains: secure (client, callback)->

    {group} = client.context
    {connection: {delegate}} = client

    delegate.fetchDomains (err, domains) ->
      return callback err  if err
      return callback null unless domains
      callback null, filterDomains domains, delegate, group


  parseDomain = (domain)->

    # Custom error
    err = (message = "Invalid domain: #{domain}")->
      err: new KodingError message, "INVALIDDOMAIN"

    # Domain check ~
    return err()  unless \
      /^[a-z0-9]+([\-\.]{1}[a-z0-9]+)*\.[a-z]{2,5}$/i.test domain

    # Return domain type as custom and keep the domain as is
    return {type: 'custom', domain}  unless /\.kd\.io$/.test domain

    # Basic check
    unless /([a-z0-9\-]+)\.kd\.io$/.test domain
      return err()

    # Check for shared|vm prefix
    if /^shared|vm[\-]?([0-9]+)?/.test prefix
      return err "Domain name cannot start with shared|vm"

    # Parse domain
    match = domain.match /([a-z0-9\-]+)\.([a-z0-9\-]+)\.kd\.io$/
    return err "Invalid domain: #{domain}."  unless match
    [rest..., prefix, slug] = match

    # Return type as internal and slug and domain
    return {type: 'internal', slug, prefix, domain}


  resolveDomain = (domain, callback, check)->

    return callback null  unless check

    dns = require 'dns'
    dns.resolve domain, (err, remoteIps)->
      return callback new KodingError \
        "Cannot resolve #{domain}", "RESOLVEFAILED"  if err

      baseDomain = 'RANDOM3MGQvnuLpU97.kd.io'
      dns.resolve baseDomain, (err, baseIps)->
        return callback err  if err

        intersection = (a, b)->
          [a, b] = [b, a] if a.length > b.length
          value for value in a when value in b

        if (intersection baseIps, remoteIps).length > 0
          return callback null

        callback new KodingError \
          """CNAME or A record for #{domain} is not
             matching with #{baseDomain}""", "CNAMEMISMATCH"


  @createDomain = (options, callback)->

    { domain, account, group, stack, hostnameAlias } = options

    domainData = { proposedDomain: domain, group }
    domainData.hostnameAlias = hostnameAlias  if hostnameAlias?

    JStack = require './stack'
    JStack.getStack account, stack, (err, stack)=>
      return callback err  if err?

      domain = new JDomain domainData
      domain.save (err)->
        return callback err  if err

        account.addDomain domain, { data: { group } }, (err)->
          return callback err  if err

          stack.appendTo domains: domain.getId(), (err)->
            callback err, domain


<<<<<<< HEAD
  @createDomain$: permit 'create domains',
  success: (client, data, callback)->
=======
  @createDomain$: permit 'create domains', success: (client, data, callback)->
>>>>>>> 6343d7be

    { domain, stack } = data

    error = (message, name)->
      callback new KodingError message, name

    unless domain
      return error "Domain is not provided"

    {delegate} = client.connection
    {err, domain, type, slug, prefix} = parseDomain domain

    return callback err  if err

    {group}    = client.context
    {nickname} = delegate.profile

    if type is 'internal'

      if slug isnt nickname
        return error "Creating root domains is not allowed"

      slug = "koding"  if nickname is slug
      unless group is slug
        return error "Invalid group"

    JDomain.one {domain}, (err, model)->
      return callback err  if err
      if model
        return error "The domain #{domain} already exists", "DUPLICATEDOMAIN"

      resolveDomain domain, (err)->
        return callback err  if err

        JDomain.createDomain {
          domain, group, stack
          account: delegate
        }, callback

      , type is 'custom'


  @createDomains = (options, callback)->

    { account, domains, hostnameAlias, group, stack } = options

    domains.forEach (domain) ->

      JDomain.createDomain {
        domain, account, group, stack
        hostnameAlias : [ hostnameAlias ]
      }, (err, domain)->

        if err? then console.error err  unless err.code is 11000


  bindMachine: (target, callback)->
    @update $addToSet: machines: target, callback

  unbindMachine: (target, callback)->
    @update $pullAll: machines: [ target ], callback


  bindMachine$: permit
    advanced: [
      { permission: "edit own domains", validateWith: Validators.own }
    ]
    success: (client, target, callback)->
      JMachine = require './computeproviders/machine'
      JMachine.count { _id : target }, (err, count)=>
        if err? or count is 0
        then callback new KodingError "Target does not exists"
        else @bindMachine ObjectId(target), callback


  unbindMachine$: permit
    advanced: [
      { permission: "edit own domains", validateWith: Validators.own }
    ]
    success: (client, target, callback)->
      JMachine = require './computeproviders/machine'
      JMachine.count { _id : target }, (err, count)=>
        if err? or count is 0
        then callback new KodingError "Target does not exists"
        else @unbindMachine ObjectId(target), callback


  @one$: permit 'list domains',
    success: (client, selector, callback)->
      {delegate} = client.connection
      delegate.fetchDomains (err, domains)->
        return callback err if err
        for domain in domains
          # console.log "Testing domain:", domain, selector.domainName
          return callback null, domain if domain.domain is selector.domainName

  remove$: permit
    advanced: [
      { permission: 'delete own domains', validateWith: Validators.own }
    ]
    success: (client, callback)->
      {delegate} = client.connection
      if /^([\w\-]+)\.kd\.io$/.test @domain
        return callback message: "It's not allowed to delete root domains"
      @remove (err)=> callback err<|MERGE_RESOLUTION|>--- conflicted
+++ resolved
@@ -198,12 +198,7 @@
             callback err, domain
 
 
-<<<<<<< HEAD
-  @createDomain$: permit 'create domains',
-  success: (client, data, callback)->
-=======
   @createDomain$: permit 'create domains', success: (client, data, callback)->
->>>>>>> 6343d7be
 
     { domain, stack } = data
 
