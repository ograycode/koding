jraphical = require 'jraphical'
module.exports = class JDomain extends jraphical.Module

  DomainManager = require 'domainer'

  {secure, ObjectId}  = require 'bongo'
  {Relationship} = jraphical
  {permit} = require './group/permissionset'
  Validators = require './group/validators'

  @trait __dirname, '../traits/protected'

  domainManager     = new DomainManager
  JAccount          = require './account'
  JVM               = require './vm'
  JProxyRule        = require './proxy/rule'
  JProxyRestriction = require './proxy/restriction'

  @share()

  @set
    softDelete      : yes

    permissions     :
      'create domains'     : ['member']
      'edit domains'       : ['member']
      'edit own domains'   : ['member']
      'delete domains'     : ['member']
      'delete own domains' : ['member']
      'list domains'       : ['member']
      'list own domains'   : ['member']

    sharedMethods   :
      instance      : ['bindVM', 'unbindVM', 'createProxyFilter', 'fetchProxyFilters', 'createProxyRule',
                       'updateProxyRule', 'deleteProxyRule', 'setDomainCNameToProxyDomain',
                       'updateRuleOrders', 'fetchProxyRules', 'fetchProxyRulesWithMatches',
                       'fetchDNSRecords', 'createDNSRecord', 'deleteDNSRecord', 'updateDNSRecord'
                      ]
      static        : ['one', 'isDomainAvailable', 'registerDomain', 'createDomain']

    indexes         :
      domain        : 'unique'
      hostnameAlias : 'sparse'

    schema          :
      domain        :
        type        : String
        required    : yes
        set         : (value)-> value.toLowerCase()

      hostnameAlias : [String]

      proxy         :
        mode        : String # TODO: enumerate all possible modes
        username    : String
        serviceName : String
        key         : String
        fullUrl     : String

      loadBalancer  :
        persistence :
          type      : String
          enum      : ['invalid persistence mode',[
            'disabled'
            # 'cookie'
            # 'sourceAdress'
          ]]
          default   : 'disabled'
        mode        :
          type      : String
          enum      : ['invalid load balancer mode',[
            'roundrobin'
            # 'sticky'
            # 'weighted'
            # 'weighted-roundrobin'
          ]]
          default   : 'roundrobin'
        index       :
          type      : Number
          default   : 0

      orderId       :
        recurly     : String
        resellerClub: String

      regYears      : Number

      dnsRecords    : [Object]

      createdAt     :
        type        : Date
        default     : -> new Date
      modifiedAt    :
        type        : Date
        default     : -> new Date

  @createDomain: permit 'create domains',
    success:(client, options={}, callback)->
      model = new JDomain options
      model.save (err) ->
        return callback err if err

        account = client.connection.delegate
        rel = new Relationship
          targetId: model.getId()
          targetName: 'JDomain'
          sourceId: account.getId()
          sourceName: 'JAccount'
          as: 'owner'

        rel.save (err)->
          return callback err if err

        callback err, model


  @isDomainAvailable = (domainName, tld, callback)->
    domainManager.domainService.isDomainAvailable domainName, tld, callback

  @registerDomain = permit 'create domains',
    success: (client, data, callback)->
      #default user info / all domains are under koding account.
      params =
        domainName         : data.domainName
        years              : data.years
        customerId         : "9663202"
        regContactId       : "28083911"
        adminContactId     : "28083911"
        techContactId      : "28083911"
        billingContactId   : "28083911"
        invoiceOption      : "NoInvoice"
        protectPrivacy     : no

      # Make transaction
      @makeTransaction client, data, (err, charge)=>
        return callback err  if err

        domainManager.domainService.registerDomain params, (err, data)=>
          if err
            return charge.cancel client, ->
              callback err, data

          if data.actionstatus is "Success"
            @createDomain client,
              domain         : data.description
              hostnameAlias  : []
              regYears       : params.years
              orderId        :
                resellerClub : data.entityid
              loadBalancer   :
                  mode       : "roundrobin"
              , (err, model) =>
                callback err, model
          else
              callback "Domain registration failed"

  @makeTransaction: (client, data, callback)->
    JRecurlyCharge = require './recurly/charge'

    amount = 100 * 10 * data.years

    JRecurlyCharge.charge client,
      code   : 'domain_abc'
      amount : amount
      desc   : "Domain registration fee - #{data.domain} (#{data.years} year(s)})"
    , callback

  bound: require 'koding-bound'

  bindVM: (client, params, callback)->
<<<<<<< HEAD
    domainName = @domain
    JVM.findHostnameAlias client, params.vmName, (err, hostnameAlias)=>
      JDomain.update {domain:domainName}, {'$addToSet': hostnameAlias: '$each': hostnameAlias}, callback

  unbindVM: (client, params, callback)->
    domainName = @domain
    JVM.findHostnameAlias client, params.vmName, (err, hostnameAlias)=>
      JDomain.update {domain:domainName}, {'$pullAll': hostnameAlias:hostnameAlias}, callback
=======
    updateOp = if params.state
    then {'$addToSet': hostnameAlias: params.hostnameAlias}
    else {'$pull': hostnameAlias: params.hostnameAlias}

    JDomain.update {domain:@domain}, updateOp, (err)->
      callback err
>>>>>>> 427b96f4

  bindVM$: permit
    advanced: [
      { permission: "edit own domains", validateWith: Validators.own }
    ]
    success: (rest...)-> @bindVM rest...

  unbindVM$: permit
    advanced: [
      { permission: "edit own domains", validateWith: Validators.own }
    ]
    success: (rest...)-> @unbindVM rest...

  @one$: permit 'list domains',
    success: (client, selector, callback)->
      {delegate} = client.connection
      delegate.fetchDomains (err, domains)->
        return callback err if err
        for domain in domains
          return callback null, domain if domain.domain is selector.domainName

  fetchProxyRules: (callback)->
    JProxyRestriction.fetchRestrictionByDomain @domain, (err, restriction)->
      return callback err if err
      return callback null, restriction.ruleList if restriction
      return callback null, []

  fetchProxyRulesWithMatches: (callback)->
    JProxyRestriction.fetchRestrictionByDomain @domain, (err, restriction)->
      return callback err if err

      restrictions = {}

      if restriction and restriction.ruleList?
        for rest in restriction.ruleList
          restrictions[rest.match] = rest.action

      callback null, restrictions

  createProxyRule: permit
    advanced: [
      { permission: 'edit own domains', validateWith: Validators.own }
    ]
    success: (client, params, callback)->
      JProxyRestriction.fetchRestrictionByDomain params.domainName, (err, restriction)->
        return callback err if err

        unless restriction
          restriction = new JProxyRestriction {domainName: params.domainName}
          restriction.save (err)->
            return callback err if err

        restriction.addRule params, (err, rule)->
          return callback err if err
          callback err, rule

  updateRuleOrders: permit
    advanced: [
      { permission: 'edit own domains', validateWith: Validators.own }
    ]
    success: (client, newRuleList, callback)->
      JProxyRestriction.updateRuleOrders {domainName:@domain, ruleList:newRuleList}, (err)->
        callback err

  updateProxyRule: permit
    advanced: [
      {permission: 'edit own domains', validateWith: Validators.own}
    ]
    success: (client, params, callback)->
      JProxyRestriction.updateRule params, (err)-> callback err

  deleteProxyRule: permit
    advanced: [
      {permission: 'edit own domains', validateWith: Validators.own}
    ]
    success: (client, params, callback)->
      params.domainName = @domain
      JProxyRestriction.deleteRule params, (err)-> callback err

  setDomainCNameToProxyDomain:(callback)->
      domainManager.domainService.updateDomainCName
        domainName : @domain
        orderId    : @orderId.resellerClub
      , (err, response)-> callback err, response if callback?

  fetchDNSRecords: permit
    advanced: [
      { permission: 'edit own domains', validateWith: Validators.own }
    ]
    success: (client, recordType, callback)->
      domainManager.dnsManager.fetchDNSRecords
        domainName : @domain
        recordType : recordType
      , (err, records)->
        callback err if err
        callback null, records if records

  createDNSRecord: permit
    advanced: [
      { permission: 'edit own domains', validateWith: Validators.own }
    ]
    success: (client, params, callback)->
      recordParams            = Object.create(params)
      recordParams.domainName = @domain

      domainManager.dnsManager.createDNSRecord recordParams, (err, response)=>
        return callback err  if err

        JDomain.update {domain:@domain}, {$addToSet: dnsRecords: params}, (err)=>
          return callback err if err

          callback err, response

  deleteDNSRecord: permit
    advanced: [
      { permission: 'edit own domains', validateWith: Validators.own }
    ]
    success: (client, params, callback)->
      recordParams            = Object.create(params)
      recordParams.domainName = @domain

      domainManager.dnsManager.deleteDNSRecord recordParams, (err, response)=>
        return callback err if err

        JDomain.update {domain:@domain}, {$pull: dnsRecords: params}, (err)->
          return callback err if err

          callback err, response

  updateDNSRecord: permit
    advanced: [
      { permission: 'edit own domains', validateWith: Validators.own }
    ]
    success: (client, params, callback)->
      recordParams            = Object.create(params)
      recordParams.domainName = @domain
      oldData                 = params.oldData
      newData                 = params.newData

      domainManager.dnsManager.updateDNSRecord recordParams, (err, response)=>
        return callback err if err

        JDomain.update
          domain                  : @domain
          "dnsRecords.host"       : oldData.host
          "dnsRecords.value"      : oldData.value
          "dnsRecords.recordType" : oldData.recordType
        , {$set : {
            "dnsRecords.$.host"      : newData.host
            "dnsRecords.$.value"      : newData.value
            "dnsRecords.$.recordType" : newData.recordType
            "dnsRecords.$.ttl"        : newData.ttl
            "dnsRecords.$.priority"   : newData.priority
          }}
        , (err) ->
          return callback err if err

        callback err, response
<|MERGE_RESOLUTION|>--- conflicted
+++ resolved
@@ -168,23 +168,14 @@
   bound: require 'koding-bound'
 
   bindVM: (client, params, callback)->
-<<<<<<< HEAD
     domainName = @domain
-    JVM.findHostnameAlias client, params.vmName, (err, hostnameAlias)=>
-      JDomain.update {domain:domainName}, {'$addToSet': hostnameAlias: '$each': hostnameAlias}, callback
+    operation  = {'$addToSet': hostnameAlias: params.hostnameAlias}
+    JDomain.update {domain:domainName}, operation, callback
 
   unbindVM: (client, params, callback)->
     domainName = @domain
-    JVM.findHostnameAlias client, params.vmName, (err, hostnameAlias)=>
-      JDomain.update {domain:domainName}, {'$pullAll': hostnameAlias:hostnameAlias}, callback
-=======
-    updateOp = if params.state
-    then {'$addToSet': hostnameAlias: params.hostnameAlias}
-    else {'$pull': hostnameAlias: params.hostnameAlias}
-
-    JDomain.update {domain:@domain}, updateOp, (err)->
-      callback err
->>>>>>> 427b96f4
+    operation  = {'$pull': hostnameAlias: params.hostnameAlias}
+    JDomain.update {domain:domainName}, operation, callback
 
   bindVM$: permit
     advanced: [
