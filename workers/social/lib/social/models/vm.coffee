--- conflicted
+++ resolved
@@ -39,26 +39,11 @@
         { name : "control" }
       ]
     sharedMethods       :
-<<<<<<< HEAD
 
       static            :
         fetchVms: [
           (signature Function)
           (signature Object, Function)
-=======
-      static            : [
-          'fetchVms'
-          'fetchVmsByContext'
-          'fetchVmInfo'
-          'fetchDomains'
-          'removeByHostname'
-          'someData'
-          'count'
-          'fetchDefaultVm'
-          'fetchVmRegion'
-          'createVmByNonce'
-          'createFreeVm'
->>>>>>> 994e2c95
         ]
         fetchVmsByContext:
           (signature Object, Function)
