_ = require 'underscore'
neo4j = require "neo4j"

{Base, ObjectId, race} = require 'bongo'

module.exports = class Graph
  constructor:({config, facets})->
    @db = new neo4j.GraphDatabase(config.read + ":" + config.port);
    @facets = facets

<<<<<<< HEAD
=======
  @reviveFromData: (data, className)->
    data.bongo_ =
      constructorName : className
      instanceId : data.id
    data._id = data.id
    obj = new Base.constructors[className] data
    return obj

  fetchObjectsFromMongo:(collections, wantedOrder, callback)->
    sortThem=(err, objects)->
      if err
        callback(err)
        return
      ret = []
      for i in wantedOrder
        obj = objects[i.idx]
        if obj
          ret.push(obj)
        else
          console.log("id in neo4j but not in mongo, maybe a sync problem ??? " + i.idx)
      callback null, ret

    ret = {}
    collectObjects = race (i, res, fin)->
      res.klass.all res.selector, (err, objects)->
        if err then callback err
        else
          for o in objects
            ret[o._id + '_' + res.modelName] = o
        fin()
    , -> sortThem null, ret

    for modelName of collections
      ids = collections[modelName]
      klass = Base.constructors[modelName]
      selector = {
        _id:
          $in: ids.map (id)->
            if 'string' is typeof id then ObjectId(id)
            else id
      }
      collectObjects({klass:klass, selector:selector, modelName:modelName})

  # returns object ids from a result set as array
  # returns dict {colections: {'users':[id1,id2,id3]},
  #               wantedOrder: ['users_id1', 'users_id2']
  #             }
  # this is needed for fetchObjectsFromMongo()
  getIdsFromAResultSet: (resultSet)->
    collections = {}
    wantedOrder = []
    for obj in resultSet
      collections[obj.name] or= []
      collections[obj.name].push obj.id
      wantedOrder.push idx: obj.id+'_'+obj.name
    collections: collections, wantedOrder: wantedOrder


  attachReplies:(options, callback)->
    tempRes = []
    collectRelations = race (i, res, fin)=>
      res.replies = []
      @fetchReplies res.getId(), (err, relatedResult)=>
        if err
          callback err
          fin()
        else
            if relatedResult.reply?
              {collections, wantedOrder} = @getIdsFromAResultSet relatedResult.reply
              @fetchObjectsFromMongo collections, wantedOrder, (err, dbObjects)->
                res.replies.push obj for obj in dbObjects
                tempRes[i] = res
                fin()
            else
              tempRes[i] = res
              fin()
    , =>
      {groupName, groupId} = options.group if options.group?

      if groupName? and groupName is "koding"
        @removePrivateContent client, groupId, tempRes, callback
      else
        callback null, tempRes
    return collectRelations

  runQuery:(query, options, callback)->
    {startDate, client} = options
    @db.query query, {}, (err, results)=>
      if err
        callback err
      else if results.length is 0 then callback null, []
      else
        collectRelations = @attachReplies(options, callback)
        resultData = []
        {collections, wantedOrder} = @getIdsFromAResultSet _.map(results, (e)->e.content.data)
        @fetchObjectsFromMongo collections, wantedOrder, (err, dbObjects)->
          for dbObj in dbObjects
            collectRelations dbObj


  objectify = (incomingObjects, callback)->
    incomingObjects = [].concat(incomingObjects)
    generatedObjects = []
    for incomingObject in incomingObjects
      generatedObject = {}
      for k of incomingObject
        temp = generatedObject
        parts = k.split "."
        key = parts.pop()
        while parts.length
          part = parts.shift()
          temp = temp[part] = temp[part] or {}
        temp[key] = incomingObject[k]
      generatedObjects.push generatedObject
    callback generatedObjects

  getSecretGroups:(client, callback)->
    JGroup = require '../group'
    JGroup.some
      $or : [
        { privacy: "private" }
        { visibility: "hidden" }
      ]
      slug:
        $nin: ["koding"] # we need koding even if its private
    , {}, (err, groups)=>
      if err then return callback err
      else
        if groups.length < 1 then callback null, []
        secretGroups = []
        checkUserCanReadActivity = race (i, {client, group}, fin)=>
          group.canReadActivity client, (err, res)=>
            secretGroups.push group.slug if err
            fin()
        , -> callback null, secretGroups
        for group in groups
          checkUserCanReadActivity {client: client, group: group}

  # we may need to add public group's read permission checking
  removePrivateContent:(client, groupId, contents, callback)->
    if contents.length < 1 then return callback null, contents
    @getSecretGroups client, (err, secretGroups)=>
      if err then return callback err
      if secretGroups.length < 1 then return callback null, contents
      filteredContent = []
      for content in contents
        filteredContent.push content if content.group not in secretGroups
      return callback null, filteredContent

  getExemptUsersClauseIfNeeded: (requestOptions, callback)->  
    if not requestOptions.withExempt
      {delegate} = requestOptions.client.connection
      JAccount = require '../account/index'
      JAccount.getExemptUserIds (err, ids)=>
        return callback err, null if err
        trollIds = ('"' + id + '"' for id in ids when id.toString() isnt delegate.getId().toString()).join(',')
        if trollIds.length > 0
          callback null, " AND NOT(members.id in ["+trollIds+"])  "
        else
          callback null, ""
    else
      callback null, ""

  fetchAll:(requestOptions, callback)->
    {group:{groupName, groupId}, startDate, client} = requestOptions

    # do not remove white-spaces
    query = """
      START koding=node:koding("id:#{groupId}")
      MATCH koding-[:member]->members<-[:author]-content
      WHERE content.`meta.createdAtEpoch` < #{startDate}
    """

    facets = @facets
    if facets and facets isnt "Everything"
      query += (" AND (content.name=\"#{facets}\")")

    if groupName isnt "koding"
      query += """
        and content.group! = "#{groupName}"

      """

    @getExemptUsersClauseIfNeeded requestOptions, (err, exemptClause)=>
      return callback err, null if err

      query += """
        #{exemptClause}
        return content
        order by content.`meta.createdAtEpoch` DESC
        limit 20
      """
      @db.query query, {}, (err, results)=>
        tempRes = []
        if err then callback err
        else if results.length is 0 then callback null, []
        else
          collectRelations = race (i, res, fin)=>
            id = res.id

            @fetchRelatedItems id, (err, relatedResult)=>
              if err
                callback err
                fin()
              else
                tempRes[i].relationData =  relatedResult
                fin()
          , =>
            if groupName == "koding"
              @removePrivateContent client, groupId, tempRes, callback
            else
              callback null, tempRes
          resultData = ( result.content.data for result in results)
          objectify resultData, (objecteds)->
            for objected in objecteds
              tempRes.push objected
              collectRelations objected

  fetchRelateds: (query, callback)->
    @db.query query, {}, (err, results) ->
      if err then callback err
      resultData = []
      for result in results
        type = result.r.type
        data = result.all.data
        data.relationType = type
        resultData.push data

      objectify resultData, (objected)->
        respond = {}
        for obj in objected
          type = obj.relationType
          if not respond[type] then respond[type] = []
          respond[type].push obj

        callback err, respond


  fetchReplies: (itemId, callback)->
    query = """
      start koding=node:koding("id:#{itemId}")
      match koding-[r:reply]-all
      return all, r
      order by r.createdAtEpoch DESC
      limit 3
    """
    @fetchRelateds query, callback

  fetchRelatedItems:(itemId, callback)->
    query = """
      start koding=node:koding("id:#{itemId}")
      match koding-[r]-all
      return all, r
      order by r.createdAtEpoch DESC
    """
    @fetchRelateds query, callback

  fetchNewInstalledApps:(group, startDate, callback)->
    {groupId} = group

    query = """
      START kd=node:koding("id:#{groupId}")
      MATCH kd-[:member]->users<-[r:user]-apps
      WHERE apps.name="JApp"
      and r.createdAtEpoch < #{startDate}
      return users, apps, r
      order by r.createdAtEpoch DESC
      limit 20
      """

    @db.query query, {}, (err, results) =>
      if err then throw err
      @generateInstalledApps [], results, callback

  generateInstalledApps:(resultData, results, callback)->

    if results? and results.length < 1 then return callback null, resultData
    result = results.shift()
    data = {}
    objectify result.users.data, (objected)=>
      data.user = objected
      objectify result.r.data, (objected)=>
        data.relationship = objected
        objectify result.apps.data, (objected)=>
          data.app = objected
          resultData.push data
          @generateInstalledApps resultData, results, callback

  searchMembers:(options, callback)->
    {groupId, seed, firstNameRegExp, lastNameRegexp, skip, limit, blacklist} = options

    activity = require '../activity/index'

    activity.getCurrentGroup options.client, (err, group)=>
      if err
        return callback err

      query = """
        START  koding=node:koding("id:#{group.getId()}")
        MATCH  koding-[r:member]->members
        
        WHERE  (
          members.`profile.nickname` =~ '(?i)#{seed}'
          or members.`profile.firstName` =~ '(?i)#{firstNameRegExp}'
          or members.`profile.lastName` =~ '(?i)#{lastNameRegexp}'
        )
        """
      query += " \n"

      if blacklist? and blacklist.length
        blacklistIds = ("'#{id}'" for id in blacklist).join(',')
        query += " AND NOT( members.id IN [#{ blacklistIds }] ) \n"

      query += " RETURN members \n"
      query += " ORDER BY members.`profile.firstName` "

      query += " SKIP #{skip} \n" if skip
      query += " LIMIT #{limit} \n" if limit
      
      @db.query query, {}, (err, results) =>
        if err
          return callback err
        else if results.length is 0 then callback null, []
        else
          objectify results[0].members.data, (objected)=>
            {collections, wantedOrder} = @getIdsFromAResultSet [objected]
            @fetchObjectsFromMongo collections, wantedOrder, (err, dbObjects)->
              callback err, dbObjects

  fetchNewMembers:(group, startDate, callback)->
    {groupId} = group

    query = """
      start  koding=node:koding("id:#{groupId}")
      MATCH  koding-[r:member]->members
      where  r.createdAtEpoch < #{startDate}
      return members
      order by r.createdAtEpoch DESC
      limit 20
      """
    @db.query query, {}, (err, results) ->
        if err then throw err
        resultData = []
        for result in results
          data = result.members.data
          resultData.push data

        objectify resultData, (objected)->
          callback err, objected

  fetchMemberFollows:(group, startDate, callback)->
    {groupId} = group
    #followers
    query = """
      start koding=node:koding("id:#{groupId}")
      MATCH koding-[:member]->followees<-[r:follower]-follower
      where follower<-[:member]-koding
      and r.createdAtEpoch < #{startDate}
      return r,followees, follower
      order by r.createdAtEpoch DESC
      limit 20
    """
    @fetchFollows query, callback

  fetchTagFollows:(group, startDate, callback)->
    #followers
    {groupId, groupName} = group
    query = """
      start koding=node:koding("id:#{groupId}")
      MATCH koding-[:member]->followees<-[r:follower]-follower
      where follower.name="JTag"
      and follower.group="#{groupName}"
      and r.createdAtEpoch < #{startDate}
      return r,followees, follower
      order by r.createdAtEpoch DESC
      limit 20
      """
    @fetchFollows query, callback

  fetchFollows:(query, callback)->
    @db.query query, {}, (err, results)=>
      if err then throw err
      @generateFollows [], results, callback

  generateFollows:(resultData, results, callback)->

    if results? and results.length < 1 then return callback null, resultData
    result = results.shift()
    data = {}
    objectify result.follower.data, (objected)=>
      data.follower = objected
      objectify result.r.data, (objected)=>
        data.relationship = objected
        objectify result.followees.data, (objected)=>
          data.followee = objected
          resultData.push data
          @generateFollows resultData, results, callback

  generateOrderByQuery:(sort)->
    orderByQuery = ''
    if sort
      orderBy = Object.keys(sort)[0]
      orderByQuery = "ORDER BY #{@getOrderByQuery orderBy} DESC"

    return orderByQuery

  getOrderByQuery:(orderBy)->
    orderByQuery = ""
    switch orderBy
      when "counts.followers"
        orderByQuery = "members.`counts.followers`"
      when "counts.following"
        orderByQuery = "members.`counts.following`"
      when "meta.modifiedAt"
        orderByQuery = "members.`meta.modifiedAt`"

    return orderByQuery


  countMembers:(options, callback)->
    {groupId} = options

    query = """
      START  group=node:koding("id:#{groupId}")
      MATCH  group-[r:member]->members
      RETURN count(members) as count
      """
    @db.query query, options, (err, results) ->
      if err then throw err
      count = if results and results[0]['count'] then results[0]['count'] else 0
      callback null, count

  fetchMembers:(options, callback)->
    {skip, limit, sort, groupId} = options

    skip   ?= 0
    limit  ?= 20

    query = """
      START  group=node:koding("id:#{groupId}")
      MATCH  group-[r:member]->members
      WHERE members.name = 'JAccount'
    """
    
    @getExemptUsersClauseIfNeeded options, (err, exemptClause)=>
      if err
        return callback err, null

      query += """
        #{exemptClause}
        return members  
        #{@generateOrderByQuery sort}
        skip #{skip}
        limit #{limit}
        """
      @queryMembers query, {}, callback

  fetchFollowingMembers:(options, callback)->
    {skip, limit, sort, groupId, currentUserId} = options

    skip   ?= 0
    limit  ?= 20

    query = """
        START  group=node:koding("id:#{groupId}")
        MATCH  group-[r:member]->members-[:follower]->currentUser
        WHERE currentUser.id = "#{currentUserId}"
        RETURN members, r
        #{@generateOrderByQuery sort}
        SKIP #{skip}
        LIMIT #{limit}
        """
    @queryMembers query, {}, callback


  fetchFollowerMembers:(options, callback)->
    {skip, limit, sort, groupId, currentUserId} = options

    skip   ?= 0
    limit  ?= 20

    query = """
        START group=node:koding("id:#{groupId}")
        MATCH group-[r:member]->members<-[:follower]-currentUser
        WHERE currentUser.id = "#{currentUserId}"
        RETURN members, r
        #{@generateOrderByQuery sort}
        SKIP #{skip}
        LIMIT #{limit}
        """
    @queryMembers query, {}, callback

  fetchInvitations:(options, callback)->
    {groupId, status, timestamp, requestLimit, search} = options

    requestLimit = 10 unless requestLimit
    regexSearch  = ""
    timeStampQuery = ""

    if search
      # search = search.replace(/[^\w\s@.+-]/).replace(/([+.]+)/g, "\\$1").trim()
      search = search.replace(/[^\w\s@.+-]/).trim()
      regexSearch = "AND groupOwnedNodes.email =~ \".*#{search}.*\""

    if timestamp?
        timeStampQuery = "AND groupOwnedNodes.requestedAt > \"#{timestamp}\""

    if typeof status is "string" then status = [status]

    # convert status array into string array
    status   = "[\"" + status.join("\",\"") + "\"]"

    query = """
        START group=node:koding("id:#{groupId}")
        MATCH group-[r:owner]->groupOwnedNodes
        WHERE groupOwnedNodes.name = 'JInvitationRequest'
        AND groupOwnedNodes.status IN #{status}
        #{timeStampQuery}
        #{regexSearch}
        RETURN groupOwnedNodes
        ORDER BY groupOwnedNodes.`meta.createdAtEpoch`
        LIMIT #{requestLimit}
        """

    @db.query query, {}, callback

  queryMembers:(query, options={}, callback)->
    @db.query query, options, (err, results) ->
        if err then throw err
        resultData = []
        for result in results
          data = result.members.data
          id = data.id
          name = data.name
          obj =  {id : id, name : name }
          resultData.push obj

        callback err, resultData

  ## NEWER IMPLEMENATION: Fetch ids from graph db, get items from document db.

  fetchRelatedTagsFromGraph: (options, callback)->
    {userId} = options

    query = """
      START follower=node:koding("id:#{userId}")
      MATCH follower-[:related]->oauth-[r:github_followed_JTag]->followees
      return followees.id as id
    """

    JTag = require "../tag"
    @fetchItems query, JTag, callback

  fetchRelatedUsersFromGraph: (options, callback)->
    {userId} = options

    query = """
      START follower=node:koding("id:#{userId}")
      MATCH follower-[:related]->oauth-[r:github_followed_JUser]->followees
      return followees.id as id
    """

    JUser = require "../user"
    @fetchItems query, JUser, callback

  fetchItems:(query, modelName, callback)->
    @db.query query, {}, (err, results)=>
      if err then throw err
      else
        tempRes = []
        collectContents = race (i, id, fin)=>
          modelName.one  { _id : id }, (err, account)=>
            if err
              callback err
              fin()
            else
              tempRes[i] =  account
              fin()
        , ->
          callback null, tempRes
        for res in results
          collectContents res.id

>>>>>>> db76a35e
  fetchRelationshipCount:(options, callback)->
    {groupId, relName} = options
    query = """
      START group=node:koding("id:#{groupId}")
      match group-[:#{relName}]->items
      return count(items) as count
    """
    @db.query query, {}, (err, results) ->
      if err then callback err, null
      else callback null, results[0].count<|MERGE_RESOLUTION|>--- conflicted
+++ resolved
@@ -1,116 +1,53 @@
-_ = require 'underscore'
 neo4j = require "neo4j"
-
-{Base, ObjectId, race} = require 'bongo'
+{Base} = require 'bongo'
 
 module.exports = class Graph
-  constructor:({config, facets})->
-    @db = new neo4j.GraphDatabase(config.read + ":" + config.port);
-    @facets = facets
+  @getDb:=>
+    return @db if @db
 
-<<<<<<< HEAD
-=======
-  @reviveFromData: (data, className)->
-    data.bongo_ =
-      constructorName : className
-      instanceId : data.id
-    data._id = data.id
-    obj = new Base.constructors[className] data
-    return obj
+    {read, port} = KONFIG.neo4j
+    @db = new neo4j.GraphDatabase(read + ":" + port);
+    return @db
 
-  fetchObjectsFromMongo:(collections, wantedOrder, callback)->
-    sortThem=(err, objects)->
-      if err
-        callback(err)
-        return
-      ret = []
-      for i in wantedOrder
-        obj = objects[i.idx]
-        if obj
-          ret.push(obj)
+  # TODO: move it to a proper place eg. trait maybe..
+  @getExemptUsersClauseIfNeeded: (requestOptions, callback)->
+    if not requestOptions.withExempt
+      {delegate} = requestOptions.client.connection
+      JAccount = require '../account/index'
+      JAccount.getExemptUserIds (err, ids)=>
+        if err
+          return callback err, null
+        if (index = ids.indexOf(delegate.getId().toString())) > -1
+          ids.splice(index, 1)
+        if ids.length > 0
+          trollIds = ('"' + id + '"' for id in ids).join(',')
+          callback null, " AND NOT(members.id in ["+trollIds+"])  "
         else
-          console.log("id in neo4j but not in mongo, maybe a sync problem ??? " + i.idx)
-      callback null, ret
+          callback null, ""
+    else
+      callback null, ""
 
-    ret = {}
-    collectObjects = race (i, res, fin)->
-      res.klass.all res.selector, (err, objects)->
-        if err then callback err
-        else
-          for o in objects
-            ret[o._id + '_' + res.modelName] = o
-        fin()
-    , -> sortThem null, ret
+  @fetch:(query, params, callback)->
+    @getDb().query query, params, callback
 
-    for modelName of collections
-      ids = collections[modelName]
-      klass = Base.constructors[modelName]
-      selector = {
-        _id:
-          $in: ids.map (id)->
-            if 'string' is typeof id then ObjectId(id)
-            else id
-      }
-      collectObjects({klass:klass, selector:selector, modelName:modelName})
+  @revive:(results, callback)->
+    if results.length < 1
+      return callback
+    data  = []
+    for result in results
+      if Array.isArray result
+        continue unless result[0]
+        result = result[0]
+      result.bongo_ =
+        constructorName : result.name
+        instanceId : result.id
+      obj = new Base.constructors[result.name] result
+      data.push obj
+    callback data
 
-  # returns object ids from a result set as array
-  # returns dict {colections: {'users':[id1,id2,id3]},
-  #               wantedOrder: ['users_id1', 'users_id2']
-  #             }
-  # this is needed for fetchObjectsFromMongo()
-  getIdsFromAResultSet: (resultSet)->
-    collections = {}
-    wantedOrder = []
-    for obj in resultSet
-      collections[obj.name] or= []
-      collections[obj.name].push obj.id
-      wantedOrder.push idx: obj.id+'_'+obj.name
-    collections: collections, wantedOrder: wantedOrder
-
-
-  attachReplies:(options, callback)->
-    tempRes = []
-    collectRelations = race (i, res, fin)=>
-      res.replies = []
-      @fetchReplies res.getId(), (err, relatedResult)=>
-        if err
-          callback err
-          fin()
-        else
-            if relatedResult.reply?
-              {collections, wantedOrder} = @getIdsFromAResultSet relatedResult.reply
-              @fetchObjectsFromMongo collections, wantedOrder, (err, dbObjects)->
-                res.replies.push obj for obj in dbObjects
-                tempRes[i] = res
-                fin()
-            else
-              tempRes[i] = res
-              fin()
-    , =>
-      {groupName, groupId} = options.group if options.group?
-
-      if groupName? and groupName is "koding"
-        @removePrivateContent client, groupId, tempRes, callback
-      else
-        callback null, tempRes
-    return collectRelations
-
-  runQuery:(query, options, callback)->
-    {startDate, client} = options
-    @db.query query, {}, (err, results)=>
-      if err
-        callback err
-      else if results.length is 0 then callback null, []
-      else
-        collectRelations = @attachReplies(options, callback)
-        resultData = []
-        {collections, wantedOrder} = @getIdsFromAResultSet _.map(results, (e)->e.content.data)
-        @fetchObjectsFromMongo collections, wantedOrder, (err, dbObjects)->
-          for dbObj in dbObjects
-            collectRelations dbObj
-
-
-  objectify = (incomingObjects, callback)->
+  # we have a bug here for objects that have array properties
+  # they are converted into properties, not to array
+  @objectify:(incomingObjects, callback)->
     incomingObjects = [].concat(incomingObjects)
     generatedObjects = []
     for incomingObject in incomingObjects
@@ -124,483 +61,4 @@
           temp = temp[part] = temp[part] or {}
         temp[key] = incomingObject[k]
       generatedObjects.push generatedObject
-    callback generatedObjects
-
-  getSecretGroups:(client, callback)->
-    JGroup = require '../group'
-    JGroup.some
-      $or : [
-        { privacy: "private" }
-        { visibility: "hidden" }
-      ]
-      slug:
-        $nin: ["koding"] # we need koding even if its private
-    , {}, (err, groups)=>
-      if err then return callback err
-      else
-        if groups.length < 1 then callback null, []
-        secretGroups = []
-        checkUserCanReadActivity = race (i, {client, group}, fin)=>
-          group.canReadActivity client, (err, res)=>
-            secretGroups.push group.slug if err
-            fin()
-        , -> callback null, secretGroups
-        for group in groups
-          checkUserCanReadActivity {client: client, group: group}
-
-  # we may need to add public group's read permission checking
-  removePrivateContent:(client, groupId, contents, callback)->
-    if contents.length < 1 then return callback null, contents
-    @getSecretGroups client, (err, secretGroups)=>
-      if err then return callback err
-      if secretGroups.length < 1 then return callback null, contents
-      filteredContent = []
-      for content in contents
-        filteredContent.push content if content.group not in secretGroups
-      return callback null, filteredContent
-
-  getExemptUsersClauseIfNeeded: (requestOptions, callback)->  
-    if not requestOptions.withExempt
-      {delegate} = requestOptions.client.connection
-      JAccount = require '../account/index'
-      JAccount.getExemptUserIds (err, ids)=>
-        return callback err, null if err
-        trollIds = ('"' + id + '"' for id in ids when id.toString() isnt delegate.getId().toString()).join(',')
-        if trollIds.length > 0
-          callback null, " AND NOT(members.id in ["+trollIds+"])  "
-        else
-          callback null, ""
-    else
-      callback null, ""
-
-  fetchAll:(requestOptions, callback)->
-    {group:{groupName, groupId}, startDate, client} = requestOptions
-
-    # do not remove white-spaces
-    query = """
-      START koding=node:koding("id:#{groupId}")
-      MATCH koding-[:member]->members<-[:author]-content
-      WHERE content.`meta.createdAtEpoch` < #{startDate}
-    """
-
-    facets = @facets
-    if facets and facets isnt "Everything"
-      query += (" AND (content.name=\"#{facets}\")")
-
-    if groupName isnt "koding"
-      query += """
-        and content.group! = "#{groupName}"
-
-      """
-
-    @getExemptUsersClauseIfNeeded requestOptions, (err, exemptClause)=>
-      return callback err, null if err
-
-      query += """
-        #{exemptClause}
-        return content
-        order by content.`meta.createdAtEpoch` DESC
-        limit 20
-      """
-      @db.query query, {}, (err, results)=>
-        tempRes = []
-        if err then callback err
-        else if results.length is 0 then callback null, []
-        else
-          collectRelations = race (i, res, fin)=>
-            id = res.id
-
-            @fetchRelatedItems id, (err, relatedResult)=>
-              if err
-                callback err
-                fin()
-              else
-                tempRes[i].relationData =  relatedResult
-                fin()
-          , =>
-            if groupName == "koding"
-              @removePrivateContent client, groupId, tempRes, callback
-            else
-              callback null, tempRes
-          resultData = ( result.content.data for result in results)
-          objectify resultData, (objecteds)->
-            for objected in objecteds
-              tempRes.push objected
-              collectRelations objected
-
-  fetchRelateds: (query, callback)->
-    @db.query query, {}, (err, results) ->
-      if err then callback err
-      resultData = []
-      for result in results
-        type = result.r.type
-        data = result.all.data
-        data.relationType = type
-        resultData.push data
-
-      objectify resultData, (objected)->
-        respond = {}
-        for obj in objected
-          type = obj.relationType
-          if not respond[type] then respond[type] = []
-          respond[type].push obj
-
-        callback err, respond
-
-
-  fetchReplies: (itemId, callback)->
-    query = """
-      start koding=node:koding("id:#{itemId}")
-      match koding-[r:reply]-all
-      return all, r
-      order by r.createdAtEpoch DESC
-      limit 3
-    """
-    @fetchRelateds query, callback
-
-  fetchRelatedItems:(itemId, callback)->
-    query = """
-      start koding=node:koding("id:#{itemId}")
-      match koding-[r]-all
-      return all, r
-      order by r.createdAtEpoch DESC
-    """
-    @fetchRelateds query, callback
-
-  fetchNewInstalledApps:(group, startDate, callback)->
-    {groupId} = group
-
-    query = """
-      START kd=node:koding("id:#{groupId}")
-      MATCH kd-[:member]->users<-[r:user]-apps
-      WHERE apps.name="JApp"
-      and r.createdAtEpoch < #{startDate}
-      return users, apps, r
-      order by r.createdAtEpoch DESC
-      limit 20
-      """
-
-    @db.query query, {}, (err, results) =>
-      if err then throw err
-      @generateInstalledApps [], results, callback
-
-  generateInstalledApps:(resultData, results, callback)->
-
-    if results? and results.length < 1 then return callback null, resultData
-    result = results.shift()
-    data = {}
-    objectify result.users.data, (objected)=>
-      data.user = objected
-      objectify result.r.data, (objected)=>
-        data.relationship = objected
-        objectify result.apps.data, (objected)=>
-          data.app = objected
-          resultData.push data
-          @generateInstalledApps resultData, results, callback
-
-  searchMembers:(options, callback)->
-    {groupId, seed, firstNameRegExp, lastNameRegexp, skip, limit, blacklist} = options
-
-    activity = require '../activity/index'
-
-    activity.getCurrentGroup options.client, (err, group)=>
-      if err
-        return callback err
-
-      query = """
-        START  koding=node:koding("id:#{group.getId()}")
-        MATCH  koding-[r:member]->members
-        
-        WHERE  (
-          members.`profile.nickname` =~ '(?i)#{seed}'
-          or members.`profile.firstName` =~ '(?i)#{firstNameRegExp}'
-          or members.`profile.lastName` =~ '(?i)#{lastNameRegexp}'
-        )
-        """
-      query += " \n"
-
-      if blacklist? and blacklist.length
-        blacklistIds = ("'#{id}'" for id in blacklist).join(',')
-        query += " AND NOT( members.id IN [#{ blacklistIds }] ) \n"
-
-      query += " RETURN members \n"
-      query += " ORDER BY members.`profile.firstName` "
-
-      query += " SKIP #{skip} \n" if skip
-      query += " LIMIT #{limit} \n" if limit
-      
-      @db.query query, {}, (err, results) =>
-        if err
-          return callback err
-        else if results.length is 0 then callback null, []
-        else
-          objectify results[0].members.data, (objected)=>
-            {collections, wantedOrder} = @getIdsFromAResultSet [objected]
-            @fetchObjectsFromMongo collections, wantedOrder, (err, dbObjects)->
-              callback err, dbObjects
-
-  fetchNewMembers:(group, startDate, callback)->
-    {groupId} = group
-
-    query = """
-      start  koding=node:koding("id:#{groupId}")
-      MATCH  koding-[r:member]->members
-      where  r.createdAtEpoch < #{startDate}
-      return members
-      order by r.createdAtEpoch DESC
-      limit 20
-      """
-    @db.query query, {}, (err, results) ->
-        if err then throw err
-        resultData = []
-        for result in results
-          data = result.members.data
-          resultData.push data
-
-        objectify resultData, (objected)->
-          callback err, objected
-
-  fetchMemberFollows:(group, startDate, callback)->
-    {groupId} = group
-    #followers
-    query = """
-      start koding=node:koding("id:#{groupId}")
-      MATCH koding-[:member]->followees<-[r:follower]-follower
-      where follower<-[:member]-koding
-      and r.createdAtEpoch < #{startDate}
-      return r,followees, follower
-      order by r.createdAtEpoch DESC
-      limit 20
-    """
-    @fetchFollows query, callback
-
-  fetchTagFollows:(group, startDate, callback)->
-    #followers
-    {groupId, groupName} = group
-    query = """
-      start koding=node:koding("id:#{groupId}")
-      MATCH koding-[:member]->followees<-[r:follower]-follower
-      where follower.name="JTag"
-      and follower.group="#{groupName}"
-      and r.createdAtEpoch < #{startDate}
-      return r,followees, follower
-      order by r.createdAtEpoch DESC
-      limit 20
-      """
-    @fetchFollows query, callback
-
-  fetchFollows:(query, callback)->
-    @db.query query, {}, (err, results)=>
-      if err then throw err
-      @generateFollows [], results, callback
-
-  generateFollows:(resultData, results, callback)->
-
-    if results? and results.length < 1 then return callback null, resultData
-    result = results.shift()
-    data = {}
-    objectify result.follower.data, (objected)=>
-      data.follower = objected
-      objectify result.r.data, (objected)=>
-        data.relationship = objected
-        objectify result.followees.data, (objected)=>
-          data.followee = objected
-          resultData.push data
-          @generateFollows resultData, results, callback
-
-  generateOrderByQuery:(sort)->
-    orderByQuery = ''
-    if sort
-      orderBy = Object.keys(sort)[0]
-      orderByQuery = "ORDER BY #{@getOrderByQuery orderBy} DESC"
-
-    return orderByQuery
-
-  getOrderByQuery:(orderBy)->
-    orderByQuery = ""
-    switch orderBy
-      when "counts.followers"
-        orderByQuery = "members.`counts.followers`"
-      when "counts.following"
-        orderByQuery = "members.`counts.following`"
-      when "meta.modifiedAt"
-        orderByQuery = "members.`meta.modifiedAt`"
-
-    return orderByQuery
-
-
-  countMembers:(options, callback)->
-    {groupId} = options
-
-    query = """
-      START  group=node:koding("id:#{groupId}")
-      MATCH  group-[r:member]->members
-      RETURN count(members) as count
-      """
-    @db.query query, options, (err, results) ->
-      if err then throw err
-      count = if results and results[0]['count'] then results[0]['count'] else 0
-      callback null, count
-
-  fetchMembers:(options, callback)->
-    {skip, limit, sort, groupId} = options
-
-    skip   ?= 0
-    limit  ?= 20
-
-    query = """
-      START  group=node:koding("id:#{groupId}")
-      MATCH  group-[r:member]->members
-      WHERE members.name = 'JAccount'
-    """
-    
-    @getExemptUsersClauseIfNeeded options, (err, exemptClause)=>
-      if err
-        return callback err, null
-
-      query += """
-        #{exemptClause}
-        return members  
-        #{@generateOrderByQuery sort}
-        skip #{skip}
-        limit #{limit}
-        """
-      @queryMembers query, {}, callback
-
-  fetchFollowingMembers:(options, callback)->
-    {skip, limit, sort, groupId, currentUserId} = options
-
-    skip   ?= 0
-    limit  ?= 20
-
-    query = """
-        START  group=node:koding("id:#{groupId}")
-        MATCH  group-[r:member]->members-[:follower]->currentUser
-        WHERE currentUser.id = "#{currentUserId}"
-        RETURN members, r
-        #{@generateOrderByQuery sort}
-        SKIP #{skip}
-        LIMIT #{limit}
-        """
-    @queryMembers query, {}, callback
-
-
-  fetchFollowerMembers:(options, callback)->
-    {skip, limit, sort, groupId, currentUserId} = options
-
-    skip   ?= 0
-    limit  ?= 20
-
-    query = """
-        START group=node:koding("id:#{groupId}")
-        MATCH group-[r:member]->members<-[:follower]-currentUser
-        WHERE currentUser.id = "#{currentUserId}"
-        RETURN members, r
-        #{@generateOrderByQuery sort}
-        SKIP #{skip}
-        LIMIT #{limit}
-        """
-    @queryMembers query, {}, callback
-
-  fetchInvitations:(options, callback)->
-    {groupId, status, timestamp, requestLimit, search} = options
-
-    requestLimit = 10 unless requestLimit
-    regexSearch  = ""
-    timeStampQuery = ""
-
-    if search
-      # search = search.replace(/[^\w\s@.+-]/).replace(/([+.]+)/g, "\\$1").trim()
-      search = search.replace(/[^\w\s@.+-]/).trim()
-      regexSearch = "AND groupOwnedNodes.email =~ \".*#{search}.*\""
-
-    if timestamp?
-        timeStampQuery = "AND groupOwnedNodes.requestedAt > \"#{timestamp}\""
-
-    if typeof status is "string" then status = [status]
-
-    # convert status array into string array
-    status   = "[\"" + status.join("\",\"") + "\"]"
-
-    query = """
-        START group=node:koding("id:#{groupId}")
-        MATCH group-[r:owner]->groupOwnedNodes
-        WHERE groupOwnedNodes.name = 'JInvitationRequest'
-        AND groupOwnedNodes.status IN #{status}
-        #{timeStampQuery}
-        #{regexSearch}
-        RETURN groupOwnedNodes
-        ORDER BY groupOwnedNodes.`meta.createdAtEpoch`
-        LIMIT #{requestLimit}
-        """
-
-    @db.query query, {}, callback
-
-  queryMembers:(query, options={}, callback)->
-    @db.query query, options, (err, results) ->
-        if err then throw err
-        resultData = []
-        for result in results
-          data = result.members.data
-          id = data.id
-          name = data.name
-          obj =  {id : id, name : name }
-          resultData.push obj
-
-        callback err, resultData
-
-  ## NEWER IMPLEMENATION: Fetch ids from graph db, get items from document db.
-
-  fetchRelatedTagsFromGraph: (options, callback)->
-    {userId} = options
-
-    query = """
-      START follower=node:koding("id:#{userId}")
-      MATCH follower-[:related]->oauth-[r:github_followed_JTag]->followees
-      return followees.id as id
-    """
-
-    JTag = require "../tag"
-    @fetchItems query, JTag, callback
-
-  fetchRelatedUsersFromGraph: (options, callback)->
-    {userId} = options
-
-    query = """
-      START follower=node:koding("id:#{userId}")
-      MATCH follower-[:related]->oauth-[r:github_followed_JUser]->followees
-      return followees.id as id
-    """
-
-    JUser = require "../user"
-    @fetchItems query, JUser, callback
-
-  fetchItems:(query, modelName, callback)->
-    @db.query query, {}, (err, results)=>
-      if err then throw err
-      else
-        tempRes = []
-        collectContents = race (i, id, fin)=>
-          modelName.one  { _id : id }, (err, account)=>
-            if err
-              callback err
-              fin()
-            else
-              tempRes[i] =  account
-              fin()
-        , ->
-          callback null, tempRes
-        for res in results
-          collectContents res.id
-
->>>>>>> db76a35e
-  fetchRelationshipCount:(options, callback)->
-    {groupId, relName} = options
-    query = """
-      START group=node:koding("id:#{groupId}")
-      match group-[:#{relName}]->items
-      return count(items) as count
-    """
-    @db.query query, {}, (err, results) ->
-      if err then callback err, null
-      else callback null, results[0].count+    callback generatedObjects