jraphical = require 'jraphical'

Flaggable = require '../../traits/flaggable'

module.exports = class JUser extends jraphical.Module
  {secure}       = require 'bongo'
  {daisy, dash}  = require 'sinkrow'

  JAccount       = require '../account'
  JSession       = require '../session'
  JGuest         = require '../guest'
  JInvitation    = require '../invitation'
  JName          = require '../name'
  JGroup         = require '../group'
  JLog           = require '../log'

  createId       = require 'hat'

  {Relationship} = jraphical

  createKodingError =(err)->
    if 'string' is typeof err
      message: err
    else
      message: err.message

  @bannedUserList = ['abrt','amykhailov','apache','about','visa','shared-',
                     'cthorn','daemon','dbus','dyasar','ec2-user','http',
                     'games','ggoksel','gopher','haldaemon','halt','mail',
                     'nfsnobody','nginx','nobody','node','operator','https',
                     'root','rpcuser','saslauth','shutdown','sinanlocal',
                     'sshd','sync','tcpdump','uucp','vcsa','zabbix',
                     'search','blog','activity','guest','credits','about',
                     'kodingen','alias','backup','bin','bind','daemon',
                     'Debian-exim','dhcp','drweb','games','gnats','klog',
                     'kluser','libuuid','list','mhandlers-user','more',
                     'mysql','nagios','news','nobody','popuser','postgres',
                     'proxy','psaadm','psaftp','qmaild','qmaill','qmailp',
                     'qmailq','qmailr','qmails','sshd','statd','sw-cp-server',
                     'sync','syslog','tomcat','tomcat55','uucp','what',
                     'www-data','fuck','porn','p0rn','porno','fucking',
                     'fucker','admin','postfix','puppet','main','invite',
                     'administrator','members','register','activate','shared',
                     'groups','blogs','forums','topics','develop','terminal',
                     'term','twitter','facebook','google','framework', 'kite']

  @hashUnhashedPasswords =->
    @all {salt: $exists: no}, (err, users)->
      users.forEach (user)-> user.changePassword user.getAt('password')

  hashPassword =(value, salt)->
    require('crypto').createHash('sha1').update(salt+value).digest('hex')

  createSalt = require 'hat'

  @share()

  @trait __dirname, '../../traits/flaggable'

  @getFlagRole =-> 'owner'

  @set
    softDelete      : yes
    broadcastable   : no
    indexes         :
      username      : 'unique'
      email         : 'unique'

    sharedEvents    : {}
      # static        : [
      #   { name: 'UserCreated' }
      # ]
    sharedMethods   :
      instance      : ['sendEmailConfirmation']
      static        : [
        'login','logout','register','usernameAvailable','emailAvailable',
        'changePassword','changeEmail','fetchUser','setDefaultHash','whoami',
        'isRegistrationEnabled','convert','setSSHKeys', 'getSSHKeys',
        'authenticateWithOauth'
      ]

    schema          :
      username      :
        type        : String
        validate    : require('../name').validateName
        set         : (value)-> value.toLowerCase()
      oldUsername   : String
      uid           :
        type        : Number
        set         : Math.floor
      email         :
        type        : String
        email       : yes
      password      : String
      salt          : String
      blockedUntil  : Date
      status        :
        type        : String
        enum        : [
          'invalid status type', [
            'unconfirmed','confirmed','blocked'
          ]
        ]
        default     : 'unconfirmed'
      registeredAt  :
        type        : Date
        default     : -> new Date
      lastLoginDate :
        type        : Date
        default     : -> new Date
      emailFrequency: Object
      onlineStatus  :
        actual      :
          type      : String
          enum      : ['invalid status',['online','offline']]
          default   : 'online'
        userPreference:
          type      : String
          # enum      : ['invalid status',['online','offline','away','busy']]

      sshKeys       : [Object]
      foreignAuth   :
        github      : Object
    relationships       :
      ownAccount        :
        targetType      : JAccount
        as              : 'owner'
      leasedAccount     :
        targetType      : JAccount
        as              : 'leasor'
      emailConfirmation :
        targetType      : require '../emailconfirmation'
        as              : 'confirmation'

  sessions  = {}
  users     = {}
  guests    = {}



  # @fetchUser = Bongo.secure (client,options,callback)->
  #   {username} = options
  #   constructor = @
  #   connection.remote.fetchClientId (clientId)->
  #     visitor = JVisitor.visitors[clientId]
  #     unless visitor
  #       callback new KodingError 'No visitor instance was found.'
  #     else
  #       constructor.one {username}, callback

  @isRegistrationEnabled =(callback)->
    JRegistrationPreferences = require '../registrationpreferences'
    JRegistrationPreferences.one {}, (err, prefs)->
      callback err? or prefs?.isRegistrationEnabled or no

  @authenticateClient:(clientId, context, callback)->
    JSession.one {clientId}, (err, session)=>
      if err
        callback createKodingError err
      else unless session?
        JUser.createTemporaryUser callback
#        JGuest.obtain null, clientId, callback
      else
        {username} = session
        if username?
          JUser.one {username}, (err, user)=>
            if err
              callback createKodingError err
            else unless user?
              @logout clientId, callback
            else
              user.fetchAccount context, (err, account)->
                if err
                  callback createKodingError err
                else
                  #JAccount.emit "AccountAuthenticated", account
                  callback null, account
        else @logout clientId, callback


  createNewMemberActivity =(account, callback=->)->
    CNewMemberBucket = require '../bucket/newmemberbucket'
    CBucketActivity = require '../activity/bucketactivity'
    bucket = new CNewMemberBucket
      anchor      : account
      sourceName  : 'JAccount'
    bucket.save (err)->
      if err
        callback err
      else
        activity = CBucketActivity.create bucket
        activity.save (err)->
          if err
            callback err
          else
            activity.addSubject bucket, (err)->
              if err
                callback err
              else
                activity.update
                  $set          :
                    snapshot    : JSON.stringify(bucket)
                  $addToSet     :
                    snapshotIds : bucket.getId()
                , ->
                  CActivity = require "../activity"
                  CActivity.emit "ActivityIsCreated", activity
                  callback()

  getHash =(value)->
    require('crypto').createHash('md5').update(value.toLowerCase()).digest('hex')

  @setDefaultHash =->
    @all {}, (err, users)->
      users.forEach (user)->
        user.fetchOwnAccount (err, account)->
          account.profile.hash = getHash user.email
          account.save (err)-> throw err if err

  @whoami = secure ({connection:{delegate}}, callback)-> callback delegate

  checkBlockedStatus = (user, callback)->
    if user.status is 'blocked'
      if user.blockedUntil and user.blockedUntil > new Date
        toDate = user.blockedUntil.toUTCString()
        message = """
            You cannot login until #{toDate}.
            At least 10 moderators of Koding have decided that your participation is not of acceptable kind.
            That's all I know.
            You can demand further explanation from ban@koding.com. Please allow 1-2 days to receive a reply.
            Your machines might be blocked, all types of activities might be suspended.
            Your data is safe, you can access them when/if ban is lifted.
          """
        callback createKodingError message
      else
        user.update {$set: status: 'unconfirmed'}, callback
    else
      callback null

  @login = secure ({connection}, credentials, callback)->
    {username, password, clientId} = credentials
    constructor = @
    JSession.one {clientId}, (err, session)->
      if err then callback err
      unless session then return callback createKodingError 'Could not restore your session!'

      bruteForceControlData =
        ip : session.clientIP
        username : username
      # todo add alert support(mail, log etc)
      JLog.checkLoginBruteForce bruteForceControlData, (res)->
        unless res then return callback createKodingError "Your login access is blocked for #{JLog.TIME_LIMIT_IN_MIN} minutes."
        JUser.one {username}, (err, user)->
          if err
            JLog.log { type: "login", username: username, success: no }
            , () ->
              callback createKodingError err.message
          else unless user?
            JLog.log { type: "login", username: username, success: no }
            , () ->
              callback createKodingError "Unknown user name"
          else unless user.getAt('password') is hashPassword password, user.getAt('salt')
            JLog.log { type: "login", username: username, success: no }
            , () ->
              callback createKodingError 'Access denied!'
          else
            afterLogin connection, user, clientId, session, callback

  afterLogin = (connection, user, clientId, session, callback)->
    checkBlockedStatus user, (err)->
      if err then return callback err
      replacementToken = createId()
      JGuest.recycle session.guestId
      session.update {
        $set            :
          username      : user.username
          lastLoginDate : new Date
          clientId      : replacementToken
        $unset:
          guestId       : 1
      }, (err)->
          if err then callback err
          user.fetchOwnAccount (err, account)->
            if err then return callback err
            connection.delegate = account
            JAccount.emit "AccountAuthenticated", account

            # This should be called after login and this
            # is not correct place to do it, FIXME GG
            # p.s. we could do that in workers
            account.updateCounts()

            callback null, {account, replacementToken}

  @logout = secure (client, callback)->
    if 'string' is typeof client
      sessionToken = client
    else
      {sessionToken} = client
      delete client.connection.delegate
      delete client.sessionToken
    JSession.remove { clientId: sessionToken }, callback

  @verifyEnrollmentEligibility = ({email, inviteCode}, callback)->
    JRegistrationPreferences = require '../registrationpreferences'
    JInvitation = require '../invitation'
    JRegistrationPreferences.one {}, (err, prefs)->
      if err
        callback err
      else unless prefs.isRegistrationEnabled
        callback new Error 'Registration is currently disabled!'
      else if inviteCode
        JInvitation.one {
          code: inviteCode
          status: $in : ['active','sent']
        }, (err, invite)->
          if err or !invite?
            callback createKodingError 'Invalid invitation ID!'
          else
            callback null, yes, invite
      else
        callback null, yes
<<<<<<< HEAD
=======

  @verifyKodingenPassword = ({username, password, kodingenUser}, callback)->
    if kodingenUser isnt 'on'
      callback null
    else
      require('https').get
        hostname  : 'kodingen.com'
        path      : "/bridge_.php?username=#{encodeURIComponent username}&password=#{encodeURIComponent password}"
      , (res)->
        data = ''
        res.setEncoding 'utf-8'
        res.on 'data', (chunk)-> data += chunk
        res.on 'error', (err)-> callback err, r
        res.on 'end', ->
          data = JSON.parse data.substr(1, data.length - 2)
          if data.error then callback yes else callback null
>>>>>>> 1d5bf61d

  @addToGroup = (account, slug, email, invite, callback)->
    JGroup.one {slug}, (err, group)->
      if err or not group then callback err
      else
        group.approveMember account, (err)->
          return callback err  if err
          return invite.markAccepted connection:delegate:account, callback  if invite
          callback null

  @addToGroups = (account, invite, email, callback)->
    @addToGroup account, 'koding', email, invite, (err)=>
      if err then callback err
      else if invite?.group and invite?.group isnt 'koding'
        @addToGroup account, invite.group, email, invite, callback
      else
        callback null

  @createTemporaryUser = (callback) ->
    ((require 'koding-counter') {
      db          : @getClient()
      counterName : 'guest'
      offset      : 0
    }).next (err, guestId) =>
      return callback err  if err?

      username = "guest-#{guestId}"

      options     =
        username  : username
        email     : "#{username}@koding.com"
        password  : createId()

      @createUser options, (err, user, account) =>
        return callback err  if err?

        @addToGroup account, 'guests', null, null, (err) =>
          return callback err  if err?

          @configureNewAcccount account, user, createId(), callback

  @createUser = (userInfo, callback)->
    { username, email, password, firstName, lastName, foreignAuth,
      silence } = userInfo

    slug =
      slug            : username
      constructorName : 'JUser'
      usedAsPath      : 'username'
      collectionName  : 'jUsers'

    JName.claim username, [slug], 'JUser', (err)=>
      if err then callback err
      else
        salt = createSalt()
        user = new JUser {
          username
          email
          salt
          password: hashPassword(password, salt)
          emailFrequency: {
            global         : on
            daily          : on
            privateMessage : on
            followActions  : off
            comment        : on
            likeActivities : off
            groupInvite    : on
            groupRequest   : on
            groupApproved  : on
          }
        }

        user.foreignAuth = foreignAuth  if foreignAuth

        user.save (err)=>
          if err
            if err.code is 11000
              callback createKodingError "Sorry, \"#{email}\" is already in use!"
            else callback err
          else
            hash = getHash email
            account = new JAccount
              profile: {
                nickname: username
                firstName
                lastName
                hash
              }
            account.save (err)=>
              if err then callback err
              else user.addOwnAccount account, (err) ->
                return callback err  if err
                callback null, user, account

  @configureNewAcccount = (account, user, replacementToken, callback) ->
    user.sendEmailConfirmation (err) -> console.error err  if err
    JUser.emit 'UserCreated', user
    createNewMemberActivity account
    JAccount.emit "AccountAuthenticated", account
    callback null, {account, replacementToken}

  @fetchUserByProvider = (provider, session, callback)->
    query = {}
    query["foreignAuth.#{provider}.foreignId"] = session.foreignAuth[provider].foreignId
    JUser.one query, callback

  @authenticateWithOauth = secure (client, resp, callback)->
    {isUserLoggedIn, provider} = resp
    {sessionToken} = client
    JSession.one {clientId: sessionToken}, (err, session) =>
      return callback err  if err
      kallback = (err, resp={}) ->
        {account, replacementToken} = resp
        callback err, {
          isNewUser : false
          userInfo  : null
          account
          replacementToken
        }
      @fetchUserByProvider provider, session, (err, user) =>
        if err
          callback createKodingError err.message
        else
          if isUserLoggedIn
            if user
              callback createKodingError """
                Account is already linked with another user.
              """
            else
              @fetchUser client, (err, user)=>
                {username} = user
                @copyOauthFromSessionToUser user.username, sessionToken, kallback
          else
            if user
              afterLogin client.connection, user, sessionToken, session, kallback
            else
              info = session.foreignAuth[provider]
              {username, email, firstName, lastName} = info
              callback null, {
                isNewUser : true,
                userInfo  : {username, email, firstName, lastName}
              }

  @validateAll = (userFormData, callback) =>

    validate = require './validators'

    isError = no
    errors = {}

    queue = Object.keys(userFormData).map (field) => =>
      if field of validate
        validate[field].call this, userFormData, (err) =>
          if err?
            errors[field] = err
            isError = yes
          queue.fin()
      else queue.fin()

    dash queue, -> callback(
      if isError
      then { message: "Errors were encountered during validation", errors }
      else null
    )

  @changePasswordByUsername = (username, password, callback) ->
    salt = createSalt()
    hashedPassword = hashPassword password, salt
    @update { username }, {
      $set: { salt, password: hashedPassword }
    }, callback

  @changeEmailByUsername = (username, email, callback) ->
    @update { username }, { $set: { email }}, callback

  @changeUsernameByAccount = (options, callback)->
    { account, username, clientId, isRegistration } = options
    account.changeUsername { username, isRegistration }, (err) =>
      return callback err   if err?
      return callback null  unless clientId?
      newToken = createId()
      JSession.one { clientId }, (err, session) =>
        if err?
          return callback createKodingError "Could not update your session"

        if session?
          session.update { $set: { clientId: newToken, username }}, (err) ->
            return callback err  if err?
            callback null, newToken
        else
          callback createKodingError "Session not found!"

  @removeFromGuestsGroup = (account, callback) ->
    JGroup.one { slug: 'guests' }, (err, guestsGroup) ->
      return callback err  if err?
      unless guestsGroup?
        return callback createKodingError "Guests group not found!"
      guestsGroup.removeMember account, callback

  @convert = secure (client, userFormData, callback) ->
    { connection, sessionToken : clientId } = client
    { delegate : account } = connection
    { nickname : oldUsername } = account.profile
    { username, email, password, passwordConfirm, firstName, lastName,
      agree, inviteCode } = userFormData

    # only unreigstered accounts can be "converted"
    if account.status is "registered"
      return callback createKodingError "This account is already registered."

    if /^guest-/.test username
      return callback createKodingError "Reserved username!"

    @validateAll userFormData, (err) =>
      return callback err  if err?
      @changePasswordByUsername oldUsername, password, (err) =>
        return callback err  if err?
        @changeEmailByUsername oldUsername, email, (err) =>
          return callback err  if err?
          @copyOauthFromSessionToUser oldUsername, client.sessionToken, (err)=>
            return callback err  if err
            options = { account, username, clientId, isRegistration: yes }
            @changeUsernameByAccount options, (err, newToken) =>
              return callback err  if err?
              @addToGroups account, null, email, (err) =>
                return callback err  if err?
                @removeFromGuestsGroup account, (err) ->
                  return callback err  if err?
                  account.update $set: {
                    'profile.firstName' : firstName
                    'profile.lastName'  : lastName
                    type                : 'registered'
                  }, (err) =>
                    return callback err  if err?
                    callback null, newToken

  @register = secure (client, userFormData, callback) ->
    { connection } = client
    { username, email, password, passwordConfirm, firstName, lastName,
      agree, inviteCode } = userFormData

    @validateUsername username, (err) ->
      return callback err  if err?

      @verifyEnrollmentEligibility {email, inviteCode}, (err, isEligible, invite) =>
        return callback createKodingError err.message  if err

        if passwordConfirm isnt password
          return callback createKodingError 'Passwords must be the same'
        else if agree isnt 'on'
          return callback createKodingError 'You have to agree to the TOS'
        else if not username? or not email?
          return callback createKodingError 'Username and email are required fields'

        JSession.one {clientId: client.sessionToken}, (err, session) =>
          if err
            callback err
          else unless session
            callback createKodingError 'Could not restore your session!'
          else
            userData = {
              username, password, email, firstName, lastName
            }
            userData.foreignAuth = session.foreignAuth  if session.foreignAuth

            @createUser userData, (err, user, account) =>
              return callback err  if err
              @removeUnsubscription userData, (err)=>
                return callback err  if err
                @addToGroups account, invite, email, (err) ->
                  return callback err  if err

                  replacementToken = createId()
                  session.update {
                    $set:
                      username      : user.username
                      lastLoginDate : new Date
                      clientId      : replacementToken
                    $unset          :
                      guestId       : 1
                  }, (err, docs) ->
                    return callback err  if err
                    @configureNewAcccount account, user, replacementToken, callback

  @removeUnsubscription:({email}, callback)->
    JUnsubscribedMail = require '../unsubscribedmail'
    JUnsubscribedMail.one {email}, (err, unsubscribed)->
      return callback err  if err or not unsubscribed
      unsubscribed.remove callback

  @grantInitialInvitations = (username)->
    JInvitation.grant {'profile.nickname': username}, 3, (err)->
      console.log 'An error granting invitations', err if err

  @fetchUser = secure (client, callback)->
    JSession.one {clientId: client.sessionToken}, (err, session)->
      if err
        callback err
      else
        {username} = session

        if username?
          JUser.one {username}, (err, user)->
            callback null, user
        else
          callback null

  @changePassword = secure (client,password,callback)->
    @fetchUser client, (err,user)-> user.changePassword password, callback

  @changeEmail = secure (client,options,callback)->

    {email} = options

    @emailAvailable email, (err, res)=>

      if err
        callback createKodingError "Something went wrong please try again!"
      else if res is no
        callback createKodingError "Email is already in use!"
      else
        @fetchUser client, (err,user)->
          account = client.connection.delegate
          user.changeEmail account, options, callback

  @emailAvailable = (email, callback)->
    @count {email}, (err, count)->
      if err
        callback err
      else if count is 1
        callback null, no
      else
        callback null, yes

  @usernameAvailable = (username, callback)->
    JName = require '../name'

    username += ''
    res =
      kodingUser   : no
      forbidden    : yes

    JName.count { name: username }, (err, count)=>
      if err or username.length < 4 or username.length > 25
        callback err, res
      else
        res.kodingUser = if count is 1 then yes else no
        res.forbidden = if username in @bannedUserList then yes else no
        callback null, res

  fetchContextualAccount:(context, rest..., callback)->
    Relationship.one {
      as          : 'owner'
      sourceId    : @getId()
      targetName  : 'JAccount'
      'data.context': context
    }, (err, account)=>
      if err
        callback err
      else if account?
        callback null, account
      else
        @fetchOwnAccount rest..., callback

  fetchAccount:(context, rest...)->
    if context is 'koding' then @fetchOwnAccount rest...
    else @fetchContextualAccount context, rest...

  changePassword:(newPassword, callback)->
    salt = createSalt()
    @update $set: {
      salt
      password: hashPassword(newPassword, salt)
    }, callback

  changeEmail:(account, options, callback)->

    JVerificationToken = require '../verificationtoken'

    {email, pin} = options

    if not pin
      options =
        action    : "update-email"
        user      : @
        email     : email

      JVerificationToken.requestNewPin options, callback

    else
      options =
        action    : "update-email"
        username  : @getAt 'username'
        email     : email
        pin       : pin

      JVerificationToken.confirmByPin options, (err, confirmed)=>

        if err then callback err
        else if confirmed
          @update $set: {email}, (err, res)=>
            if err
              callback err
            else
              account.profile.hash = getHash email
              account.save (err)-> throw err if err
              callback null
        else
          callback createKodingError 'PIN is not confirmed.'

  fetchHomepageView:(account, callback)->
    @fetchAccount 'koding', (err, account)->
      if err then callback err
      else account.fetchHomepageView account, callback

  sendEmailConfirmation:(callback=->)->
    JEmailConfirmation = require '../emailconfirmation'
    JEmailConfirmation.create @, (err, confirmation)->
      if err
        callback err
      else
        confirmation.send callback

  confirmEmail:(callback)-> @update {$set: status: 'confirmed'}, callback

  block:(blockedUntil, callback)->
    unless blockedUntil then return callback createKodingError "Blocking date is not defined"

    @update
      $set:
        status: 'blocked',
        blockedUntil : blockedUntil
    , callback

  @copyOauthFromSessionToUser: (username, clientId, callback)->
    JSession.one {clientId: clientId}, (err, session) =>
      if err
        callback err
      else
        if session.foreignAuth
          @update {username}, $set: foreignAuth: session.foreignAuth, callback
        else
          callback()

  @setSSHKeys: secure (client, sshKeys, callback)->
    @fetchUser client, (err,user)->
      user.sshKeys = sshKeys
      user.save callback

  @getSSHKeys: secure (client, callback)->
    @fetchUser client, (err,user)->
      callback user.sshKeys or []<|MERGE_RESOLUTION|>--- conflicted
+++ resolved
@@ -320,25 +320,6 @@
             callback null, yes, invite
       else
         callback null, yes
-<<<<<<< HEAD
-=======
-
-  @verifyKodingenPassword = ({username, password, kodingenUser}, callback)->
-    if kodingenUser isnt 'on'
-      callback null
-    else
-      require('https').get
-        hostname  : 'kodingen.com'
-        path      : "/bridge_.php?username=#{encodeURIComponent username}&password=#{encodeURIComponent password}"
-      , (res)->
-        data = ''
-        res.setEncoding 'utf-8'
-        res.on 'data', (chunk)-> data += chunk
-        res.on 'error', (err)-> callback err, r
-        res.on 'end', ->
-          data = JSON.parse data.substr(1, data.length - 2)
-          if data.error then callback yes else callback null
->>>>>>> 1d5bf61d
 
   @addToGroup = (account, slug, email, invite, callback)->
     JGroup.one {slug}, (err, group)->
