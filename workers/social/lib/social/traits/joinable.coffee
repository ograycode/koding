--- conflicted
+++ resolved
@@ -19,11 +19,7 @@
 
   addToPrivateGroup_ =(client, {as, inviteCode}, callback)->
     {delegate} = client.connection
-<<<<<<< HEAD
-    {JInvitation} = require '../models/invitation'
-=======
     JInvitation = require '../models/invitation'
->>>>>>> d63d2219
     selector = {code: inviteCode, status: 'active', group: @title}
     JInvitation.one selector, (err, invite)=>
       if err then callback err
