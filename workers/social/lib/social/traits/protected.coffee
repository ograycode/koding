--- conflicted
+++ resolved
@@ -24,35 +24,4 @@
 
   @setPermissions =(permissions)->
     perms = Protected.permissionsByModule[@name] ?= []
-<<<<<<< HEAD
-    Protected.permissionsByModule[@name] = perms.concat permissions
-
-  @fetchParentGroup = @::fetchParentGroup =\
-    (callback)->
-      JGroup = require '../models/group'
-      JGroup.fetchParentGroup @, callback
-
-  @fetchAuthorityChain = @::fetchAuthorityChain = do ->
-    fetchChain = (group, callback, acc=[])->
-      acc.push group  if group
-      if group?.parent?
-        group.parent.populate (err, parent)->
-          if err
-            callback err
-          else
-            fetchChain parent, callback, acc
-      else
-        JGroup = require '../models/group'
-        JGroup.one slug: 'koding', (err, rootGroup)->
-          if err
-            callback err
-          else
-            acc.push rootGroup
-            callback null, acc
-    (callback)->
-      @fetchParentGroup (err, group)->
-        if err then callback err
-        else fetchChain group, callback
-=======
-    Protected.permissionsByModule[@name] = perms.concat permissions
->>>>>>> 177ad987
+    Protected.permissionsByModule[@name] = perms.concat permissions