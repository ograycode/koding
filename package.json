{
  "author": "Koding Team <team@koding.com>",
  "name": "Koding",
  "description": "Koding codebase",
  "version": "0.9.2",
  "homepage": "koding.com",
  "private" : true,
  "repository": {
    "type": "git",
    "url": "git@kodingen.beanstalkapp.com:/koding.git"
  },
  "main": "server/index.js",
  "scripts" : {
    "preinstall"  : "rm -rf ./node_modules",
    "install"     : "cd node_modules/ && ln -s ../node_modules_koding/* .",
    "preupdate"   : "echo pre-update... ",
    "update"      : "echo update..."
  },
  "dependencies": {
    "bitly"           : "1.2.4",
    "coffee-script"   : "1.4.0",
    "dateformat"      : "1.0.2-1.2.3",
    "express"         : "3.0.2",
    "hashish"         : "0.0.4",
    "hat"             : "0.0.3",
    "log"             : "1.2.0",
    "log4js"          : "0.4.1",
    "mongodb"         : "1.1.2",
    "mongoskin"       : "0.3.7",
    "nodemailer"      : "0.3.21",
    "optimist"        : "0.3.1",
    "request"         : "2.9.202",
    "stylus"          : "0.29.0",
    "underscore"      : "1.2.3",
    "url"             : "0.4.9",
    "validator"       : "0.2.0",
    "jsonify"         : "0.0.0",
    "cron"            : "0.3.4",
<<<<<<< HEAD
    "librato-metrics" : "0.0.6"
=======
    "csv"             : "0.2.4",
    "embedly"         : "0.6.0",
    "bouncy"          : "1.3.1",
    "mixpanel"        : "0.0.9",
    "librato-metrics" : "0.0.6",
    "toobusy"         : "0.1.1"
>>>>>>> afa8558f
  },
  "devDependencies": {},
  "optionalDependencies": {},
  "engines": {
    "node": "*"
  }
}<|MERGE_RESOLUTION|>--- conflicted
+++ resolved
@@ -12,7 +12,7 @@
   "main": "server/index.js",
   "scripts" : {
     "preinstall"  : "rm -rf ./node_modules",
-    "install"     : "cd node_modules/ && ln -s ../node_modules_koding/* .",
+    "install"     : "ln -sf `pwd`/node_modules_koding/* `pwd`/node_modules",
     "preupdate"   : "echo pre-update... ",
     "update"      : "echo update..."
   },
@@ -36,16 +36,7 @@
     "validator"       : "0.2.0",
     "jsonify"         : "0.0.0",
     "cron"            : "0.3.4",
-<<<<<<< HEAD
     "librato-metrics" : "0.0.6"
-=======
-    "csv"             : "0.2.4",
-    "embedly"         : "0.6.0",
-    "bouncy"          : "1.3.1",
-    "mixpanel"        : "0.0.9",
-    "librato-metrics" : "0.0.6",
-    "toobusy"         : "0.1.1"
->>>>>>> afa8558f
   },
   "devDependencies": {},
   "optionalDependencies": {},
