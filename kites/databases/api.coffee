config    = require "./config"
mySQL     = require './mySQLApi'
mongoDB   = require './mongodbApi'
Kite      = require 'kite'
log4js    = require 'log4js'
log       = log4js.getLogger("[#{config.name}]")


log4js.addAppender log4js.fileAppender(config.logFile), config.name if config.logFile?


__resReport = (error,result,callback)->
  if error
    callback? error
  else
    callback? null,result

<<<<<<< HEAD
databasesKites = new Kite "databases"
=======
class AccessError extends Error
  constructor:(@message)->

class KodingError extends Error
  constructor:(message)->
    return new KodingError(message) unless @ instanceof KodingError
    Error.call @
    @message = message
    @name = 'KodingError'

this.Error = KodingError

databasesKites = new Kite
>>>>>>> d2347b56

  #**********************************************#
  #***************** MySQL **********************#
  #**********************************************#

  fetchMysqlDatabases : (options, callback)->

    # this method will list mysql databases for the user
    # object will be returned:

    #
    # options =
    #   username : String # Kodingen username, db username will be generated wiht username+dbName (db username max 16 symbols, will be truncated)
    #     ^^^^ wrong - this kite should not know anything about how kodingen works

    mySQL.fetchDatabaseList options,(error,result)->
      __resReport(error,result,callback)

  createMysqlDatabase : (options,callback)->

    # this method will create mysql database and user
    # object will be returned:
    # { dbName: '<String>',
    #   dbUser: '<String>',
    #   dbPass: '<String>' }

    #
    # options =
    #   username : String # Kodingen username, db username will be generated wiht username+dbName (db username max 16 symbols, will be truncated)
    #     ^^^^ wrong - this kite should not know anything about how kodingen works
    #                  if kodingen wants to put a prefix, it will do so from its kfmjs.
    #   dbName   : String # database name
    #

    console.log options
    mySQL.createDatabase options,(error,result)->
      __resReport(error,result,callback)

  changeMysqlPassword : (options,callback)->

    # this method will change password for database account

    #
    # options =
    #   dbUser      : String # database username
    #   newPassword : String # new password
    #

    mySQL.changePassword options,(error,result)->
      __resReport(error,result,callback)

  removeMysqlDatabase : (options,callback)->

    # this method will remove mysql database and related account

    #
    # options =
    #   dbUser   : String # database username
    #   dbName   : String # database name
    #

    mySQL.removeDatabase options,(error,result)->
      __resReport(error,result,callback)

  #**********************************************#
  #***************** end of MySQL ***************#
  #**********************************************#



  #**********************************************#
  #***************** MongoDB ********************#
  #**********************************************#

  createMongoDatabase : (options,callback)->

    # this method will create mongoDB database and user
    # object will be returned:
    # { dbName: '<String>',
    #   dbUser: '<String>',
    #   dbPass: '<String>' }

    #
    # options =
    #   username : String # Kodingen username, db username will be generated wiht username+dbName
    #   dbName   : String # database name
    #


    mongoDB.createDatabase options,(error,result)->
      __resReport(error,result,callback)


  changeMongoPassword : (options,callback)->

      # this method will change password for mongo database account

      #
      # options =
      #   dbUser          : String # database username
      #   dbName          : String # database name
      #   dbPass          : String # current users's password
      #   newPassword     : String # new password
      #


    mongoDB.changePassword options,(error,result)->
      __resReport(error,result,callback)


  removeMongoDatabase : (options,callback)->

      # this method will remove mysql database and related account

      #
      # options =
      #   dbName   : String # database name
      #   dbUser   : String # database username
      #   dbPass   : String # user's password
      #

    mongoDB.removeDatabase options,(error,result)->
      __resReport(error,result,callback)

module.exports = databasesKites<|MERGE_RESOLUTION|>--- conflicted
+++ resolved
@@ -15,23 +15,8 @@
   else
     callback? null,result
 
-<<<<<<< HEAD
+
 databasesKites = new Kite "databases"
-=======
-class AccessError extends Error
-  constructor:(@message)->
-
-class KodingError extends Error
-  constructor:(message)->
-    return new KodingError(message) unless @ instanceof KodingError
-    Error.call @
-    @message = message
-    @name = 'KodingError'
-
-this.Error = KodingError
-
-databasesKites = new Kite
->>>>>>> d2347b56
 
   #**********************************************#
   #***************** MySQL **********************#
@@ -48,6 +33,7 @@
     #     ^^^^ wrong - this kite should not know anything about how kodingen works
 
     mySQL.fetchDatabaseList options,(error,result)->
+      console.log result
       __resReport(error,result,callback)
 
   createMysqlDatabase : (options,callback)->
