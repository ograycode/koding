config    = require "./config"
mySQL     = require './mySQLApi'
mongoDB   = require './mongodbApi'
Kite      = require 'kite'
log4js    = require 'log4js'
log       = log4js.getLogger("[#{config.name}]")


log4js.addAppender log4js.fileAppender(config.logFile), config.name if config.logFile?


__resReport = (error,result,callback)->
  if error
    callback? error
  else
    callback? null,result

<<<<<<< HEAD
class AccessError extends Error
  constructor:(@message)->

class KodingError extends Error
  constructor:(message)->
    return new KodingError(message) unless @ instanceof KodingError
    Error.call @
    @message = message
    @name = 'KodingError'

this.Error = KodingError

databasesKites = new Kite
=======
databasesKites = new Kite "databases"
>>>>>>> f10cad21

  #**********************************************#
  #***************** MySQL **********************#
  #**********************************************#

  fetchMysqlDatabases : (options, callback)->

    # this method will list mysql databases for the user
    # object will be returned:

    #
    # options =
    #   username : String # Kodingen username, db username will be generated wiht username+dbName (db username max 16 symbols, will be truncated)
    #     ^^^^ wrong - this kite should not know anything about how kodingen works

    mySQL.fetchDatabaseList options,(error,result)->
      __resReport(error,result,callback)

  createMysqlDatabase : (options,callback)->

    # this method will create mysql database and user
    # object will be returned:
    # { dbName: '<String>',
    #   dbUser: '<String>',
    #   dbPass: '<String>' }

    #
    # options =
    #   username : String # Kodingen username, db username will be generated wiht username+dbName (db username max 16 symbols, will be truncated)
    #     ^^^^ wrong - this kite should not know anything about how kodingen works
    #                  if kodingen wants to put a prefix, it will do so from its kfmjs.
    #   dbName   : String # database name
    #

    console.log options
    mySQL.createDatabase options,(error,result)->
      __resReport(error,result,callback)

  changeMysqlPassword : (options,callback)->

    # this method will change password for database account

    #
    # options =
    #   dbUser      : String # database username
    #   newPassword : String # new password
    #

    mySQL.changePassword options,(error,result)->
      __resReport(error,result,callback)

  removeMysqlDatabase : (options,callback)->

    # this method will remove mysql database and related account

    #
    # options =
    #   dbUser   : String # database username
    #   dbName   : String # database name
    #

    mySQL.removeDatabase options,(error,result)->
      __resReport(error,result,callback)

  #**********************************************#
  #***************** end of MySQL ***************#
  #**********************************************#



  #**********************************************#
  #***************** MongoDB ********************#
  #**********************************************#

  createMongoDatabase : (options,callback)->

    # this method will create mongoDB database and user
    # object will be returned:
    # { dbName: '<String>',
    #   dbUser: '<String>',
    #   dbPass: '<String>' }

    #
    # options =
    #   username : String # Kodingen username, db username will be generated wiht username+dbName
    #   dbName   : String # database name
    #


    mongoDB.createDatabase options,(error,result)->
      __resReport(error,result,callback)


  changeMongoPassword : (options,callback)->

      # this method will change password for mongo database account

      #
      # options =
      #   dbUser          : String # database username
      #   dbName          : String # database name
      #   dbPass          : String # current users's password
      #   newPassword     : String # new password
      #


    mongoDB.changePassword options,(error,result)->
      __resReport(error,result,callback)


  removeMongoDatabase : (options,callback)->

      # this method will remove mysql database and related account

      #
      # options =
      #   dbName   : String # database name
      #   dbUser   : String # database username
      #   dbPass   : String # user's password
      #

    mongoDB.removeDatabase options,(error,result)->
      __resReport(error,result,callback)

module.exports = databasesKites<|MERGE_RESOLUTION|>--- conflicted
+++ resolved
@@ -15,7 +15,6 @@
   else
     callback? null,result
 
-<<<<<<< HEAD
 class AccessError extends Error
   constructor:(@message)->
 
@@ -28,10 +27,7 @@
 
 this.Error = KodingError
 
-databasesKites = new Kite
-=======
 databasesKites = new Kite "databases"
->>>>>>> f10cad21
 
   #**********************************************#
   #***************** MySQL **********************#
