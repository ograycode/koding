config    = require './config'

log4js    = require 'log4js'
log       = log4js.getLogger("[#{config.name}]")

nodePath  = require 'path'
{exec}    = require 'child_process'
{spawn}   = require 'child_process'
fs        = require 'fs'
hat       = require 'hat'
ldap      = require 'ldapjs'
Kite      = require 'kite-amqp'
{bash}    = require 'koding-bash-user-glue'

createTmpDir = require './createtmpdir'

<<<<<<< HEAD
dummyAdmins = ["devrim", "sinan", "chris", "aleksey", "gokmen", "arvid"]

  # return name.replace(/\'/g, '\\\'').replace(/\"/g, '\\"').replace(/\s/g, '\\ ')
class AuthorizationError extends Error
  constructor:(username, message)->
    console.error "[AuthorizationError] User '#{username}' made something bad."
    return new AuthorizationError(message) unless @ instanceof AuthorizationError
    Error.call @
    @message = message or "You are not authorized to do this."
    @name = 'AuthorizationError'

normalizeUserPath = (username, path)-> path?.replace(/\~/g, '/Users/#{username}')
safeForUser       = (username, path)-> path?.indexOf("/Users/#{username}/") is 0
escapePath        = (path)-> if path then nodePath.normalize path.replace(/[^a-zA-Z0-9\/\-. ]/g, '')
                                                                 .replace(/\s/g, '\\ ')

makedirp = (path, user, cb)->
  userInputs = [path, user, path]
  exec bash("mkdir -p %s && chown %s: %s", userInputs), cb

createAppsDir = (user, cb)->
  path = escapePath "/Users/#{user}/Applications"
  if not safeForUser user, path
    cb new AuthorizationError user
  else
    makedirp path, user, cb

chownr = (options, callback)->
  {path, username, uid, gid} = options

  letsWalk = (uid, gid)->
    fs.chown path, uid, gid, (err)->
      walker = fse.walk path
      for type in ["file", "directory"]
        walker.on type, (root, stat, next)->
          filePath = nodePath.join root, stat.name
          fs.chown filePath, uid, gid, (err)->
            next() if not err
      walker.on "end", callback

  if not uid or not gid
    getIds username, (err, {uid, gid})->
      if not err then letsWalk uid, gid
      else callback err
  else
    letsWalk uid, gid

getIds = (username, callback)->
  exec "/usr/bin/id #{username}", (err, stdout, stderr)->
    callback err if err
    [tmp, uid, gid] = stdout.match /^[^\d]+(\d+)[^\d]+(\d+)/
    callback null, {uid:+uid, gid:+gid}

=======
>>>>>>> c4aa7b70
module.exports = new Kite 'sharedHosting'

  timeout:({timeout}, callback)->
    setTimeout (-> callback null, timeout), timeout

  interval:({interval}, callback)->
    setInterval (-> callback null, interval), interval

  executeCommand: require './executecommand'

  fetchSafeFileName:(options,callback)->
    {filePath}    = options
    original      = filePath+""
    originalDir   = nodePath.dirname original
    originalExt   = nodePath.extname original
    originalName  = nodePath.basename original,originalExt
    start = (i)->
      fs.stat filePath, (err,stat)->
        if stat?.isFile() or stat?.isDirectory()
          i++
          filePath = nodePath.join originalDir,originalName+"_"+i+originalExt
          start i
        else
          callback? null,filePath
    start 0

  uploadFile:(options,callback)->
    #
    # options =
    #    contents   : String # file text content
    #
    # console.log 'attempting to upload file', options
    {usersPath,fileUrl} = config
    {username,path,contents} = options
    log.debug "uploadFile is called",options.path
    createTmpDir username, (err, tmpDir)=>
      filename = hat()
      tmpPath = "#{tmpDir}/#{filename}"
      fs.writeFile tmpPath,contents,'utf8', (err)=>
        if err
          callback err
        else
          @executeCommand {username, command:"cp #{tmpPath} #{path}"}, (err,res)->
            unless err
              callback? null,path
            else
              callback? "[ERROR] can't upload file : #{err}"

  secureUser : (options,callback)->
    # put user to the secure env http://www.cloudlinux.com/docs/cagefs/

    # options =
    #   username : String #username of the unix user
    #
    {username} = options

    secureUser = exec "/usr/sbin/cagefsctl --enable #{username}", (err,stdout,stderr)->
      if err?
        log.error "[ERROR] can't put user #{username} to secure env: #{stderr}"
        callback? "[ERROR] can't put user #{username} to secure env: #{stderr}"
      else
        log.info "[OK] user #{username} was secured"
        callback? null,"[OK] user #{username} was secured"

  buildHome : (options,callback)->
    #
    # this methid will make home directory for user, set correct perms and copy all default files in it
    #

    # options =
    #   username: String #username of the unix user
    #   uid : Number # user's UID

    {username, uid} = options
    home = nodePath.join(config.usersPath,username)
    fs.mkdir home, 0o0755,(error)=>
      if error?
        log.error "[ERROR] can't make homedir for user #{username} in the #{config.usersPath}: #{error}"
      else
        # make default virtual host
        fs.chown home,uid,uid,(err)=>
          if err?
            log.error error = "[ERROR] can't change owner of home directory to UID/GID #{uid} for user #{username}: #{err}"
            callback error
          else
            @createVhost username:username,uid:uid,(err,res)->
              unless err
                log.info info = "[OK] default vhost and hosmedir for user #{username} is created"
                callback? null,info
              else
                log.error error = "[ERROR] couldn't create default vhost for #{username}: #{err}"
                callback? error

  createSystemUser : (options,callback)->
    #
    # This method will create operation system user with default group in LDAP
    # Note: you should not define default group for user. dafault group name has the same name with username
    #

    #
    # options =
    #   username : String #username of the unix user
    #   fullName : String #fullName - real name for unux user
    #   password : String #password of the unix

    #
    # return =
    #   backend : String # backend FQDN where user has created

    {username,fullName,password} = options

    # define user and group ldap schema

    user =
      objectClass: ['top','person','organizationalPerson','inetorgperson','posixAccount']
      cn : username
      loginShell: '/bin/bash'
      givenName: username
      sn : username
      uid: username
      gecos: fullName
      homeDirectory : '/Users/'+username
      userPassword: password

    group =
      objectClass: ['top','posixgroup','groupofuniquenames']
      cn: username

    # first of all we have to connect and bind to ldap
    ldapClient = ldap.createClient url:config.ldap.ldapUrl, maxConnections:1
    ldapClient.bind config.ldap.rootUser,config.ldap.rootPass,(err)=>
      if err?
        log.error error = "[ERROR] Can't bind to LDAP server #{config.ldap.ldapUrl}: #{err.message}"
        callback error
      else
        # search for  free UID
        ldapClient.search config.ldap.freeUID,attributes:'uidNumber',(err,res)=>
          callback err if err?
          res.on 'searchEntry', (entry)=>
            # increment current UID in the ldap database, we will use incremented for next new user
            id = entry.object.uidNumber
            user.uidNumber = user.gidNumber = group.gidNumber = id
            incrementedValue = parseInt(entry.object.uidNumber)+1
            change = new ldap.Change
              operation    :'replace'
              modification :
                uidNumber  : incrementedValue
               # now we can use free UID for our new user/group record
            #change_free_user_group = new ldap.Change
            #  operation     :'add'
            #  modification  :
            #    memberUid     : username

            ldapClient.add "uid=#{username},#{config.ldap.userDN}",user, (err)=>
              if err
                log.error error = "[ERROR] can't create ldap record for user #{username} in #{config.ldap.userDN} : #{err.message}"
                ldapClient.unbind (err)->
                  log.error err if err?
                callback error
              else
                log.info "[OK] User #{username} added to #{config.ldap.userDN}"
                # using username for groupname because it should be the same (same name and ID)
                ldapClient.add "cn=#{username},#{config.ldap.groupDN}",group,(err)=>
                  if err
                    log.error error =  "[ERROR] can't create ldap record for group #{username} in #{config.ldap.groupDN} : #{err.message}"
                    ldapClient.unbind (err)->
                      log.error err if err?
                    callback error
                  else
                    log.info "[OK] Group #{username} added to #{config.ldap.groupDN}"
                    ldapClient.modify config.ldap.freeUID,change,(err)=>
                      if err?
                        log.error error = "[ERROR] can't increment uidNumber for special record #{config.ldap.freeUID}: #{err.message}"
                        ldapClient.unbind (err)->
                          log.error err if err?
                        callback error
                      else
                        #ldapClient.modify config.ldap.freeGroup,change_free_user_group,(err)=>
                        #  if err?
                        #    log.error error = "[ERROR] can't add user to group #{config.ldap.freeGroup}: #{err.message}"
                        #    ldapClient.unbind (err)->
                        #      log.error err if err?
                        #    callback error
                        #  else
                        # now we can build home for user
                        ldapClient.unbind (err)->
                          log.error err if err?
                        @buildHome username:username,uid:parseInt(id), (error,result)->
                          if error?
                            callback error
                          else
                            callback null,"[OK] user and group #{username} has been added to LDAP"

  #createVhost : (options,callback)->

  #  {username,uid,domainName} = options

  #  domainName ?= "#{username}.#{config.defaultDomain}"
  #  targetPath = "/Users/#{username}/Sites/#{domainName}"

  #  userInputs = [targetPath, targetPath, uid, uid, targetPath, uid, uid]
  #  cmd        = "mkdir -p %s && cp -r #{config.defaultVhostFiles}/website %s && chown %s:%s -R %s/*"
  #  cmd       += " && echo 'curl https://koding.com/koding-announcement.txt' > /Users/#{username}/.bashrc && chown %s:%s /Users/#{username}/.bashrc"
  #  log.debug "executing CreateVhost:",cmd

  #  exec bash(cmd, userInputs), (err,stdout,stderr)->
  #    unless err
  #      callback null, "vhost created with default files:",domainName
  #    else
  #      log.error stderr
  #      callback stderr
  createVhost :do->

    spawnWrapper = (command, args , callback)->
      wrapper = spawn command,args
      wrapperErr = ""
      wrapper.stderr.on 'data',(data)->
        wrapperErr += data
      wrapperData = ""
      wrapper.stdout.on 'data',(data)->
        wrapperData += data

      wrapper.on 'exit',(code)->
        if code is not 0
          log.error err = "execute command #{command} for createVhost: #{wrapperErr}"
          callback err
        else
          log.debug wrapperData.toString("utf-8", 0, 12)
          log.info info = "createVhost: #{command} done!"
          callback null, info

    createVhost = (options,callback)->
      {username,uid,domainName} = options

      domainName ?= "#{username}.#{config.defaultDomain}"
      targetPath = "/Users/#{username}/Sites/#{domainName}"

      createDirs = ['-v','-p',targetPath]
      copyFiles  = ['-v','-r',"#{config.defaultVhostFiles}/website",targetPath]
      changeOwner = ['-v','-R',"#{uid}:#{uid}","#{targetPath}/website"]

      spawnWrapper '/bin/mkdir',createDirs, (err,res)=>
        if err?
          callback "[ERROR] couldn't create vhost #{err}"
        else
          spawnWrapper '/bin/cp',copyFiles,(err,res)=>
            if err?
              callback "[ERROR] Culdn't create vhost: #{err}"
            else
              spawnWrapper '/bin/chown',changeOwner,(err,res)->
                if err?
                  callback "[ERROR] Culdn't create vhost: #{err}"
                else
                  log.info info = "[OK] vhost #{domainName} has been created"
                  callback null, info

 # suspendUser : (options,callback)->
 #   #
 #   # This method will suspend OS user:
 #   #
 #   #     * kill all user's processes
 #   #     * lock OS account
 #   #     * compress user's homedir
 #   #     * move compressed archive to config.suspendDir
 #   #
 #   # options =
 #   #   userToSuspend    : String #userToSuspend of the unix user
 #   #

 #   {username, userToSuspend} = options
 #   homeDir = nodePath.join config.usersPath,userToSuspend

 #   # did i really have to write a line like this? C.T.
 #   return unless username in ['chris', 'devrim', 'gokmen']

 #   userInputs = [userToSuspend]
 #   cmd1 = bash "/usr/bin/pkill -u %s -s9", userInputs
 #   killProc = exec cmd1, (err,stdout,stderr)->
 #     if stderr # cant use err there becasue pkill return 1 if no processes was running under #{userToSuspend}
 #       # this should never happens...
 #       log.error "[ERROR] can't kill processes for  #{userToSuspend}: #{stderr}"
 #       callback? "[ERROR] can't kill processes for  #{userToSuspend}: #{stderr}"
 #     else
 #       log.debug "[OK] func:suspendUser: /usr/bin/pkill -u #{userToSuspend} -s9"
 #       userInputs = [userToSuspend, userToSuspend]
 #       cmd2 = bash "tar -v -C #{config.usersPath} -czf #{config.suspendDir}/%s.tar.gz %s", userInputs
 #       compress = exec cmd2,(err,stdout,stderr) ->
 #         if err?
 #           log.error "[ERROR] can't creaate archive #{config.suspendDir}/#{userToSuspend}.tar.gz: #{stderr}"
 #           callback? "[ERROR] can't creaate archive #{config.suspendDir}/#{userToSuspend}.tar.gz: #{stderr}"
 #         else
 #           log.debug "[OK] func:suspendUser: tar -v -C #{config.usersPath} -czf #{config.suspendDir}/#{userToSuspend}.tar.gz #{userToSuspend}"
 #           userInputs = [userToSuspend]
 #           cmd3 = bash "/usr/sbin/usermod -L %s", userInputs
 #           lock = exec cmd3, (err,stdout,stderr) ->
 #             if err?
 #               log.error "[ERROR] can't lock user #{userToSuspend}: #{stderr}"
 #               callback? "[ERROR] can't lock user #{userToSuspend}: #{stderr}"
 #             else
 #               # Measure thrice and cut once
 #               if homeDir is config.usersPath
 #                 log.error "[ERROR] can't remove this dir #{homeDir}"
 #                 callback? "[ERROR] can't remove this dir #{homeDir}"
 #               else
 #                 userInputs = [homeDir]
 #                 cmd4 = bash "/bin/rm -r %s", userInputs
 #                 rmHome = exec cmd4,(err,stdout,stderr)->
 #                   if err?
 #                     log.error "[ERROR] cant remove homedir #{homeDir} for user #{userToSuspend}"
 #                     callback? "[ERROR] cant remove homedir #{homeDir} for user #{userToSuspend}"
 #                   else
 #                     log.debug "[OK] func:suspendUser: /bin/rm -r #{homeDir}"
 #                     log.info "[OK] user was sucsessfully suspended"
 #                     callback? null,"[OK] user was sucsessfully suspended"

 # unSuspendUser : (options,callback)->
 #   #
 #   # This method will unsuspend OS user:
 #   #
 #   #     * unlock OS account
 #   #     * uncompress user's homedir
 #   #     * remove archive from config.suspendDir
 #   #
 #   # options =
 #   #   userToSuspend    : String #userToSuspend of the unix user
 #   #
 #   {userToSuspend, username} = options

 #   return unless username in ['chris', 'devrim', 'gokmen']

 #   homeDir = nodePath.join config.usersPath,userToSuspend

 #   cmd1 = bash "/usr/sbin/usermod -U %s", [userToSuspend]
 #   unlock = exec cmd1, (err,stdout,stderr)->
 #     if err?
 #       callback? "[ERROR] can't unlock user #{userToSuspend}: #{stderr}"
 #     else
 #       log.debug "[OK] func:unSuspendUser: /usr/sbin/usermod -U #{userToSuspend}"
 #       userInputs = [userToSuspend]
 #       cmd2 = bash "tar -C #{config.usersPath} -xzf #{config.suspendDir}/%s.tar.gz", userInputs
 #       uncompress = exec cmd2,(err,stdout,stderr)->
 #         if err?
 #           callback? "[ERROR] can't uncompress user's homedir #{config.suspendDir}/#{userToSuspend}.tar.gz: #{stderr}"
 #         else
 #           log.debug "[OK] func:unSuspendUser: tar -C #{config.usersPath} -xzf #{config.suspendDir}/#{userToSuspend}.tar.gz"
 #           userInputs = [userToSuspend]
 #           cmd3 = bash "rm #{config.suspendDir}/%s.tar.gz", userInputs
 #           rmarchive = exec cmd3, (err,stdout,stderr)->
 #             if err?
 #               e = "[ERROR] can't remove archive #{config.suspendDir}/#{userToSuspend}.tar.gz: #{stderr}"
 #               log.error e; callback? e
 #             else
 #               log.debug "[OK] func:unSuspendUser: rm #{config.suspendDir}/#{userToSuspend}.tar.gz"
 #               userInputs = [userToSuspend]
 #               cmd4 = bash "/usr/sbin/cagefsctl -w %s", userInputs
 #               remount = exec cmd4,(err,stdout,stderr)->
 #                 if err?
 #                   e = "[ERROR] can't remount user #{userToSuspend}: #{stderr}"
 #                   log.error e; callback? e
 #                 else
 #                   log.debug "[OK] func:unSuspendUser: /usr/sbin/cagefsctl -w #{userToSuspend}"
 #                   res = "[OK] user #{userToSuspend} was successfully unsuspended"
 #                   log.info res; callback? null, res<|MERGE_RESOLUTION|>--- conflicted
+++ resolved
@@ -14,62 +14,6 @@
 
 createTmpDir = require './createtmpdir'
 
-<<<<<<< HEAD
-dummyAdmins = ["devrim", "sinan", "chris", "aleksey", "gokmen", "arvid"]
-
-  # return name.replace(/\'/g, '\\\'').replace(/\"/g, '\\"').replace(/\s/g, '\\ ')
-class AuthorizationError extends Error
-  constructor:(username, message)->
-    console.error "[AuthorizationError] User '#{username}' made something bad."
-    return new AuthorizationError(message) unless @ instanceof AuthorizationError
-    Error.call @
-    @message = message or "You are not authorized to do this."
-    @name = 'AuthorizationError'
-
-normalizeUserPath = (username, path)-> path?.replace(/\~/g, '/Users/#{username}')
-safeForUser       = (username, path)-> path?.indexOf("/Users/#{username}/") is 0
-escapePath        = (path)-> if path then nodePath.normalize path.replace(/[^a-zA-Z0-9\/\-. ]/g, '')
-                                                                 .replace(/\s/g, '\\ ')
-
-makedirp = (path, user, cb)->
-  userInputs = [path, user, path]
-  exec bash("mkdir -p %s && chown %s: %s", userInputs), cb
-
-createAppsDir = (user, cb)->
-  path = escapePath "/Users/#{user}/Applications"
-  if not safeForUser user, path
-    cb new AuthorizationError user
-  else
-    makedirp path, user, cb
-
-chownr = (options, callback)->
-  {path, username, uid, gid} = options
-
-  letsWalk = (uid, gid)->
-    fs.chown path, uid, gid, (err)->
-      walker = fse.walk path
-      for type in ["file", "directory"]
-        walker.on type, (root, stat, next)->
-          filePath = nodePath.join root, stat.name
-          fs.chown filePath, uid, gid, (err)->
-            next() if not err
-      walker.on "end", callback
-
-  if not uid or not gid
-    getIds username, (err, {uid, gid})->
-      if not err then letsWalk uid, gid
-      else callback err
-  else
-    letsWalk uid, gid
-
-getIds = (username, callback)->
-  exec "/usr/bin/id #{username}", (err, stdout, stderr)->
-    callback err if err
-    [tmp, uid, gid] = stdout.match /^[^\d]+(\d+)[^\d]+(\d+)/
-    callback null, {uid:+uid, gid:+gid}
-
-=======
->>>>>>> c4aa7b70
 module.exports = new Kite 'sharedHosting'
 
   timeout:({timeout}, callback)->
