Includes =
  changedAt : Math.round(Date.now()/1000)
  order:
    Cake :
      Main    :
        includes        : "./CakefileIncludes.coffee"
    Server:
      Stuff:
        config          : "./empty.coffee"

    Client:
      Framework :
        sockjs                      : "./client/libs/sockjs-0.3-patched.js"
        broker                      : "./node_modules/koding-broker-client/browser/broker.js"
        bongojs                     : "./node_modules/bongo-client/browser/bongo.js"
        # core
        __utils             : "./client/Framework/core/utils.coffee"
        KD                  : "./client/Framework/core/KD.coffee"
        KDEventEmitter      : "./client/Framework/core/KDEventEmitter.coffee"
        KDObject            : "./client/Framework/core/KDObject.coffee"
        KDView              : "./client/Framework/core/KDView.coffee"
        JView               : "./client/Framework/core/JView.coffee"
        KDCustomHTMLView    : "./client/Framework/core/KDCustomHTMLView.coffee"
        KDScrollView        : "./client/Framework/core/KDScrollView.coffee"
        KDRouter            : "./client/Framework/core/KDRouter.coffee"

        KDController        : "./client/Framework/core/KDController.coffee"
        KDWindowController  : "./client/Framework/core/KDWindowController.coffee"
        KDViewController    : "./client/Framework/core/KDViewController.coffee"

        # components

        # image
        KDImage             : "./client/Framework/components/image/KDImage.coffee"

        # split
        KDSplitView         : "./client/Framework/components/split/splitview.coffee"
        KDSplitResizer      : "./client/Framework/components/split/splitresizer.coffee"
        KDSplitPanel        : "./client/Framework/components/split/splitpanel.coffee"

        # header
        KDHeaderView        : "./client/Framework/components/header/KDHeaderView.coffee"

        # loader
        KDLoaderView        : "./client/Framework/components/loader/KDLoaderView.coffee"

        #list
        KDListViewController  : "./client/Framework/components/list/KDListViewController.coffee"
        KDListView            : "./client/Framework/components/list/KDListView.coffee"
        KDListItemView        : "./client/Framework/components/list/KDListItemView.coffee"

        #tree
        JTreeViewController   : "./client/Framework/components/tree/treeviewcontroller.coffee"
        JTreeView             : "./client/Framework/components/tree/treeview.coffee"
        JTreeItemView         : "./client/Framework/components/tree/treeitemview.coffee"

        #tabs
<<<<<<< HEAD
        KDTabHandleView       : "./client/Framework/components/tabs/KDTabHandleView.coffee"
        KDTabView             : "./client/Framework/components/tabs/KDTabView.coffee"
=======
        KDTabHandleView       : "./client/Framework/components/tabs/KDTabHandleView.coffee" 
        KDTabView             : "./client/Framework/components/tabs/KDTabView.coffee" 
>>>>>>> 087511b4
        KDTabPaneView         : "./client/Framework/components/tabs/KDTabPaneView.coffee"
        KDTabViewWithForms    : "./client/Framework/components/tabs/KDTabViewWithForms.coffee"

        # menus
        JContextMenu          : "./client/Framework/components/contextmenu/contextmenu.coffee"
        JContextMenuTreeViewController : "./client/Framework/components/contextmenu/contextmenutreeviewcontroller.coffee"
        JContextMenuTreeView  : "./client/Framework/components/contextmenu/contextmenutreeview.coffee"
        JContextMenuItem      : "./client/Framework/components/contextmenu/contextmenuitem.coffee"

        # inputs
        KDInputValidator      : "./client/Framework/components/inputs/KDInputValidator.coffee"
        KDLabelView           : "./client/Framework/components/inputs/KDLabelView.coffee"
        KDInputView           : "./client/Framework/components/inputs/KDInputView.coffee"
        KDInputViewWithPreview: "./client/Framework/components/inputs/KDInputViewWithPreview.coffee"
        KDHitEnterInputView   : "./client/Framework/components/inputs/KDHitEnterInputView.coffee"
        KDInputRadioGroup     : "./client/Framework/components/inputs/KDInputRadioGroup.coffee"
        KDInputSwitch         : "./client/Framework/components/inputs/KDInputSwitch.coffee"
        KDOnOffSwitch         : "./client/Framework/components/inputs/KDOnOffSwitch.coffee"
        KDMultipleChoice      : "./client/Framework/components/inputs/KDMultipleChoice.coffee"
        KDSelectBox           : "./client/Framework/components/inputs/KDSelectBox.coffee"
        KDSliderView          : "./client/Framework/components/inputs/KDSliderView.coffee"
        KDWmdInput            : "./client/Framework/components/inputs/KDWmdInput.coffee"
        KDTokenizedMenu       : "./client/Framework/components/inputs/tokenizedmenu.coffee"
        KDTokenizedInput      : "./client/Framework/components/inputs/tokenizedinput.coffee"

        # upload
        KDFileUploadView    : "./client/Framework/components/upload/KDFileUploadView.coffee"
        KDImageUploadView   : "./client/Framework/components/upload/KDImageUploadView.coffee"

        # buttons
        KDButtonView          : "./client/Framework/components/buttons/KDButtonView.coffee"
        KDButtonViewWithMenu  : "./client/Framework/components/buttons/KDButtonViewWithMenu.coffee"
        KDButtonMenu          : "./client/Framework/components/buttons/KDButtonMenu.coffee"
        KDButtonGroupView     : "./client/Framework/components/buttons/KDButtonGroupView.coffee"

        # forms
        KDFormView            : "./client/Framework/components/forms/KDFormView.coffee"
        KDFormViewWithFields  : "./client/Framework/components/forms/KDFormViewWithFields.coffee"

        # modal
        KDModalController     : "./client/Framework/components/modals/KDModalController.coffee"
        KDModalView           : "./client/Framework/components/modals/KDModalView.coffee"
        KDModalViewLoad       : "./client/Framework/components/modals/KDModalViewLoad.coffee"
        KDBlockingModalView   : "./client/Framework/components/modals/KDBlockingModalView.coffee"
        KDModalViewWithForms  : "./client/Framework/components/modals/KDModalViewWithForms.coffee"

        # notification
        KDNotificationView    : "./client/Framework/components/notifications/KDNotificationView.coffee"

        # dialog
        KDDialogView          : "./client/Framework/components/dialog/KDDialogView.coffee"

        #tooltip
        KDToolTipMenu         : "./client/Framework/components/tooltip/KDToolTipMenu.coffee"
        KDTooltip             : "./client/Framework/components/tooltip/KDTooltip.coffee"

        # autocomplete
        KDAutoCompleteC       : "./client/Framework/components/autocomplete/autocompletecontroller.coffee"
        KDAutoComplete        : "./client/Framework/components/autocomplete/autocomplete.coffee"
        KDAutoCompleteList    : "./client/Framework/components/autocomplete/autocompletelist.coffee"
        KDAutoCompleteListItem: "./client/Framework/components/autocomplete/autocompletelistitem.coffee"
        MultipleInput         : "./client/Framework/components/autocomplete/multipleinputview.coffee"
        KDAutoCompleteMisc    : "./client/Framework/components/autocomplete/autocompletemisc.coffee"
        KDAutoCompletedItems  : "./client/Framework/components/autocomplete/autocompleteditems.coffee"
        registry              : "./client/Framework/classregistry.coffee"

      Applications :
        KiteChannel           : "./client/app/MainApp/channels/kitechannel.coffee"
        ApplicationManager    : "./client/app/MainApp/ApplicationManager.coffee"
        AppController         : "./client/app/MainApp/AppController.coffee"
        KodingAppsController  : "./client/app/MainApp/kodingappscontroller.coffee"
        AppStorage            : "./client/app/MainApp/AppStorage.coffee"

        MonitorController     : "./client/app/MainApp/monitor.coffee"
        MonitorView           : "./client/app/MainApp/monitorview.coffee"
        MembersAppController       : "./client/app/Applications/Members.kdapplication/AppController.coffee"
        AccountAppController       : "./client/app/Applications/Account.kdapplication/AppController.coffee"
        HomeAppController          : "./client/app/Applications/Home.kdapplication/AppController.coffee"
        ActivityAppController      : "./client/app/Applications/Activity.kdapplication/AppController.coffee"
        TopicsAppController        : "./client/app/Applications/Topics.kdapplication/AppController.coffee"
        FeederAppController        : "./client/app/Applications/Feeder.kdapplication/AppController.coffee"
        # EnvironmentAppController   : "./client/app/Applications/Environment.kdapplication/AppController.coffee"
        AppsAppController          : "./client/app/Applications/Apps.kdapplication/AppController.coffee"
        InboxAppController         : "./client/app/Applications/Inbox.kdapplication/AppController.coffee"
        DemosAppController         : "./client/app/Applications/Demos.kdapplication/AppController.coffee"
        StartTabAppController      : "./client/app/Applications/StartTab.kdapplication/AppController.coffee"

        # new ace
        AceAppView            : "./client/app/Applications/Ace.kdapplication/aceappview.coffee"
        AceAppController      : "./client/app/Applications/Ace.kdapplication/AppController.coffee"
        AceView               : "./client/app/Applications/Ace.kdapplication/AppView.coffee"
        Ace                   : "./client/app/Applications/Ace.kdapplication/ace.coffee"
        AceSettingsView       : "./client/app/Applications/Ace.kdapplication/acesettingsview.coffee"
        AceSettings           : "./client/app/Applications/Ace.kdapplication/acesettings.coffee"

        # groups
        GroupsAppController      : "./client/app/Applications/Groups.kdapplication/AppController.coffee"
        GroupsController      : "./client/app/Applications/Groups.kdapplication/groupscontroller.coffee"

        # termlib shell
        # AppRequirements :  './client/app/Applications/Shell.kdapplication/AppRequirements.coffee'
        # term            :  './client/app/Applications/Shell.kdapplication/termlib/src/termlib.js'
        # viewer
        Viewer          : './client/app/Applications/Viewer.kdapplication/AppController.coffee'

        # webterm
        WebTermAppView        : "./client/app/Applications/WebTerm.kdapplication/webtermappview.coffee"
        WebTermController     : "./client/app/Applications/WebTerm.kdapplication/AppController.coffee"
        WebTermView           : "./client/app/Applications/WebTerm.kdapplication/AppView.coffee"
        WebtermSettingsView   : "./client/app/Applications/WebTerm.kdapplication/webtermsettingsview.coffee"
        WebtermSettings       : "./client/app/Applications/WebTerm.kdapplication/webtermsettings.coffee"
        WebTerm1              : "./client/app/Applications/WebTerm.kdapplication/src/ControlCodeReader.coffee"
        WebTerm2              : "./client/app/Applications/WebTerm.kdapplication/src/Cursor.coffee"
        WebTerm3              : "./client/app/Applications/WebTerm.kdapplication/src/InputHandler.coffee"
        WebTerm4              : "./client/app/Applications/WebTerm.kdapplication/src/ScreenBuffer.coffee"
        WebTerm5              : "./client/app/Applications/WebTerm.kdapplication/src/StyledText.coffee"
        WebTerm6              : "./client/app/Applications/WebTerm.kdapplication/src/Terminal.coffee"

      ApplicationPageViews :

        ActivityListController      : "./client/app/Applications/Activity.kdapplication/activitylistcontroller.coffee"
        # ACTIVITY VIEWS
        ActivityAppView             : "./client/app/Applications/Activity.kdapplication/AppView.coffee"
        # Activity commons
        actActions                  : "./client/app/Applications/Activity.kdapplication/views/activityactions.coffee"
        activityinnernavigation     : "./client/app/Applications/Activity.kdapplication/views/activityinnernavigation.coffee"
        activitylistheader          : "./client/app/Applications/Activity.kdapplication/views/activitylistheader.coffee"
        activitysplitview           : "./client/app/Applications/Activity.kdapplication/views/activitysplitview.coffee"
        listgroupshowmeitem         : "./client/app/Applications/Activity.kdapplication/views/listgroupshowmeitem.coffee"
        ActivityItemChild           : "./client/app/Applications/Activity.kdapplication/views/activityitemchild.coffee"
        discussionactivityaction    : "./client/app/Applications/Activity.kdapplication/views/discussionactivityactions.coffee"
        tutorialactivityaction      : "./client/app/Applications/Activity.kdapplication/views/tutorialactivityactions.coffee"
        codesharebox                : "./client/app/Applications/Activity.kdapplication/views/codesharebox.coffee"
        codesharetab                : "./client/app/Applications/Activity.kdapplication/views/codesharetabview.coffee"
        codesharetabpane            : "./client/app/Applications/Activity.kdapplication/views/codesharetabpaneview.coffee"
        embedbox                    : "./client/app/Applications/Activity.kdapplication/views/embedbox.coffee"
        embedboxviews               : "./client/app/Applications/Activity.kdapplication/views/embedboxviews.coffee"
        NewMemberBucket             : "./client/app/Applications/Activity.kdapplication/views/newmemberbucket.coffee"

        # Activity widgets
        activityWidgetController    : "./client/app/Applications/Activity.kdapplication/widgets/widgetcontroller.coffee"
        activityWidget              : "./client/app/Applications/Activity.kdapplication/widgets/widgetview.coffee"
        activityWidgetButton        : "./client/app/Applications/Activity.kdapplication/widgets/widgetbutton.coffee"
        statusWidget                : "./client/app/Applications/Activity.kdapplication/widgets/statuswidget.coffee"
        questionWidget              : "./client/app/Applications/Activity.kdapplication/widgets/questionwidget.coffee"
        codeSnippetWidget           : "./client/app/Applications/Activity.kdapplication/widgets/codesnippetwidget.coffee"
        codeShareWidget             : "./client/app/Applications/Activity.kdapplication/widgets/codesharewidget.coffee"
        linkWidget                  : "./client/app/Applications/Activity.kdapplication/widgets/linkwidget.coffee"
        tutorialWidget              : "./client/app/Applications/Activity.kdapplication/widgets/tutorialwidget.coffee"
        discussionWidget            : "./client/app/Applications/Activity.kdapplication/widgets/discussionwidget.coffee"

        # Activity content displays
        activityContentDisplay      : "./client/app/Applications/Activity.kdapplication/ContentDisplays/activitycontentdisplay.coffee"
        actUpdateDisplay            : "./client/app/Applications/Activity.kdapplication/ContentDisplays/StatusUpdate.coffee"
        actCodeSnippetDisplay       : "./client/app/Applications/Activity.kdapplication/ContentDisplays/CodeSnippet.coffee"
        actDiscussionDisplay        : "./client/app/Applications/Activity.kdapplication/ContentDisplays/Discussion.coffee"
        actTutorialDisplay          : "./client/app/Applications/Activity.kdapplication/ContentDisplays/tutorial.coffee"
        actCodeShareDisplay         : "./client/app/Applications/Activity.kdapplication/ContentDisplays/codeshare.coffee"

        actQADisplay                : "./client/app/Applications/Activity.kdapplication/ContentDisplays/QA.coffee"
        actLinkDisplay              : "./client/app/Applications/Activity.kdapplication/ContentDisplays/link.coffee"
        # Activity content displays commons
        ContentDisplayAvatar        : "./client/app/Applications/Activity.kdapplication/ContentDisplays/ContentDisplayAuthorAvatar.coffee"
        ContentDisplayMeta          : "./client/app/Applications/Activity.kdapplication/ContentDisplays/ContentDisplayMeta.coffee"
        ContentDisplayMetaTags      : "./client/app/Applications/Activity.kdapplication/ContentDisplays/ContentDisplayTags.coffee"
        ContentDisplayComments      : "./client/app/Applications/Activity.kdapplication/ContentDisplays/ContentDisplayComments.coffee"
        ContentDisplayScoreBoard    : "./client/app/Applications/Activity.kdapplication/ContentDisplays/ContentDisplayScoreBoard.coffee"
        # Activity List Items
        ActListItem                 : "./client/app/Applications/Activity.kdapplication/ListItems/ActivityListItem.coffee"
        ActListItemStatusUpdate     : "./client/app/Applications/Activity.kdapplication/ListItems/ActivityListItemStatusUpdate.coffee"
        ActListItemCodeSnippet      : "./client/app/Applications/Activity.kdapplication/ListItems/ActivityListItemCodeSnippet.coffee"
        ActListItemCodeShare        : "./client/app/Applications/Activity.kdapplication/ListItems/ActivityListItemCodeShare.coffee"
        ActListItemDiscussion       : "./client/app/Applications/Activity.kdapplication/ListItems/ActivityListItemDiscussion.coffee"
        ActListItemFollow           : "./client/app/Applications/Activity.kdapplication/ListItems/ActivityListItemFollow.coffee"
        ActListItemLink             : "./client/app/Applications/Activity.kdapplication/ListItems/ActivityListItemLink.coffee"
        ActListItemQuestion         : "./client/app/Applications/Activity.kdapplication/ListItems/ActivityListItemQuestion.coffee"
        ActListItemTutorial         : "./client/app/Applications/Activity.kdapplication/ListItems/ActivityListItemTutorial.coffee"
        SelActListItem              : "./client/app/Applications/Activity.kdapplication/ListItems/SelectableActivityListItem.coffee"
        SelActListItemTutorial      : "./client/app/Applications/Activity.kdapplication/ListItems/SelectableActivityListItemTutorial.coffee"

        # TOPICS VIEWS
        topicsAppView                 : "./client/app/Applications/Topics.kdapplication/AppView.coffee"
        topicContentDisplay           : "./client/app/Applications/Topics.kdapplication/ContentDisplays/Topic.coffee"
        TopicSplitViewController      : "./client/app/Applications/Topics.kdapplication/ContentDisplays/TopicSplitViewController.coffee"
        topicsInnerNavigation         : "./client/app/Applications/Topics.kdapplication/Views/TopicsInnerNavigation.coffee"
        topicsListItemView            : "./client/app/Applications/Topics.kdapplication/Views/TopicsListItemView.coffee"

        # GROUPS VIEWS
        joinButton                    : "./client/app/Applications/Groups.kdapplication/Views/joinbutton.coffee"
        groupsAppView                 : "./client/app/Applications/Groups.kdapplication/AppView.coffee"
        groupsInnerNavigation         : "./client/app/Applications/Groups.kdapplication/Views/GroupsInnerNavigation.coffee"
        groupsListItemView            : "./client/app/Applications/Groups.kdapplication/Views/GroupsListItemView.coffee"
        permissionsGrid               : "./client/app/Applications/Groups.kdapplication/Views/PermissionsGrid.coffee"
        permissionsModal              : "./client/app/Applications/Groups.kdapplication/Views/permissionsmodal.coffee"
        groupView                     : "./client/app/Applications/Groups.kdapplication/Views/groupview.coffee"
        groupReadmeView               : "./client/app/Applications/Groups.kdapplication/Views/readmeview.coffee"
        groupPermissionView           : "./client/app/Applications/Groups.kdapplication/Views/permissionview.coffee"
        groupGeneralSettingsView      : "./client/app/Applications/Groups.kdapplication/Views/generalsettingsview.coffee"
        groupsDisplay                 : "./client/app/Applications/Groups.kdapplication/ContentDisplays/controller.coffee"
        groupsAdminModal              : "./client/app/Applications/Groups.kdapplication/Views/groupadminmodal.coffee"

        # APPS VIEWS
        appsAppView                   : "./client/app/Applications/Apps.kdapplication/AppView.coffee"

        appsInnerNavigation           : "./client/app/Applications/Apps.kdapplication/Views/AppsInnerNavigation.coffee"
        appslistItemView              : "./client/app/Applications/Apps.kdapplication/Views/AppsListItemView.coffee"
        appSubmissionModal            : "./client/app/Applications/Apps.kdapplication/Views/AppSubmission.coffee"
        appInfoView                   : "./client/app/Applications/Apps.kdapplication/Views/appinfoview.coffee"
        appView                       : "./client/app/Applications/Apps.kdapplication/Views/appview.coffee"
        appScreenshotListItem         : "./client/app/Applications/Apps.kdapplication/Views/appscreenshotlistitem.coffee"
        appScreenshotsView            : "./client/app/Applications/Apps.kdapplication/Views/appscreenshotsview.coffee"
        appDetailsView                : "./client/app/Applications/Apps.kdapplication/Views/appdetailsview.coffee"

        appsDisplay                   : "./client/app/Applications/Apps.kdapplication/ContentDisplays/controller.coffee"
        singleAppNavigation           : "./client/app/Applications/Apps.kdapplication/ContentDisplays/SingleAppNavigation.coffee"

        # MEMBERS VIEWS
        membersAppView                : "./client/app/Applications/Members.kdapplication/AppView.coffee"
        membersCDisplayController     : "./client/app/Applications/Members.kdapplication/ContentDisplays/ContentDisplayControllerMember.coffee"
        ownprofileview                : "./client/app/Applications/Members.kdapplication/ContentDisplays/ownprofileview.coffee"
        profileview                   : "./client/app/Applications/Members.kdapplication/ContentDisplays/profileview.coffee"
        contactlink                   : "./client/app/Applications/Members.kdapplication/ContentDisplays/contactlink.coffee"

        # START TAB VIEWS
        startTabAppView               : "./client/app/Applications/StartTab.kdapplication/AppView.coffee"
        startTabAppThumbView          : "./client/app/Applications/StartTab.kdapplication/views/appthumbview.coffee"
        startTabAppThumbViewOld       : "./client/app/Applications/StartTab.kdapplication/views/appthumbview.old.coffee"
        startTabRecentFileView        : "./client/app/Applications/StartTab.kdapplication/views/recentfileview.coffee"
        startTabAppThumbContainer     : "./client/app/Applications/StartTab.kdapplication/views/appcontainer.coffee"

        # INBOX CONTROLLERS
        inboxMessageListController    : "./client/app/Applications/Inbox.kdapplication/Controllers/InboxMessageListController.coffee"
        inboxNotificationsController  : "./client/app/Applications/Inbox.kdapplication/Controllers/InboxNotificationsController.coffee"

        # INBOX VIEWS
        inboxAppView                  : "./client/app/Applications/Inbox.kdapplication/AppView.coffee"
        inboxInnerNavigation          : "./client/app/Applications/Inbox.kdapplication/Views/InboxInnerNavigation.coffee"
        inboxMessagesList             : "./client/app/Applications/Inbox.kdapplication/Views/InboxMessagesList.coffee"
        inboxMessageThreadView        : "./client/app/Applications/Inbox.kdapplication/Views/InboxMessageThreadView.coffee"
        inboxNewMessageBar            : "./client/app/Applications/Inbox.kdapplication/Views/InboxNewMessageBar.coffee"
        inboxMessageDetail            : "./client/app/Applications/Inbox.kdapplication/Views/InboxMessageDetail.coffee"
        inboxReplyForm                : "./client/app/Applications/Inbox.kdapplication/Views/InboxReplyForm.coffee"
        # inboxReplyMessageView         : "./client/app/Applications/Inbox.kdapplication/Views/InboxReplyMessageView.coffee"
        inboxReplyView                : "./client/app/Applications/Inbox.kdapplication/Views/InboxReplyView.coffee"

        # FEED CONTROLLERS
        FeedController                : "./client/app/Applications/Feeder.kdapplication/FeedController.coffee"
        FeederFacetsController        : "./client/app/Applications/Feeder.kdapplication/Controllers/FeederFacetsController.coffee"
        FeederResultsController       : "./client/app/Applications/Feeder.kdapplication/Controllers/FeederResultsController.coffee"

        # FEED VIEWS
        FeederSplitView               : "./client/app/Applications/Feeder.kdapplication/Views/FeederSplitView.coffee"
        FeederTabView                 : "./client/app/Applications/Feeder.kdapplication/Views/FeederTabView.coffee"


        # HOME VIEWS
        homeAppView                   : "./client/app/Applications/Home.kdapplication/AppView.coffee"

        aboutView                     : "./client/app/Applications/Home.kdapplication/ContentDisplays/AboutView.coffee"

        footerView                    : "./client/app/Applications/Home.kdapplication/Views/FooterBarContents.coffee"

        #ABOUT VIEWS

        # DEMO VIEWS
        demoAppView                   : "./client/app/Applications/Demos.kdapplication/AppView.coffee"

        # GroupsFakeController          : "./client/app/Applications/GroupsFake.kdapplication/AppController.coffee"

        # ACCOUNT SETTINGS

        accountPass                   : "./client/app/Applications/Account.kdapplication/account/accSettingsPersPassword.coffee"
        accountUsername               : "./client/app/Applications/Account.kdapplication/account/accSettingsPersUsername.coffee"
        accountLinked                 : "./client/app/Applications/Account.kdapplication/account/accSettingsPersLinkedAccts.coffee"
        accountEmailNotifications     : "./client/app/Applications/Account.kdapplication/account/accSettingsPersEmailNotifications.coffee"
        accountDatabases              : "./client/app/Applications/Account.kdapplication/account/accSettingsDevDatabases.coffee"
        accountEditors                : "./client/app/Applications/Account.kdapplication/account/accSettingsDevEditors.coffee"
        accountMounts                 : "./client/app/Applications/Account.kdapplication/account/accSettingsDevMounts.coffee"
        accountRepos                  : "./client/app/Applications/Account.kdapplication/account/accSettingsDevRepos.coffee"
        accountSshKeys                : "./client/app/Applications/Account.kdapplication/account/accSettingsDevSshKeys.coffee"

        accountPayMethods             : "./client/app/Applications/Account.kdapplication/account/accSettingsPaymentHistory.coffee"
        accountPayHistory             : "./client/app/Applications/Account.kdapplication/account/accSettingsPaymentMethods.coffee"
        accountSubs                   : "./client/app/Applications/Account.kdapplication/account/accSettingsSubscriptions.coffee"
        accountMain                   : "./client/app/Applications/Account.kdapplication/AppView.coffee"

        # CONTENT DISPLAY VIEWS
        contentDisplay                : "./client/app/MainApp/ContentDisplay/ContentDisplay.coffee"
        contentDisplayController      : "./client/app/MainApp/ContentDisplay/ContentDisplayController.coffee"

        # KITE CONTROLLER
        KiteController                : "./client/app/MainApp/KiteController.coffee"

        #
        # OLD PAGES
        #
        # pageHome              : "./client/app/MainApp/oldPages/pageHome.coffee"
        # pageRegister          : "./client/app/MainApp/oldPages/pageRegister.coffee"
        # pageEnvironment       : "./client/app/MainApp/oldPages/pageEnvironment.coffee"


        # ENVIRONMENT SETTINGS
        # envSideBar            : "./client/app/MainApp/oldPages/environment/envSideBar.coffee"
        # envViewMenu           : "./client/app/MainApp/oldPages/environment/envViewMenu.coffee"
        # envViewSummary        : "./client/app/MainApp/oldPages/environment/envViewSummary.coffee"
        # envViewUsage          : "./client/app/MainApp/oldPages/environment/envViewUsage.coffee"
        # envViewTopProcess     : "./client/app/MainApp/oldPages/environment/envViewTopProcesses.coffee"
        # envViewMounts         : "./client/app/MainApp/oldPages/environment/envViewMounts.coffee"

        # PAYMENT
        # tabs                  : "./client/app/MainApp/oldPages/payment/tabs.coffee"
        # overview              : "./client/app/MainApp/oldPages/payment/overview.coffee"
        # settings              : "./client/app/MainApp/oldPages/payment/settings.coffee"
        # history               : "./client/app/MainApp/oldPages/payment/history.coffee"

        # IRC
        # ircCustomViews        : "./client/app/MainApp/oldPages/irc/customViews.coffee"
        # ircLists              : "./client/app/MainApp/oldPages/irc/lists.coffee"
        # ircTabs               : "./client/app/MainApp/oldPages/irc/tabs.coffee"
        accountMixins             : "./client/app/MainApp/account-mixins.coffee"
        main                      : "./client/app/MainApp/main.coffee"

      Application :
        sharedRoutes                : "./routes/index.coffee"
        kodingrouter                : "./client/app/MainApp/kodingrouter.coffee"
        #broker                      : "./broker/apps/broker/priv/www/js/broker.js"
        bongo_mq                    : "./client/app/MainApp/mq.config.coffee"
        pistachio                   : "./node_modules/pistachio/browser/pistachio.js"

        # mainapp controllers
        activitycontroller          : "./client/app/MainApp/activitycontroller.coffee"
        notificationcontroller      : "./client/app/MainApp/notificationcontroller.coffee"

        # COMMON VIEWS

        ApplicationTabHandleHolder : "./client/app/CommonViews/applicationview/applicationtabhandleholder.coffee"
        ApplicationTabView         : "./client/app/CommonViews/applicationview/applicationtabview.coffee"
        
        linkView                    : "./client/app/CommonViews/linkviews/linkview.coffee"
        customLinkView              : "./client/app/CommonViews/linkviews/customlinkview.coffee"
        linkGroup                   : "./client/app/CommonViews/linkviews/linkgroup.coffee"
        profileLinkView             : "./client/app/CommonViews/linkviews/profilelinkview.coffee"
        profileTextView             : "./client/app/CommonViews/linkviews/profiletextview.coffee"
        profileTextGroup            : "./client/app/CommonViews/linkviews/profiletextgroup.coffee"
        tagLinkView                 : "./client/app/CommonViews/linkviews/taglinkview.coffee"
        appLinkView                 : "./client/app/CommonViews/linkviews/applinkview.coffee"
        activityTagGroup            : "./client/app/CommonViews/linkviews/activitychildviewtaggroup.coffee"
        autoCompleteProfileTextView : "./client/app/CommonViews/linkviews/autocompleteprofiletextview.coffee"
        splitView                   : "./client/app/CommonViews/splitview.coffee"
        slidingSplitView            : "./client/app/CommonViews/slidingsplit.coffee"

        avatarView                  : "./client/app/CommonViews/avatarviews/avatarview.coffee"
        avatarStaticView            : "./client/app/CommonViews/avatarviews/avatarstaticview.coffee"
        avatarSwapView              : "./client/app/CommonViews/avatarviews/avatarswapview.coffee"
        autoCompleteAvatarView      : "./client/app/CommonViews/avatarviews/autocompleteavatarview.coffee"

        LinkViews                   : "./client/app/CommonViews/LinkViews.coffee"
        VideoPopup                  : "./client/app/CommonViews/VideoPopup.coffee"

        LikeView                    : "./client/app/CommonViews/LikeView.coffee"
        TagGroups                   : "./client/app/CommonViews/Tags/TagViews.coffee"
        FormViews                   : "./client/app/CommonViews/FormViews.coffee"
        messagesList                : "./client/app/CommonViews/messagesList.coffee"
        inputWithButton             : "./client/app/CommonViews/CommonInputWithButton.coffee"
        SplitWithOlderSiblings      : "./client/app/CommonViews/SplitViewWithOlderSiblings.coffee"
        ContentPageSplitBelowHeader : "./client/app/CommonViews/ContentPageSplitBelowHeader.coffee"
        CommonListHeader            : "./client/app/CommonViews/CommonListHeader.coffee"
        CommonInnerNavigation       : "./client/app/CommonViews/CommonInnerNavigation.coffee"
        Headers                     : "./client/app/CommonViews/headers.coffee"
        # Logo                        : "./client/app/CommonViews/logo.coffee"
        HelpBox                     : "./client/app/CommonViews/HelpBox.coffee"
        KeyboardHelperView          : "./client/app/CommonViews/KeyboardHelper.coffee"
        Navigation                  : "./client/app/CommonViews/Navigation.coffee"
        TagAutoCompleteController   : "./client/app/CommonViews/Tags/TagAutoCompleteController.coffee"
        VerifyPINModal              : "./client/app/CommonViews/VerifyPINModal.coffee"

        FollowButton                : "./client/app/CommonViews/followbutton.coffee"

        ManageRemotesModal          : "./client/app/CommonViews/remotesmodal.coffee"

        CommentView                 : "./client/app/CommonViews/comments/commentview.coffee"
        CommentListViewController   : "./client/app/CommonViews/comments/commentlistviewcontroller.coffee"
        CommentViewHeader           : "./client/app/CommonViews/comments/commentviewheader.coffee"
        CommentListItemView         : "./client/app/CommonViews/comments/commentlistitemview.coffee"
        CommentNewCommentForm       : "./client/app/CommonViews/comments/newcommentform.coffee"

        ReviewView                  : "./client/app/CommonViews/reviews/reviewview.coffee"
        ReviewListViewController    : "./client/app/CommonViews/reviews/reviewlistviewcontroller.coffee"
        ReviewListItemView          : "./client/app/CommonViews/reviews/reviewlistitemview.coffee"
        ReviewNewReviewForm         : "./client/app/CommonViews/reviews/newreviewform.coffee"

        OpinionView                   : "./client/app/CommonViews/opinions/opinionview.coffee"
        DiscussionActivityOpinionView : "./client/app/CommonViews/opinions/discussionactivityopinionview.coffee"
        DiscussionActivityOpinionLI   : "./client/app/CommonViews/opinions/discussionactivityopinionlistitemview.coffee"
        TutorialActivityOpinionView   : "./client/app/CommonViews/opinions/tutorialactivityopinionview.coffee"
        TutorialActivityOpinionLI     : "./client/app/CommonViews/opinions/tutorialactivityopinionlistitemview.coffee"
        TutorialOpinionViewHeader     : "./client/app/CommonViews/opinions/tutorialopinionviewheader.coffee"
        OpinionViewHeader             : "./client/app/CommonViews/opinions/opinionviewheader.coffee"
        OpinionListViewController     : "./client/app/CommonViews/opinions/opinionlistviewcontroller.coffee"
        OpinionListItemView           : "./client/app/CommonViews/opinions/opinionlistitemview.coffee"
        OpinionCommentListItemView    : "./client/app/CommonViews/opinions/opinioncommentlistitemview.coffee"
        OpinionFormView               : "./client/app/CommonViews/opinions/opinionformview.coffee"
        OpinionCommentView            : "./client/app/CommonViews/opinions/opinioncommentview.coffee"
        DiscussionFormView            : "./client/app/CommonViews/opinions/discussionformview.coffee"
        TutorialFormView              : "./client/app/CommonViews/opinions/tutorialformview.coffee"

        MarkdownText                  : "./client/app/CommonViews/markdownmodal.coffee"


        # foreign_auth                : "./client/app/MainApp/foreign_auth.coffee"
        sidebarController           : "./client/app/MainApp/sidebar/sidebarcontroller.coffee"
        sidebar                     : "./client/app/MainApp/sidebar/sidebarview.coffee"
        sidebarResizeHandle         : "./client/app/MainApp/sidebar/sidebarresizehandle.coffee"
        sidebarFooterMenuItem       : "./client/app/MainApp/sidebar/footermenuitem.coffee"
        sidebarAdminModal           : "./client/app/MainApp/sidebar/modals/adminmodal.coffee"
        sidebarKiteSelector         : "./client/app/MainApp/sidebar/modals/kiteselector.coffee"

        # BOOK
        bookTOC                     : "./client/app/MainApp/book/embedded/tableofcontents.coffee"
        bookUpdateWidget            : "./client/app/MainApp/book/embedded/updatewidget.coffee"
        bookTopics                  : "./client/app/MainApp/book/embedded/topics.coffee"
        bookDevelopButton           : "./client/app/MainApp/book/embedded/developbutton.coffee"
        bookData                    : "./client/app/MainApp/book/bookdata.coffee"
        bookView                    : "./client/app/MainApp/book/bookview.coffee"
        bookPage                    : "./client/app/MainApp/book/bookpage.coffee"

        #maintabs

        MainTabView                 : "./client/app/MainApp/maintabs/maintabview.coffee"
        MainTabPane                 : "./client/app/MainApp/maintabs/maintabpaneview.coffee"
        MainTabHandleHolder         : "./client/app/MainApp/maintabs/maintabhandleholder.coffee"

        # global notifications
        GlobalNotification          : "./client/app/MainApp/globalnotification.coffee"

        ### SINANS FINDER ###

        NFinderController             : "./client/app/MainApp/filetree/controllers/findercontroller.coffee"
        NFinderTreeController         : "./client/app/MainApp/filetree/controllers/findertreecontroller.coffee"
        NFinderContextMenuController  : "./client/app/MainApp/filetree/controllers/findercontextmenucontroller.coffee"

        NFinderItem                   : "./client/app/MainApp/filetree/itemviews/finderitem.coffee"
        NFileItem                     : "./client/app/MainApp/filetree/itemviews/fileitem.coffee"
        NFolderItem                   : "./client/app/MainApp/filetree/itemviews/folderitem.coffee"
        NMountItem                    : "./client/app/MainApp/filetree/itemviews/mountitem.coffee"
        NBrokenLinkItem               : "./client/app/MainApp/filetree/itemviews/brokenlinkitem.coffee"
        NSectionItem                  : "./client/app/MainApp/filetree/itemviews/sectionitem.coffee"

        NFinderItemDeleteView         : "./client/app/MainApp/filetree/itemsubviews/finderitemdeleteview.coffee"
        NFinderItemDeleteDialog       : "./client/app/MainApp/filetree/itemsubviews/finderitemdeletedialog.coffee"
        NFinderItemRenameView         : "./client/app/MainApp/filetree/itemsubviews/finderitemrenameview.coffee"
        NSetPermissionsView           : "./client/app/MainApp/filetree/itemsubviews/setpermissionsview.coffee"
        NCopyUrlView                  : "./client/app/MainApp/filetree/itemsubviews/copyurlview.coffee"
        # re-used files
        FinderBottomControlsListItem  : "./client/app/MainApp/filetree/bottomlist/finderbottomlist.coffee"
        FinderBottomControls          : "./client/app/MainApp/filetree/bottomlist/finderbottomlistitem.coffee"

        # fs representation
        FSHelper                  : "./client/app/MainApp/fs/fshelper.coffee"
        FSItem                    : "./client/app/MainApp/fs/fsitem.coffee"
        FSFile                    : "./client/app/MainApp/fs/fsfile.coffee"
        FSFolder                  : "./client/app/MainApp/fs/fsfolder.coffee"
        FSMount                   : "./client/app/MainApp/fs/fsmount.coffee"
        FSBrokenLink              : "./client/app/MainApp/fs/fsbrokenlink.coffee"

        avatarPopup                      : "./client/app/MainApp/avatararea/avatarareapopup.coffee"
        avatarAreaIconMenu               : "./client/app/MainApp/avatararea/avatarareaiconmenu.coffee"
        avatarAreaIconLink               : "./client/app/MainApp/avatararea/avatarareaiconlink.coffee"
        avatarAreaStatusPopup            : "./client/app/MainApp/avatararea/avatarareasharestatuspopup.coffee"
        avatarAreaMessagesPopup          : "./client/app/MainApp/avatararea/avatarareamessagespopup.coffee"
        avatarAreaNotificationsPopup     : "./client/app/MainApp/avatararea/avatarareanotificationspopup.coffee"
        avatarAreaGroupSwitcherPopup     : "./client/app/MainApp/avatararea/avatarareagroupswitcherpopup.coffee"
        avatarPopupList                  : "./client/app/MainApp/avatararea/avatarareapopuplist.coffee"
        avatarPopupMessagesListItem      : "./client/app/MainApp/avatararea/avatarareapopupmessageslistitem.coffee"
        avatarPopupNotificationsListItem : "./client/app/MainApp/avatararea/avatarareapopupnotificationslistitem.coffee"


        # LOGIN VIEWS
        loginView                 : "./client/app/MainApp/login/loginview.coffee"
        loginform                 : "./client/app/MainApp/login/loginform.coffee"
        logininputs               : "./client/app/MainApp/login/logininputs.coffee"
        loginoptions              : "./client/app/MainApp/login/loginoptions.coffee"
        registeroptions           : "./client/app/MainApp/login/registeroptions.coffee"
        registerform              : "./client/app/MainApp/login/registerform.coffee"
        recoverform               : "./client/app/MainApp/login/recoverform.coffee"
        resetform                 : "./client/app/MainApp/login/resetform.coffee"
        requestform               : "./client/app/MainApp/login/requestform.coffee"

        # BOTTOM PANEL
        # bottomPanelController     : "./client/app/MainApp/bottompanels/bottompanelcontroller.coffee"
        # bottomPanel               : "./client/app/MainApp/bottompanels/bottompanel.coffee"
        # bottomChatPanel           : "./client/app/MainApp/bottompanels/chat/chatpanel.coffee"
        # bottomChatRoom            : "./client/app/MainApp/bottompanels/chat/chatroom.coffee"
        # bottomChatSidebar         : "./client/app/MainApp/bottompanels/chat/chatsidebar.coffee"
        # bottomChatUserItem        : "./client/app/MainApp/bottompanels/chat/chatuseritem.coffee"
        # bottomTerminalPanel       : "./client/app/MainApp/bottompanels/terminal/terminalpanel.coffee"

        KodingMainView            : "./client/app/MainApp/maincontroller/mainview.coffee"
        KodingMainViewController  : "./client/app/MainApp/maincontroller/mainviewcontroller.coffee"
        KodingMainController      : "./client/app/MainApp/maincontroller/maincontroller.coffee"

        # these are libraries, but adding it here so they are minified properly
        # minifying jquery breaks the code.


        jqueryHash        : "./client/libs/jquery-hashchange.js"
        jqueryTimeAgo     : "./client/libs/jquery-timeago.js"
        jqueryDateFormat  : "./client/libs/date.format.js"
        jqueryCookie      : "./client/libs/jquery.cookie.js"
        jqueryGetCss      : "./client/libs/jquery.getcss.js"
        # keypress          : "./client/libs/keypress.js"
        mousetrap         : "./client/libs/mousetrap.js"
        # jqueryWmd         : "./client/libs/jquery.wmd.js"
        # jqueryFieldSelect : "./client/libs/jquery.fieldselection.js"
        # multiselect       : "./client/libs/jquery.multiselect.min.js"
        # log4js            : "./client/libs/log4js.js"
        # jsonh             : "./client/libs/jsonh.js"
        md5               : "./client/libs/md5-min.js"
        # froogaloop        : "./client/libs/frogaloop.min.js"

        bootstrapTwipsy   : "./client/libs/bootstrap-twipsy.js"
        jTipsy            : "./client/libs/jquery.tipsy.js"
        async             : "./client/libs/async.js"
        jMouseWheel       : "./client/libs/jquery.mousewheel.js"
        jMouseWheelIntent : "./client/libs/mwheelIntent.js"
        # underscore        : "./client/libs/underscore.js"
        inflector         : "./client/libs/inflector.js"
        canvasLoader      : "./client/libs/canvas-loader.js"

        marked            : "./client/libs/marked.js"
        # google_code_prettify : "./client/libs/google-code-prettify/prettify.js"
        # lessCompiler      : "./client/libs/less.min.js"

        # xml2json          : "./client/libs/xml2json.js"
        # zeroClipboard     : "./client/libs/ZeroClipboard.js"

        jspath             : "./client/app/Helpers/jspath.coffee"

        # Command            : "./client/app/Helpers/Command.coffee"
        # FileEmitter        : "./client/app/Helpers/FileEmitter.coffee"
        # polyfills          : "./client/app/Helpers/polyfills.coffee"
        # command_parser     : "./client/app/Helpers/CommandParser.coffee"

      Libraries :
        #pusher            : "./client/libs/pusher.min.js"
        sharedRoutes      : "./routes/index.coffee"
        html_encoder      : "./client/libs/encode.js"
        docwriteNoop      : "./client/libs/docwritenoop.js"
        sha1              : "./client/libs/sha1.encapsulated.coffee"
        # highlightjs       : "./client/libs/highlight.pack.js"
        # jquery            : "./client/libs/jquery-1.7.1.js"
        # jquery            : "./client/libs/jquery-1.7.1.min.js"
        # jqueryUi          : "./client/libs/jquery-ui-1.8.16.custom.min.js"
        # threeJS           : "./client/libs/three.js" ==> added for testplay, please dont delete
        # jqueryEmit        : "./client/libs/jquery-emit.js"


      StylusFiles  :

        kdfn                : "./client/Framework/themes/default/kdfn.styl"
        appfn               : "./client/stylus/appfn.styl"


        kd                  : "./client/Framework/themes/default/kd.styl"
        kdInput             : "./client/Framework/themes/default/kd.input.styl"
        kdTreeView          : "./client/Framework/themes/default/kd.treeview.styl"
        kdContextMenu       : "./client/Framework/themes/default/kd.contextmenu.styl"
        kdDialog            : "./client/Framework/themes/default/kd.dialog.styl"
        kdButtons           : "./client/Framework/themes/default/kd.buttons.styl"
        kdScrollView        : "./client/Framework/themes/default/kd.scrollview.styl"
        kdModalView         : "./client/Framework/themes/default/kd.modal.styl"
        kdFormView          : "./client/Framework/themes/default/kd.form.styl"
        kdTooltip           : "./client/Framework/themes/default/kd.tooltip.styl"
        # kdTipTip            : "./client/stylus/kd.tiptip.styl" => discarded

        app                 : "./client/stylus/app.styl"
        appBottom           : "./client/stylus/app.bottom.styl"
        appabout            : "./client/stylus/app.about.styl"
        appcommons          : "./client/stylus/app.commons.styl"
        appeditor           : "./client/stylus/app.editor.styl"
        appfinder           : "./client/stylus/app.finder.styl"
        appaceeditor        : "./client/stylus/app.aceeditor.styl"
        activity            : "./client/stylus/app.activity.styl"
        appcontextmenu      : "./client/stylus/app.contextmenu.styl"
        # appchat             : "./client/stylus/app.chat.styl"
        appsettings         : "./client/stylus/app.settings.styl"
        appinbox            : "./client/stylus/app.inbox.styl"
        # appenvsettings      : "./client/stylus/app.envsettings.styl"
        appmembers          : "./client/stylus/app.members.styl"
        comments            : "./client/stylus/app.comments.styl"
        bootstrap           : "./client/stylus/app.bootstrap.styl"
        apploginsignup      : "./client/stylus/app.login-signup.styl"
        appkeyboard         : "./client/stylus/app.keyboard.styl"
        appprofile          : "./client/stylus/app.profile.styl"
        appstore            : "./client/stylus/appstore.styl"
        apphome             : "./client/stylus/app.home.styl"
        appTopics           : "./client/stylus/app.topics.styl"
        appContentDisplays  : "./client/stylus/app.contentdisplays.styl"
        starttab            : "./client/stylus/app.starttab.styl"
        viewer              : "./client/stylus/app.viewer.styl"
        book                : "./client/stylus/app.book.styl"
        codeshare           : "./client/stylus/app.codeshare.styl"
        groups              : "./client/stylus/app.group.styl"

        temp             : "./client/stylus/temp.styl"

        # mediaqueries should stay at the bottom
        app1200             : "./client/stylus/app.1200.styl"
        app1024             : "./client/stylus/app.1024.styl"
        app768              : "./client/stylus/app.768.styl"
        app480              : "./client/stylus/app.480.styl"

        WebTermTheme1 :     "./client/app/Applications/WebTerm.kdapplication/themes/green-on-black.styl"
        WebTermTheme2 :     "./client/app/Applications/WebTerm.kdapplication/themes/gray-on-black.styl"
        WebTermTheme3 :     "./client/app/Applications/WebTerm.kdapplication/themes/black-on-white.styl"

      CssFiles  :
        reset               : "./client/css/style.css"
        highlightSunburst   : "./client/css/highlight-styles/sunburst.css"
        tipsy               : "./client/css/tipsy.css"

module.exports = Includes<|MERGE_RESOLUTION|>--- conflicted
+++ resolved
@@ -55,13 +55,8 @@
         JTreeItemView         : "./client/Framework/components/tree/treeitemview.coffee"
 
         #tabs
-<<<<<<< HEAD
         KDTabHandleView       : "./client/Framework/components/tabs/KDTabHandleView.coffee"
         KDTabView             : "./client/Framework/components/tabs/KDTabView.coffee"
-=======
-        KDTabHandleView       : "./client/Framework/components/tabs/KDTabHandleView.coffee" 
-        KDTabView             : "./client/Framework/components/tabs/KDTabView.coffee" 
->>>>>>> 087511b4
         KDTabPaneView         : "./client/Framework/components/tabs/KDTabPaneView.coffee"
         KDTabViewWithForms    : "./client/Framework/components/tabs/KDTabViewWithForms.coffee"
 
