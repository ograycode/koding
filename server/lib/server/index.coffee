--- conflicted
+++ resolved
@@ -127,10 +127,7 @@
           host      : mq.apiAddress
           username  : data.username
           password  : data.password
-<<<<<<< HEAD
-=======
           vhost     : mq.vhost
->>>>>>> 97fda1c5
         res.header "Content-Type", "application/json"
         res.send JSON.stringify creds
 
