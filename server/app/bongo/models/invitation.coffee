class JInvitation extends jraphical.Module
  
  crypto = require 'crypto'
  {uniq} = require 'underscore'
  
  @isEnabledGlobally = yes
  
  {ObjectRef, dash, daisy} = bongo
  
  @share()
  
  @set
    indexes         :
      code          : 'unique'
    sharedMethods   :
      static        : ['create','byCode','__sendBetaInvites']#,,'__createBetaInvites']
    schema          :
      code          : String
      inviteeEmail  : String
      customMessage :
        subject     : String
        body        : String
      uses          :
        type        : Number
        default     : 0
      maxUses       :
        type        : Number
        default     : 0
      type          :
        type        : String
        enum        : ['invalid invitation type', ['personal','multiuse','launchrock']]
        default     : 'personal'
      status        : 
        type        : String 
        enum        : ['invalid status type', ['sent','active','blocked','redeemed','couldnt send email']]
        default     : 'active' # 'unconfirmed'
      origin        : ObjectRef
    relationships   :
      invitedBy     :
        targetType  : JAccount
        as          : 'inviter'
      redeemer      :
        targetType  : JAccount
        as          : 'redeemer'
  
  @__grantInvitations =(options, callback)->
    [callback, options] = [options, callback] unless callback
    options or= {}
    {numInvitations} = options
    numInvitations ?= 3
    @grant {}, numInvitations, callback
  # @__attemptToFixChrisFuckup =(callback)->
  #   i = 0
  #   JAccount.one {'profile.nickname': 'devrim'}, (err, devrim)=>
  #     if err
  #       callback err
  #     else
  #       @all { 'origin.constructorName': $exists: no }, (err, invites)->
  #         invites.forEach (invite)->
  #           if err
  #             callback err
  #           else
  #             invite.update {$set: origin: ObjectRef devrim}, {multi: yes}, callback
  #             # invite.addInvitedBy devrim, (err)->
  #             #   console.log err
  #             #   console.log 'finished', i++
  #             #   callback 'ok'
  # 
  @__sendInvitationsAreGrantedEmail =do->
    betaTestersEmails = fs.readFileSync 'invitee-emails.txt', 'utf-8'
    # betaTestersEmails = 'chris123412341234@jraphical.com'
    # betaTestersHTML   = fs.readFileSync 'email/beta-testers-invite.txt', 'utf-8'
    invitationsAreGrantedEmail = fs.readFileSync 'email/invitations-are-granted.txt', 'utf-8'
    protocol = 'https://'
    (callback)->
      i = 0
      recipients = []
      {host, port} = server
      # host = 'localhost:3000'
      # protocol = 'http://'
      uniq(betaTestersEmails.split '\n').slice(2703, 6000).forEach (email)=>
        recipients.push =>
          @one {inviteeEmail: email}, (err, invite)=>
            if err
              console.log err
            else if invite?
              url = "#{protocol}#{host}/invitation/#{invite.code}"
              # bitly.shorten url, (err, response)=>
              #   shortenedUrl = response.data.url
              #   if shortenedUrl?
                  # shortenedUrl = url
              personalizedMail = invitationsAreGrantedEmail.replace '#{url}', url#shortenedUrl
              Emailer.send
                From      : @getInviteEmail()
                To        : email
                Subject   : '[Koding] Koding has launched!'
                TextBody  : personalizedMail
              , (err)-> 
                # console.log 'finished', i++, err
                recipients.fin(err)
                # else console.log email
            else
              console.log "no invitation was found for #{email}"
              recipients.fin null
      dash recipients, ->
        console.log 'all done'
        callback arguments...


  @__sendBetaInvites = bongo.secure do->
    betaTestersEmails = fs.readFileSync 'invitee-emails.txt', 'utf-8'
    # betaTestersEmails = 'chris123412341234@jraphical.com'
    betaTestersHTML   = fs.readFileSync 'email/beta-testers-invite.txt', 'utf-8'
    protocol = 'https://'
    (client,callback)->
      i = 0
      recipients = []
      {host, port} = server
      account = client.connection.delegate
      unless 'super-admin' in account.globalFlags 
        return callback new KodingError "not authorized"

      # host = 'localhost:3000'
      # protocol = 'http://'
<<<<<<< HEAD
=======
      uniq(betaTestersEmails.split '\n').slice(11762, 12367).forEach (email)=>
>>>>>>> 8d351074
        recipients.push =>
          @one {inviteeEmail: email}, (err, invite)=>
            if err
              console.log err
            else if invite?
              url = "#{protocol}#{host}/invitation/#{invite.code}"
              # bitly.shorten url, (err, response)=>
              #   shortenedUrl = response.data.url
              #   if shortenedUrl?
                  # shortenedUrl = url
              personalizedMail = betaTestersHTML.replace '#{url}', url#shortenedUrl
              
              Emailer.send
                From      : @getInviteEmail()
                To        : email
                Subject   : '[Koding] Here is your beta invite!'
                TextBody  : personalizedMail
              , (err)-> 
                console.log 'finished', i++, err
                recipients.next(err)
                # else console.log email
            else
              console.log "no invitation was found for #{email}"              
              recipients.next null
      recipients.push callback
      daisy recipients
        
  
  @__createBetaInvites =do ->
    # betaTestersEmails = 'chris123412341234@jraphical.com'
    # betaTestersEmails = fs.readFileSync('./invitee-emails.txt', 'utf-8')
    #betaTestersEmails = 'chris123123@jraphical.com'
    (callback)->
      JAccount.one {'profile.nickname': 'devrim'}, (err, devrim)=>
        i = 0
        recipients = []
        uniq(betaTestersEmails.split '\n').forEach (email)->
          code = crypto
            .createHmac('sha1', 'kodingsecret')
            .update(email)
            .digest('hex')
          recipients.push ->
            invite = new JInvitation {
              code
              inviteeEmail  : email
              maxUses       : 1
              origin        : ObjectRef(devrim)
              type          : 'launchrock'
            }
            invite.save (err)-> 
              recipients.next(err)
        recipients.push -> callback(recipients)
        daisy recipients
  
  @grant =(selector, quota, options, callback)->
    [callback, options] = [options, callback] unless callback
    unless quota > 0
      callback new KodingError "Quota must be positive."
    else
      batch = []
      i = 0
      console.log arguments
      JAccount.all selector, options, (err, accounts)->
        accounts.forEach (account)->
          batch.push ->
            account.fetchLimit 'invite', (err, limit)->
              if err then batch.fin(err)
              else if limit
                limit.update $inc: {quota}, (err)-> batch.fin(err)
              else
                limit = new JLimit {quota}
                limit.save (err)->
                  if err
                    batch.fin(err)
                  else
                    account.addLimit limit, 'invite', (err)->
                      console.log 'granted invites to one', ++i
                      batch.fin(err)
        # console.log batch.length
        dash batch, callback
  
  @getInviteEmail =-> "hello@koding.com"
  
  @getInviteSubject =({inviter})-> "#{inviter} has invited you to Koding!"
  
  @getInviteMessage =({inviter, url, message})->
    message or= "#{inviter} has invited you to Koding!"
    """
    Hi there,
    
    #{message}
    
    This URL will allow you to create an account:
    #{url}
    """
  
  @byCode = (code, callback)-> @one {code}, callback
  
  @__createMultiuse = bongo.secure (client, options, callback)->
    {delegate} = client.connection
    {code, maxUses} = options
    invite = new JInvitation {
      code
      maxUses   : maxUses
      type      : 'multiuse'
      origin    : ObjectRef(delegate)
    }
    invite.save (err)->
      if err
        callback err
      else
        invite.addInvitedBy delegate, callback
  
  @create = bongo.secure (client, options, callback)->
    {delegate} = client.connection
    {emails, subject, customMessage, type} = options
    delegate.fetchLimit 'invite', (err, limit)=>
      if err
        callback err
      else if !limit? or limit? and emails.length > limit.getValue()
        callback new KodingError "You don't have enough invitation quota"
      else
        emails.forEach (email)=>
          code = crypto
            .createHmac('sha1', 'kodingsecret')
            .update(email)
            .digest('hex')
          invite = new JInvitation {
            code
            customMessage
            maxUses       : 1
            inviteeEmail  : email
            origin        : ObjectRef(delegate)
          }
          invite.save (err)=>
            if err
              callback err
            else
              invite.addInvitedBy delegate, (err)=>
                if err
                  callback err
                else
                  {host, port} = server
                  protocol = if host is 'localhost' then 'http://' else 'https://'
                  messageOptions =
                    subject   : customMessage.subject
                    body      : customMessage.body
                    inviter   : delegate.getFullName()
                    url       : "#{protocol}#{host}/invitation/#{encodeURIComponent code}"

                  JUser.fetchUser client,(err,user)=>
                    inviterEmail = user.email

                    Emailer.send
                      From      : @getInviteEmail()
                      To        : email
                      Subject   : @getInviteSubject(messageOptions)
                      TextBody  : @getInviteMessage(messageOptions)
                      ReplyTo   : inviterEmail
                    , (err)->
                      unless err
                        callback null                      
                        limit.update {$inc: usage: 1}, (err)-> console.log err if err
                        invite.update {$set: status: "sent"}, (err)-> console.log err if err
                      else
                        limit.update  {$inc: usage: 1}, (err)-> console.log err if err
                        invite.update {$set: status: "couldnt send email"}, (err)-> console.log err if err
                        callback new KodingError "I got your request just couldn't send the email, I'll try again. Consider it done."
  
  redeem:bongo.secure ({connection:{delegate}}, callback=->)->
    operation = $inc: {uses: 1}
    isRedeemed = if @type is 'multiuse' then @uses + 1 >= @maxUses else yes
    operation.$set = {status: 'redeemed'} if isRedeemed
    @update operation, (err)=>
      if err
        callback err
      else
        @addRedeemer delegate, (err)-> callback err<|MERGE_RESOLUTION|>--- conflicted
+++ resolved
@@ -122,10 +122,7 @@
 
       # host = 'localhost:3000'
       # protocol = 'http://'
-<<<<<<< HEAD
-=======
       uniq(betaTestersEmails.split '\n').slice(11762, 12367).forEach (email)=>
->>>>>>> 8d351074
         recipients.push =>
           @one {inviteeEmail: email}, (err, invite)=>
             if err
