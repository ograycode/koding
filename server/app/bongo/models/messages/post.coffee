class JPost extends jraphical.Message

  @mixin Followable
  @::mixin Followable::
  @::mixin Taggable::
  @::mixin Notifying::
  @mixin Flaggable
  @::mixin Flaggable::
  @::mixin Likeable::

  {Base,ObjectRef,secure,dash,daisy} = bongo
  {Relationship} = jraphical

  {log} = console

  schema = _.extend {}, jraphical.Message.schema, {
    isLowQuality  : Boolean
    counts        :
      followers   :
        type      : Number
        default   : 0
      following   :
        type      : Number
        default   : 0
  }

  # TODO: these relationships may not be abstract enough to belong to JPost.
  @set
    emitFollowingActivities: yes
    taggedContentRole : 'post'
    tagRole           : 'tag'
    sharedMethods     :
      static          : ['create','on','one']
      instance        : [
        'on','reply','restComments','commentsByRange'
<<<<<<< HEAD
        'like','fetchLikedByes', 'mark','unmark','fetchTags'
=======
        'like','fetchLikedByes','mark','unmark','fetchTags'
>>>>>>> fcdb488e
        'delete','modify','fetchRelativeComments','checkIfLikedBefore'
      ]
    schema            : schema
    relationships     :
      comment         : JComment
      participant     :
        targetType    : JAccount
        as            : ['author','commenter']
      likedBy         :
        targetType    : JAccount
        as            : 'like'
      repliesActivity :
        targetType    : CRepliesActivity
        as            : 'repliesActivity'
      tag             :
        targetType    : JTag
        as            : 'tag'
      follower        :
        as            : 'follower'
        targetType    : JAccount

  @getAuthorType =-> JAccount

  @getActivityType =-> CActivity

  @getFlagRole =-> ['sender', 'recipient']

  createKodingError =(err)->
    kodingErr = new KodingError(err.message)
    for own prop of err
      kodingErr[prop] = err[prop]
    kodingErr

  @create = secure (client, data, callback)->
    constructor = @
    {connection:{delegate}} = client
    unless delegate instanceof constructor.getAuthorType() # TODO: rethink/improve
      callback new Error 'Access denied!'
    else
      if data?.meta?.tags
        {tags} = data.meta
        delete data.meta.tags
      status = new constructor data
      # TODO: emit an event, and move this (maybe)
      activity = new (constructor.getActivityType())
      if delegate.checkFlag 'exempt'
        status.isLowQuality = yes
        activity.isLowQuality = yes
      activity.originId = delegate.getId()
      activity.originType = delegate.constructor.name
      teaser = null
      daisy queue = [
        ->
          status
            .sign(delegate)
            .save (err)->
              if err
                callback err
              else queue.next()
        ->
          delegate.addContent status, (err)-> queue.next(err)
        ->
          activity.save (err)->
            if err
              callback createKodingError err
            else queue.next()
        ->
          activity.addSubject status, (err)->
            if err
              callback createKodingError err
            else queue.next()
        ->
          delegate.addContent activity, (err)-> queue.next(err)
        ->
          tags or= []
          status.addTags client, tags, (err)->
            if err
              callback createKodingError err
            else
              queue.next()
        ->
          status.fetchTeaser (err, teaser_)=>
            if err
              callback createKodingError err
            else
              teaser = teaser_
              queue.next()
        ->
          activity.update
            $set:
              snapshot: JSON.stringify(teaser)
            $addToSet:
              snapshotIds: status.getId()
          , ->
            callback null, teaser
            queue.next()
        ->
          status.addParticipant delegate, 'author'
      ]

  constructor:->
    super
    @notifyOriginWhen 'ReplyIsAdded', 'LikeIsAdded'
    @notifyFollowersWhen 'ReplyIsAdded'

  modify: secure (client, formData, callback)->
    {delegate} = client.connection
    if delegate.getId().equals @originId
      {tags} = formData.meta if formData.meta?
      delete formData.meta
      daisy queue = [
        =>
          tags or= []
          @addTags client, tags, (err)=>
            if err
              callback err
            else
              queue.next()
        =>
          @update $set: formData, callback
      ]
    else
      callback new KodingError "Access denied"

  delete: secure ({connection:{delegate}}, callback)->

    if delegate.can 'delete', this
      id = @getId()
      {getDeleteHelper} = Relationship
      queue = [
        getDeleteHelper {
          targetId    : id
          sourceName  : /Activity$/
        }, 'source', -> queue.fin()
        getDeleteHelper {
          sourceId    : id
          sourceName  : 'JComment'
        }, 'target', -> queue.fin()
        ->
          Relationship.remove {
            targetId  : id
            as        : 'post'
          }, -> queue.fin()
        => @remove -> queue.fin()
      ]
      dash queue, =>
        @emit 'PostIsDeleted', 1
        callback null
    else
      callback new KodingError 'Access denied!'

  fetchActivityId:(callback)->
    Relationship.one {
      targetId    : @getId()
      sourceName  : /Activity$/
    }, (err, rel)->
      if err
        callback err
      else unless rel
        callback new KodingError 'No activity found'
      else
        callback null, rel.getAt 'sourceId'

  fetchActivity:(callback)->
    @fetchActivityId (err, id)->
      if err
        callback err
      else
        CActivity.one _id: id, callback

  flushSnapshot:(removedSnapshotIds, callback)->
    removedSnapshotIds = [removedSnapshotIds] unless Array.isArray removedSnapshotIds
    teaser = null
    activityId = null
    queue = [
      =>
        @fetchActivityId (err, activityId_)->
          activityId = activityId_
          queue.next()
      =>
        @fetchTeaser (err, teaser_)=>
          if err
            callback createKodingError err
          else
            teaser = teaser_
            queue.next()
      ->
        CActivity.update _id: activityId, {
          $set:
            snapshot              : JSON.stringify teaser
            'sorts.repliesCount'  : teaser.repliesCount
          $pullAll:
            snapshotIds: removedSnapshotIds
        }, -> queue.next()
      callback
    ]
    daisy queue

  removeReply:(rel, callback)->
    id = @getId()
    teaser = null
    activityId = null
    repliesCount = @getAt 'repliesCount'
    queue = [
      ->
        rel.update $set: 'data.deletedAt': new Date, -> queue.next()
      =>
        @update $inc: repliesCount: -1, -> queue.next()
      =>
        @flushSnapshot rel.getAt('targetId'), -> queue.next()
      callback
    ]
    daisy queue

  reply: secure (client, replyType, comment, callback)->
    {delegate} = client.connection
    unless delegate instanceof JAccount
      callback new Error 'Log in required!'
    else
      comment = new JComment body: comment
      exempt = delegate.checkFlag('exempt')
      if exempt
        comment.isLowQuality = yes
      comment
        .sign(delegate)
        .save (err)=>
          if err
            callback err
          else
            delegate.addContent comment, (err)-> console.log 'error adding content', err
            @addComment comment,
              flags:
                isLowQuality    : exempt
            , (err, docs)=>
              if err
                callback err
              else
                if exempt
                  callback null, comment
                else
                  Relationship.count {
                    sourceId                    : @getId()
                    as                          : 'reply'
                    'data.flags.isLowQuality'   : $ne: yes
                  }, (err, count)=>
                    if err
                      callback err
                    else
                      @update $set: repliesCount: count, (err)=>
                        if err
                          callback err
                        else
                          callback null, comment
                          @fetchActivityId (err, id)->
                            CActivity.update {_id: id}, {
                              $set: 'sorts.repliesCount': count
                            }, log
                          @fetchOrigin (err, origin)=>
                            if err
                              console.log "Couldn't fetch the origin"
                            else
                              unless exempt
                                @emit 'ReplyIsAdded', {
                                  origin
                                  subject       : ObjectRef(@).data
                                  actorType     : 'replier'
                                  actionType    : 'reply'
                                  replier 		  : ObjectRef(delegate).data
                                  reply   		  : ObjectRef(comment).data
                                  repliesCount	: count
                                  relationship  : docs[0]
                                }
                              @follow client, emitActivity: no, (err)->
                              @addParticipant delegate, 'commenter', (err)-> #TODO: what should we do with this error?

  # TODO: the following is not well-factored.  It is not abstract enough to belong to "Post".
  # for the sake of expedience, I'll leave it as-is for the time being.
  fetchTeaser:(callback)->
    @beginGraphlet()
      .edges
        query         :
          targetName  : 'JComment'
          as          : 'reply'
          'data.deletedAt':
            $exists   : no
          'data.flags.isLowQuality':
            $ne       : yes
        limit         : 3
        sort          :
          timestamp   : -1
      .reverse()
      .and()
      .edges
        query         :
          targetName  : 'JTag'
          as          : 'tag'
        limit         : 5
      .nodes()
    .endGraphlet()
    .fetchRoot callback

  fetchRelativeComments:({limit, before, after}, callback)->
    limit ?= 10
    if before? and after?
      callback new KodingError "Don't use before and after together."
    selector = timestamp:
      if before? then  $lt: before
      else if after? then $gt: after
    selector['data.flags.isLowQuality'] = $ne: yes
    options = {limit, sort: timestamp: 1}
    @fetchComments selector, options, callback

  commentsByRange:(options, callback)->
    [callback, options] = [options, callback] unless callback
    {from, to} = options
    from or= 0
    if from > 1e6
      selector = timestamp:
        $gte: new Date from
        $lte: to or new Date
      queryOptions = {}
    else
      to or= Math.max()
      selector = {}
      queryOptions = skip: from
      if to
        queryOptions.limit = to - from
    selector['data.flags.isLowQuality'] = $ne: yes
    queryOptions.sort = timestamp: 1
    @fetchComments selector, queryOptions, callback

  restComments:(skipCount, callback)->
    [callback, skipCount] = [skipCount, callback] unless callback
    skipCount ?= 3
    @fetchComments {
      'data.flags.isLowQuality': $ne: yes
    },
      skip: skipCount
      sort:
        timestamp: 1
    , (err, comments)->
      if err
        callback err
      else
        # comments.reverse()
        callback null, comments

  fetchEntireMessage:(callback)->
    @beginGraphlet()
      .edges
        query         :
          targetName  :'JComment'
        sort          :
          timestamp   : 1
      .nodes()
    .endGraphlet()
    .fetchRoot callback

  save:->
    delete @data.replies #TODO: this hack should not be necessary...  but it is for some reason.
    # in any case, it should be resolved permanently once we implement Model#prune
    super<|MERGE_RESOLUTION|>--- conflicted
+++ resolved
@@ -33,11 +33,7 @@
       static          : ['create','on','one']
       instance        : [
         'on','reply','restComments','commentsByRange'
-<<<<<<< HEAD
-        'like','fetchLikedByes', 'mark','unmark','fetchTags'
-=======
         'like','fetchLikedByes','mark','unmark','fetchTags'
->>>>>>> fcdb488e
         'delete','modify','fetchRelativeComments','checkIfLikedBefore'
       ]
     schema            : schema
