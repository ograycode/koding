name "web_server"
description "The  role for WEB servers"

<<<<<<< HEAD
run_list ["recipe[nginx]","recipe[nginx::koding_local]", "recipe[nodejs]","recipe[golang]", "recipe[supervisord]"]

default_attributes({ "nginx" => {
                                "worker_processes" => "1",
                                "backend_ports" => [3020],
                                "server_name" => "as.koding.com",
                                "maintenance_page" => "maintenance.html",
                                "static_files" => "/opt/koding/current/client"
                     },
                     "kd_deploy" => {
                                "git_branch" => "master_autoscale",
                                "revision_tag" => "HEAD",
                                "release_action" => :deploy,
                                "deploy_dir" => '/opt/koding',
                     },
                     "launch" => {
                                "config" => "autoscale",
=======
run_list ["role[base_server]","recipe[nginx]","recipe[nginx::koding_local]", "recipe[nodejs]","recipe[golang]", "recipe[supervisord]","recipe[kd_deploy]"]

default_attributes({ 
                     "launch" => {
>>>>>>> 6bbc5e62
                                "programs" => ["buildClient webserver"]
                     }
})<|MERGE_RESOLUTION|>--- conflicted
+++ resolved
@@ -1,30 +1,10 @@
 name "web_server"
 description "The  role for WEB servers"
 
-<<<<<<< HEAD
-run_list ["recipe[nginx]","recipe[nginx::koding_local]", "recipe[nodejs]","recipe[golang]", "recipe[supervisord]"]
-
-default_attributes({ "nginx" => {
-                                "worker_processes" => "1",
-                                "backend_ports" => [3020],
-                                "server_name" => "as.koding.com",
-                                "maintenance_page" => "maintenance.html",
-                                "static_files" => "/opt/koding/current/client"
-                     },
-                     "kd_deploy" => {
-                                "git_branch" => "master_autoscale",
-                                "revision_tag" => "HEAD",
-                                "release_action" => :deploy,
-                                "deploy_dir" => '/opt/koding',
-                     },
-                     "launch" => {
-                                "config" => "autoscale",
-=======
 run_list ["role[base_server]","recipe[nginx]","recipe[nginx::koding_local]", "recipe[nodejs]","recipe[golang]", "recipe[supervisord]","recipe[kd_deploy]"]
 
 default_attributes({ 
                      "launch" => {
->>>>>>> 6bbc5e62
                                 "programs" => ["buildClient webserver"]
                      }
 })