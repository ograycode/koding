--- conflicted
+++ resolved
@@ -1,11 +1,8 @@
 name "web_server"
 description "The  role for WEB servers"
-<<<<<<< HEAD
+
+
 run_list ["recipe[nginx]","recipe[nginx::koding_local]", "recipe[nodejs]","recipe[golang]","recipe[git]", "recipe[build-go]"]
-=======
->>>>>>> ceb8d9aa
-
-run_list ["recipe[nginx]","recipe[nginx::koding_local]", "recipe[nodejs]","recipe[golang]"]
 
 default_attributes({ "nginx" => {
                                 "worker_processes" => "1",
@@ -13,14 +10,10 @@
                                 "server_name" => "koding.local",
                                 "maintenance_page" => "maintenance.html",
                                 "static_files" => "/opt/koding/client"
-<<<<<<< HEAD
-                                }
-                   })
-=======
+
                      },
                      "kd_deploy" => {
                                 "revision_tag" => "HEAD",
                                 "release_action" => :deploy,
                      }
-})
->>>>>>> ceb8d9aa
+})